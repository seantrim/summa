#========================================================================
# Makefile to compile SUMMA
#========================================================================
#
# To troubleshoot your paths and setup, type 'make check'
#
# At a minimum you will need to set F_MASTER and FC. You will probably
# also have to specify the location of your netcdf and lapack libraries

#========================================================================
# PART 0: User-configurable part
#========================================================================

# Define core directory below which everything resides. This is the
# parent directory of the 'build' directory
F_MASTER =

# Define the Fortran Compiler. If you are using gfortran, then this needs
# to be version 4.8 or higher
FC =

# Define the NetCDF and LAPACK libraries and path to include files. Note
# that the default paths defined are those that work for our compilers
# and settings. If none of this makes sense, please talk to your system
# administrator.

# Eventually we plan move to a real configure script, but for now we like
# to keep track of successful compilations of SUMMA on different platforms
# and with different compilers. If you are successful compiling SUMMA,
# please add your configuration (operating system and compiler plus
# part 0 of the Makefile) to the SUMMA wiki on github.

# gfortran compiler on OS X tested with 4.8 and higher
# (works on Mac OS X with Macports)
ifeq "$(FC)" "gfortran-mp-6"
 NCDF_PATH = /opt/local
 LAPK_PATH = /opt/local
 # define the lapack libraries - on OS X you need atlas and
 # blas as well
 LIBLAPACK = -L$(LAPK_PATH)/lib -llapack -lblas -latlas
endif

# Ubuntu gfortran compiler tested with 4.6 and higher
# also used for the travis build
ifeq "$(FC)" "gfortran-6"
 NCDF_PATH = /usr/local
 LAPK_PATH = /usr
 # define the lapack libraries
 LIBLAPACK = -L$(LAPK_PATH)/lib -llapack -lblas
endif

# Intel fortran compiler
ifeq "$(FC)" "ifort"
 NCDF_PATH = /opt/netcdf4-intel
 LAPK_PATH = /usr
 # define the lapack libraries
 LIBLAPACK = -L$(LAPK_PATH)/lib -llapack
endif

# Portland compiler
ifeq "$(FC)" "pgfortran"
 NCDF_PATH = /opt/netcdf4-pgi
 LAPK_PATH = /usr
 # define the lapack libraries
 LIBLAPACK = -L$(LAPK_PATH)/lib -llapack
endif

# define netcdf libraries and include files
LIBNETCDF = -L$(NCDF_PATH)/lib -lnetcdff
INCNETCDF = -I$(NCDF_PATH)/include

# Define compiler flags. If you use a different compiler,
# you will need to figure out what the equivalent flags are
# and may need to update this section
ifeq "$(FC)" "gfortran-mp-6"
 FLAGS_NOAH = -ffree-form -fdefault-real-8 -ffree-line-length-none -fmax-errors=0 -g -fbacktrace -Wno-unused -Wno-unused-dummy-argument
 FLAGS_COMM = -g -Wall -ffree-line-length-none -fmax-errors=0 -fbacktrace -Wno-unused -Wno-unused-dummy-argument
 FLAGS_SUMMA = -g -Wall -ffree-line-length-none -fmax-errors=0 -fbacktrace -Wno-unused -Wno-unused-dummy-argument
endif
ifeq "$(FC)" "gfortran-6"
 FLAGS_NOAH = -p -g -ffree-form -fdefault-real-8 -ffree-line-length-none -fmax-errors=0 -fbacktrace -Wno-unused -Wno-unused-dummy-argument
 FLAGS_COMM = -p -g -Wall -ffree-line-length-none -fmax-errors=0 -fbacktrace -Wno-unused -Wno-unused-dummy-argument
 FLAGS_SUMMA = -p -g -Wall -ffree-line-length-none -fmax-errors=0 -fbacktrace -Wno-unused -Wno-unused-dummy-argument
endif
ifeq "$(FC)" "ifort"
 FLAGS_NOAH = -O0 -p -g -warn nounused -autodouble -noerror_limit -FR -auto -WB -traceback -fltconsistency
 FLAGS_COMM = -O0 -p -g -debug -warn all -check all -FR -auto -WB -traceback -fltconsistency -fpe0
 FLAGS_SUMMA = -O0 -p -g -debug -warn all -check all -FR -auto -WB -traceback -fltconsistency -fpe0
endif
ifeq "$(FC)" "pgfortran"
 FLAGS_NOAH = -O0 -pg -g -traceback -r8 -Mfree -Mbounds
 FLAGS_COMM = -O0 -pg -g -traceback -Mfree -Mbounds
 FLAGS_SUMMA = -O0 -pg -g -traceback -Mfree -Mbounds -Minfo -Mnoautoinline -Ktrap=inv,denorm,divz,ovf,unf,inexact
endif


#========================================================================
# PART 1: Define directory paths
#========================================================================

# Core directory that contains source code
F_KORE_DIR = $(F_MASTER)/build/source

# Location of the compiled modules
MOD_PATH = $(F_MASTER)/build

# Define the directory for the executables
EXE_PATH = $(F_MASTER)/bin

#========================================================================
# PART 2: Assemble all of the SUMMA sub-routines
#========================================================================

# Define directories
DRIVER_DIR = $(F_KORE_DIR)/driver
HOOKUP_DIR = $(F_KORE_DIR)/hookup
NETCDF_DIR = $(F_KORE_DIR)/netcdf
DSHARE_DIR = $(F_KORE_DIR)/dshare
NUMREC_DIR = $(F_KORE_DIR)/numrec
NOAHMP_DIR = $(F_KORE_DIR)/noah-mp
ENGINE_DIR = $(F_KORE_DIR)/engine

#  utilities
SUMMA_NRUTIL= \
		nrtype.f90 \
		f2008funcs.f90 \
		nr_utility.f90
NRUTIL = $(patsubst %, $(ENGINE_DIR)/%, $(SUMMA_NRUTIL))

#
# Numerical recipes procedures
# NOTE: all numerical recipes procedures are now replaced with free versions
SUMMA_NRPROC= \
		expIntegral.f90 \
		spline_int.f90
NRPROC = $(patsubst %, $(ENGINE_DIR)/%, $(SUMMA_NRPROC))

# Hook-up modules (set files and directory paths)
SUMMA_HOOKUP= \
		summaFileManager.f90
HOOKUP = $(patsubst %, $(HOOKUP_DIR)/%, $(SUMMA_HOOKUP))

# Data modules
SUMMA_DATAMS= \
		multiconst.f90 \
		var_lookup.f90 \
		data_types.f90 \
		globalData.f90 \
<<<<<<< HEAD
		popMetadat.f90 \
		flxMapping.f90
=======
		get_ixname.f90 \
		ascii_util.f90 \
		popMetadat.f90 \
		outpt_stat.f90
>>>>>>> 5fd84d38
DATAMS = $(patsubst %, $(DSHARE_DIR)/%, $(SUMMA_DATAMS))

# utility modules
SUMMA_UTILMS= \
		time_utils.f90 \
		matrixOper.f90 \
		mDecisions.f90
UTILMS = $(patsubst %, $(ENGINE_DIR)/%, $(SUMMA_UTILMS))

# Model guts
SUMMA_MODGUT= \
		MODGUT = $(patsubst %, $(ENGINE_DIR)/%, $(SUMMA_MODGUT))

# Solver
SUMMA_SOLVER= \
		vegPhenlgy.f90 \
		diagn_evar.f90 \
		stomResist.f90 \
		groundwatr.f90 \
		vegSWavRad.f90 \
		vegNrgFlux.f90 \
		ssdNrgFlux.f90 \
		vegLiqFlux.f90 \
		snowLiqFlx.f90 \
		soilLiqFlx.f90 \
		computFlux.f90 \
		computResid.f90 \
		computJacob.f90 \
		eval8summa.f90 \
		summaSolve.f90 \
		systemSolv.f90 \
		coupled_em.f90
SOLVER = $(patsubst %, $(ENGINE_DIR)/%, $(SUMMA_SOLVER))

# Define routines for SUMMA preliminaries
SUMMA_PRELIM= \
		conv_funcs.f90 \
		sunGeomtry.f90 \
		snow_utils.f90 \
		soil_utils.f90 \
		updatState.f90 \
		convE2Temp.f90 \
		allocspace.f90 \
		checkStruc.f90 \
		childStruc.f90 \
		ffile_info.f90 \
		read_attrb.f90 \
		read_pinit.f90 \
		pOverwrite.f90 \
		read_param.f90 \
		paramCheck.f90 \
		check_icond.f90
PRELIM = $(patsubst %, $(ENGINE_DIR)/%, $(SUMMA_PRELIM))

SUMMA_NOAHMP= \
		module_model_constants.F \
		module_sf_noahutl.F \
		module_sf_myjsfc.F \
		module_sf_sfclay.F \
		module_sf_noahlsm.F \
		module_sf_noahmplsm.F
NOAHMP = $(patsubst %, $(NOAHMP_DIR)/%, $(SUMMA_NOAHMP))

# Define routines for the SUMMA model runs
SUMMA_MODRUN = \
		indexState.f90 \
		getVectorz.f90 \
		var_derive.f90 \
		read_force.f90 \
		derivforce.f90 \
		snowAlbedo.f90 \
		canopySnow.f90 \
		tempAdjust.f90 \
		snwCompact.f90 \
		layerMerge.f90 \
		layerDivide.f90 \
		volicePack.f90 \
		qTimeDelay.f90
MODRUN = $(patsubst %, $(ENGINE_DIR)/%, $(SUMMA_MODRUN))

# Define routines for the solver
SUMMA_MSOLVE = \

# Define NetCDF routines
SUMMA_NETCDF = \
		netcdf_util.f90 \
		def_output.f90 \
		modelwrite.f90 \
		read_icond.f90
NETCDF = $(patsubst %, $(NETCDF_DIR)/%, $(SUMMA_NETCDF))

# ... stitch together common programs
COMM_ALL = $(NRUTIL) $(NRPROC) $(HOOKUP) $(DATAMS) $(UTILMS)

# ... stitch together SUMMA programs
SUMMA_ALL = $(NETCDF) $(PRELIM) $(MODRUN) $(SOLVER)

# Define the driver routine
SUMMA_DRIVER= \
		multi_driver.f90
DRIVER = $(patsubst %, $(DRIVER_DIR)/%, $(SUMMA_DRIVER))

# Define the executable
DRIVER__EX = summa.exe

#========================================================================
# PART 3: Checks
#======================================================================
# make sure that the paths are defined. These are just some high level checks
ifndef F_MASTER
 $(error F_MASTER is undefined)
endif
ifndef FC
 $(error FC is undefined: Specify your compiler)
endif
ifndef FLAGS_SUMMA
 $(error Specify flags for your compiler: $(FC))
endif
ifndef NCDF_PATH
 $(error NCDF_PATH is undefined)
endif

#========================================================================
# PART 4: compilation
#======================================================================

# Compile
all: compile_noah compile_comm compile_summa link clean install

check:
	$(info)
	$(info Displaying make variables:)
	$(info   F_MASTER   : $(F_MASTER))
	$(info   EXE_PATH   : $(EXE_PATH))
	$(info   FC         : $(FC))
	$(info   NCDF_PATH  : $(NCDF_PATH))
	$(info   LIBNETCDF  : $(LIBNETCDF))
	$(info   INCNETCDF  : $(INCNETCDF))
	$(info   LAPK_PATH  : $(LAPK_PATH))
	$(info   LIBLAPACK  : $(LIBLAPACK))
	$(info   FLAGS_NOAH : $(FLAGS_NOAH))
	$(info   FLAGS_COMM : $(FLAGS_COMM))
	$(info   FLAGS_SUMMA: $(FLAGS_SUMMA))
	$(info Add $(NCDF_PATH)/lib to your LD_LIBRARY_PATH)
	$(info)

# compile Noah-MP routines
compile_noah:
	$(FC) $(FLAGS_NOAH) -c $(NOAHMP)

# compile common routines
compile_comm:
	$(FC) $(FLAGS_COMM) -c $(COMM_ALL)

# compile SUMMA routines
compile_summa:
	$(FC) $(FLAGS_SUMMA) -c $(SUMMA_ALL) $(DRIVER) \
	$(INCNETCDF)

# link routines
link:
	$(FC) -pg -g *.o $(LIBNETCDF) $(LIBLAPACK) -o $(DRIVER__EX)

# Remove object files
clean:
	rm -f *.o
	rm -f *.mod
	rm -f soil_veg_gen_parm__genmod.f90

# Copy the executable to the bin directory
install:
	@mkdir -p $(EXE_PATH)
	@mv $(DRIVER__EX) $(EXE_PATH)
	$(info Add $(NCDF_PATH)/lib to your LD_LIBRARY_PATH)
	$(info $(DRIVER__EX) successfully installed in $(EXE_PATH))<|MERGE_RESOLUTION|>--- conflicted
+++ resolved
@@ -146,15 +146,11 @@
 		var_lookup.f90 \
 		data_types.f90 \
 		globalData.f90 \
-<<<<<<< HEAD
-		popMetadat.f90 \
 		flxMapping.f90
-=======
 		get_ixname.f90 \
 		ascii_util.f90 \
 		popMetadat.f90 \
 		outpt_stat.f90
->>>>>>> 5fd84d38
 DATAMS = $(patsubst %, $(DSHARE_DIR)/%, $(SUMMA_DATAMS))
 
 # utility modules
