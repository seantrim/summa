cmake_minimum_required(VERSION 3.21 FATAL_ERROR)
project(summa VERSION 4.0.0 LANGUAGES Fortran C CXX)

if(DEFINED ENV{FC})
    set (CMAKE_Fortran_COMPILER $ENV{FC})  #for NextGen need, works for others
else()
    set (CMAKE_Fortran_COMPILER gfortran)
endif()

#=========================================================================================
# SUMMA can be compiled with debug flags by specifiying -DCMAKE_BUILD_TYPE=Debug
#
# There are multiple options for building SUMMA, including using the
# Sundials suite of solvers and the NextGen framework.
# The options are set by specifying -DOPTION=ON when running cmake.
# For example to compile SUMMA with Sundials, use
# cmake -B ../cmake_build -S ../. -DUSE_SUNDIALS=ON
# cmake --build ../cmake_build --target all -j
#
# To compile SUMMA with Actors, see the Summa-Actors repo:
# https://github.com/uofs-simlab/Summa-Actors
#=========================================================================================

# Add options for build type
set(CMAKE_CONFIGURATION_TYPES Release Debug)

# Options: Enable each with cmake -DOPTION=ON
option(USE_SUNDIALS "Use IDA solver from SUNDIALS suite" OFF)
option(USE_NEXTGEN "Use NextGen Framework" OFF)
option(USE_OPENWQ "Use OpenWQ Framework" OFF)
set(EXT_TARGETS) # list of external targets to link to

# Set Default Executable Name
set(EXEC_NAME summa.exe)
# Set top-level directory
if (USE_NEXTGEN)
    set(F_MASTER "${CMAKE_CURRENT_SOURCE_DIR}/summa")
else()
    set(F_MASTER "${CMAKE_CURRENT_SOURCE_DIR}/..")
endif()

set(PARENT_DIR "${F_MASTER}")
set(EXEC_DIR "${F_MASTER}/bin")

# Handle optional external libraries
if (USE_SUNDIALS)
    message("ENABLING SUNDIALS")
    find_package(SUNDIALS REQUIRED)
    list(APPEND EXT_TARGETS SUNDIALS::fida_mod_shared
                            SUNDIALS::fkinsol_mod_shared)
    add_compile_definitions(SUNDIALS_ACTIVE)
    set(EXEC_NAME summa_sundials.exe)
endif()

if (USE_NEXTGEN)
    message("ENABLING NEXTGEN")
    add_compile_definitions(NGEN_ACTIVE BMI_ACTIVE NGEN_FORCING_ACTIVE
                            NGEN_OUTPUT_ACTIVE)
    add_subdirectory(../iso_c_fortran_bmi ${CMAKE_BINARY_DIR}/iso_c_bmi)
    list(INSERT CMAKE_MODULE_PATH 0 "${CMAKE_CURRENT_LIST_DIR}/summa/build/cmake/")
    list(INSERT CMAKE_PREFIX_PATH 0 "${CMAKE_CURRENT_LIST_DIR}/summa/build/cmake/")
    set(CMAKE_Fortran_MODULE_DIRECTORY ${CMAKE_BINARY_DIR}/fortran)
    set(SUMMA_LIB_NAME_CMAKE summabmi)
    set(SUMMA_LIB_DESC_CMAKE "Summa-Sundials BMI Module Shared Library")
else()
    LIST(INSERT CMAKE_MODULE_PATH 0 "${CMAKE_SOURCE_DIR}/cmake/")
    LIST(INSERT CMAKE_PREFIX_PATH 0 "${CMAKE_SOURCE_DIR}/cmake/")
endif()

# OpenWQ Framework
if (USE_OPENWQ)
    message("ENABLING OPENWQ")
    add_compile_definitions(OPENWQ_ACTIVE)
    if (USE_SUNDIALS)
        set(EXEC_NAME summa_sundials_openwq.exe)
    else()
        set(EXEC_NAME summa_openwq.exe)
    endif()
endif()


get_filename_component(F_MASTER "${F_MASTER}" REALPATH)
get_filename_component(PARENT_DIR "${PARENT_DIR}" REALPATH)
get_filename_component(EXEC_DIR "${EXEC_DIR}" REALPATH)
set(CMAKE_RUNTIME_OUTPUT_DIRECTORY ${EXEC_DIR})

#=========================================================================================
# SET THE PATHS TO THE LIBRARIES AND INCLUDE FILES
#=========================================================================================

# NetCDF is found with a custom FindNetCDF.cmake file
find_package(NetCDF REQUIRED)
list(APPEND EXT_TARGETS NetCDF::NetCDF)

<<<<<<< HEAD
# Find LAPACK with user-specified links or automatic detection 
option(SPECIFY_LAPACK_LINKS "Use specified LAPACK links" OFF)
if(SPECIFY_LAPACK_LINKS)
	message("Using LAPACK links from LIBRARY_LINKS environment variable")
	if(DEFINED ENV{LIBRARY_LINKS})
		set(LIBRARY_LINKS $ENV{LIBRARY_LINKS})
	else()
		message(FATAL_ERROR "LIBRARY_LINKS environment variable not found. Set this variable or try -DSPECIFY_LAPACK_LINKS=OFF in build file.")
	endif()
else()
	message("Automatically detect LAPACK links")
	# OpenBLAS (MAY HAVE OpenMP enabled which slows execution)
	# USE LAPACK INSTEAD TO AVOID THIS ISSUE
	# message("\nRun export OPENBLAS_NUM_THREADS=1, to ward off bad behavior assuming not using multithreading")
	# set(BLA_VENDOR OpenBLAS) # MKL
	# find_package(OpenBLAS REQUIRED)
	# list(APPEND EXT_TARGETS OpenBLAS::OpenBLAS)

	# LAPACK
	find_package(LAPACK REQUIRED)
    	list(APPEND EXT_TARGETS LAPACK::LAPACK)
endif()
=======
# OpenBLAS
set(BLA_VENDOR OpenBLAS)
find_package(OpenBLAS REQUIRED)
list(APPEND EXT_TARGETS OpenBLAS::OpenBLAS)
>>>>>>> a834707e

# Set compiler flags
set(FLAGS_OPT $ENV{FLAGS_OPT}) # get optional user-specified flags from environment variables
if(CMAKE_BUILD_TYPE MATCHES Debug)
    message("\nSetting SUMMA Debug Options")
    add_compile_definitions(DEBUG)
    set(FLAGS_NOAH -g -Og -fbacktrace -fcheck=all,no-array-temps -Wfatal-errors -ffree-line-length-none -fmax-errors=0 -fPIC -ffree-form ${FLAGS_OPT})
    set(FLAGS_ALL  -g -Og -fbacktrace -fcheck=all,no-array-temps -Wfatal-errors -ffree-line-length-none -fmax-errors=0 -fPIC -cpp        ${FLAGS_OPT})
    set(FLAGS_CXX  -g -Og -fbacktrace -fcheck=all,no-array-temps -Wfatal-errors -std=c++17 ${FLAGS_OPT})
else()
	message("\nSetting SUMMA Release Options")
	if (CMAKE_Fortran_COMPILER MATCHES gfortran)
		set(FLAGS_NOAH -O3 -Wfatal-errors -ffree-line-length-none -fmax-errors=0 -fPIC -ffree-form ${FLAGS_OPT})
		set(FLAGS_ALL  -O3 -Wfatal-errors -ffree-line-length-none -fmax-errors=0 -fPIC -cpp        ${FLAGS_OPT})
		set(FLAGS_CXX  -O3 -Wfatal-errors -std=c++17 ${FLAGS_OPT})
	else(CMAKE_Fortran_COMPILER MATCHES ifx) # ifx does not currently compile SUMMA -- derived type modifications needed in source code 
		set(FLAGS_NOAH -O3 -fPIC -free   ${FLAGS_OPT})
		set(FLAGS_ALL  -O3 -fPIC -cxxlib ${FLAGS_OPT})
		set(FLAGS_CXX  -O3 -std=c++17    ${FLAGS_OPT})
	endif()
endif()

#=========================================================================================
# COMPILE PART 1: Define directory paths
#=========================================================================================

# Define directories that contains source code
set(DRIVER_DIR ${F_MASTER}/build/source/driver)
set(DSHARE_DIR ${F_MASTER}/build/source/dshare)
set(ENGINE_DIR ${F_MASTER}/build/source/engine)
set(HOOKUP_DIR ${F_MASTER}/build/source/hookup)
set(NETCDF_DIR ${F_MASTER}/build/source/netcdf)
set(NOAHMP_DIR ${F_MASTER}/build/source/noah-mp)

#=========================================================================================
# COMPILE PART 2: Assemble all of the SUMMA sub-routines
#=========================================================================================

# SUMMA Source Files are defined in the CMakeLists.txt file in the subdirectory
add_subdirectory(${F_MASTER}/build/source/)


#=========================================================================================
# COMPILE PART 3: Collect the subroutines into build groups depending on build type
#=========================================================================================

set(COMM_ALL ${NRPROC} ${HOOKUP} ${DATAMS} ${UTILMS})
set(SUMMA_ALL ${NETCDF} ${PRELIM} ${MODRUN} ${SOLVER} ${DRIVER})
set(MAIN_SUMMA ${DRIVER_DIR}/summa_driver.f90)

if (USE_NEXTGEN)
    set(SUMMA_ALL ${SUMMA_ALL} ${DRIVER_NEXTGEN})
endif()

if (USE_SUNDIALS)
    set(COMM_ALL ${COMM_ALL} ${DATAMS_SUNDIALS} ${UTILMS_SUNDIALS})
    set(SUMMA_ALL ${SUMMA_ALL} ${MODRUN_SUNDIALS} ${SOLVER_SUNDIALS})
endif()

if (USE_OPENWQ)
    add_subdirectory(${F_MASTER}/build/source/openwq)
    if (DEFINED OPENWQ_ERROR)
        message(FATAL_ERROR "OpenWQ build failed")
    endif()
    set(SUMMA_ALL ${SUMMA_ALL} ${OPENWQ_COUPLER})
    list(APPEND EXT_TARGETS openWQ)
endif ()


# Define version number, not working correctly
set(VERSIONFILE     ${DRIVER_DIR}/summaversion.inc)
execute_process(COMMAND "    ${GIT_EXECUTABLE} tag | tail -n 1" OUTPUT_VARIABLE VERSION)
execute_process(COMMAND "date" OUTPUT_VARIABLE BULTTIM)
execute_process(COMMAND "    ${GIT_EXECUTABLE} describe --long --all --always | sed -e's/heads\///'" OUTPUT_VARIABLE GITBRCH)
execute_process(COMMAND "    ${GIT_EXECUTABLE} rev-parse HEAD" OUTPUT_VARIABLE GITHASH)


#=========================================================================================
# COMPILE PART 4: Do the compilation
#=========================================================================================

# update version information, not working correctly
file(WRITE  ${VERSIONFILE} "character(len=64), parameter     :: summaVersion = '${VERSION}'\n")
file(APPEND ${VERSIONFILE} "character(len=64), parameter     :: buildTime = ''\n")
file(APPEND ${VERSIONFILE} "character(len=64), parameter     :: gitBranch = '${GITBRCH}'\n")
file(APPEND ${VERSIONFILE} "character(len=64), parameter     :: gitHash = '${GITHASH}'")

# Build SUMMA_NOAHMP Object
add_library(SUMMA_NOAHMP OBJECT ${NOAHMP} ${NRUTIL})
target_compile_options(SUMMA_NOAHMP PRIVATE ${FLAGS_NOAH})

# Build SUMMA_COMM Object
add_library(SUMMA_COMM OBJECT ${COMM_ALL})
target_compile_options(SUMMA_COMM PRIVATE ${FLAGS_ALL})
target_link_libraries(SUMMA_COMM PUBLIC SUMMA_NOAHMP ${EXT_TARGETS})

# For NextGen, build SUMMA Shared Library and add the outside BMI libraries
if(USE_NEXTGEN)
    if(WIN32)
        add_library(summabmi ${SUMMA_ALL})
    else()
        add_library(summabmi SHARED ${SUMMA_ALL})
    endif()
    target_compile_options(summabmi PRIVATE ${FLAGS_ALL})
	target_link_libraries(summabmi PUBLIC ${EXT_TARGETS} iso_c_bmi SUMMA_NOAHMP SUMMA_COMM)

    set_target_properties(summabmi PROPERTIES VERSION ${PROJECT_VERSION})
    include(GNUInstallDirs)

    install(TARGETS summabmi
            LIBRARY DESTINATION ${CMAKE_INSTALL_LIBDIR}
            PUBLIC_HEADER DESTINATION ${CMAKE_INSTALL_INCLUDEDIR})
    configure_file(summabmi.pc.in summabmi.pc @ONLY)
    install(FILES ${CMAKE_BINARY_DIR}/summabmi.pc DESTINATION ${CMAKE_INSTALL_DATAROOTDIR}/pkgconfig)

else()
	add_library(summa SHARED ${SUMMA_ALL})
	target_compile_options(summa PRIVATE ${FLAGS_ALL})
	target_link_libraries(summa PUBLIC ${EXT_TARGETS} SUMMA_NOAHMP SUMMA_COMM )
    add_executable(${EXEC_NAME} ${MAIN_SUMMA})
    target_compile_options(${EXEC_NAME} PRIVATE ${FLAGS_ALL})
    set_property(TARGET ${EXEC_NAME} PROPERTY LINKER_LANGUAGE Fortran)
    target_link_libraries(${EXEC_NAME} summa ${EXT_TARGETS})

endif()<|MERGE_RESOLUTION|>--- conflicted
+++ resolved
@@ -92,7 +92,6 @@
 find_package(NetCDF REQUIRED)
 list(APPEND EXT_TARGETS NetCDF::NetCDF)
 
-<<<<<<< HEAD
 # Find LAPACK with user-specified links or automatic detection 
 option(SPECIFY_LAPACK_LINKS "Use specified LAPACK links" OFF)
 if(SPECIFY_LAPACK_LINKS)
@@ -104,23 +103,16 @@
 	endif()
 else()
 	message("Automatically detect LAPACK links")
-	# OpenBLAS (MAY HAVE OpenMP enabled which slows execution)
-	# USE LAPACK INSTEAD TO AVOID THIS ISSUE
-	# message("\nRun export OPENBLAS_NUM_THREADS=1, to ward off bad behavior assuming not using multithreading")
-	# set(BLA_VENDOR OpenBLAS) # MKL
-	# find_package(OpenBLAS REQUIRED)
-	# list(APPEND EXT_TARGETS OpenBLAS::OpenBLAS)
-
-	# LAPACK
-	find_package(LAPACK REQUIRED)
-    	list(APPEND EXT_TARGETS LAPACK::LAPACK)
-endif()
-=======
-# OpenBLAS
-set(BLA_VENDOR OpenBLAS)
-find_package(OpenBLAS REQUIRED)
-list(APPEND EXT_TARGETS OpenBLAS::OpenBLAS)
->>>>>>> a834707e
+
+	## LAPACK
+	#find_package(LAPACK REQUIRED)
+    	#list(APPEND EXT_TARGETS LAPACK::LAPACK)
+
+	# OpenBLAS
+	set(BLA_VENDOR OpenBLAS)
+	find_package(OpenBLAS REQUIRED)
+	list(APPEND EXT_TARGETS OpenBLAS::OpenBLAS)
+endif()
 
 # Set compiler flags
 set(FLAGS_OPT $ENV{FLAGS_OPT}) # get optional user-specified flags from environment variables
