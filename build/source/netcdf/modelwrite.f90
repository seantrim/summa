! SUMMA - Structure for Unifying Multiple Modeling Alternatives
! Copyright (C) 2014-2015 NCAR/RAL
!
! This file is part of SUMMA
!
! For more information see: http://www.ral.ucar.edu/projects/summa
!
! This program is free software: you can redistribute it and/or modify
! it under the terms of the GNU General Public License as published by
! the Free Software Foundation, either version 3 of the License, or
! (at your option) any later version.
!
! This program is distributed in the hope that it will be useful,
! but WITHOUT ANY WARRANTY; without even the implied warranty of
! MERCHANTABILITY or FITNESS FOR A PARTICULAR PURPOSE.  See the
! GNU General Public License for more details.
!
! You should have received a copy of the GNU General Public License
! along with this program.  If not, see <http://www.gnu.org/licenses/>.

module modelwrite_module
USE netcdf
USE netcdf_util_module,only:netcdf_err                    ! netcdf error handling function
USE nrtype, integerMissing=>nr_integerMissing             ! top-level data types
implicit none
private
public::writeParm
public::writeData
public::writeBasin
public::writeTime
public::writeRestart
! define dimension lengths
integer(i4b),parameter      :: maxSpectral=2              ! maximum number of spectral bands
contains

 ! **********************************************************************************************************
 ! public subroutine writeParm: write model parameters
 ! **********************************************************************************************************
<<<<<<< HEAD
 subroutine writeParm(iHRU,struct,meta,err,message)
=======
 subroutine writeParm(iHRU,dat,meta,err,message)
 USE data_types,only:var_info,var_d,var_i        ! metadata structure type
 USE var_lookup,only:iLookStat                   ! to index into write flag
>>>>>>> 40b61caf
 USE globalData,only:ncid                        ! netcdf file ids
 USE data_types,only:var_info                    ! metadata info
 USE data_types,only:var_i,var_d,var_dlength     ! metadata structure type
 USE var_lookup,only:iLookStat                   ! to index into write flag
 USE multiconst,only:integerMissing              ! missing value
 implicit none

 ! declare input variables
 integer(i4b)  ,intent(in)   :: iHRU             ! hydrologic response unit
 class(*)      ,intent(in)   :: struct           ! data structure
 type(var_info),intent(in)   :: meta(:)          ! metadata structure
 integer(i4b)  ,intent(out)  :: err              ! error code
 character(*)  ,intent(out)  :: message          ! error message
 ! local variables
 integer(i4b)                :: iVar             ! loop through variables
 integer(i4b)  ,parameter    :: modelTime=1      ! these particular data are only output in the timestep file

 ! initialize error control
 err=0;message="f-writeParm/"

 ! loop through local column model parameters
 do iVar = 1,size(meta)

  ! check that the variable is desired
  if (.not.meta(iVar)%statFlag(iLookStat%inst)) cycle

  ! initialize message
  message=trim(message)//trim(meta(iVar)%varName)//'/'

  ! write data
  if (iHRU.ne.integerMissing) then
   select type (struct)
    type is (var_i)
     err = nf90_put_var(ncid(modelTime),meta(iVar)%ncVarID(iLookStat%inst),(/struct%var(iVar)/),start=(/iHRU/),count=(/1/))
    type is (var_d)
     err = nf90_put_var(ncid(modelTime),meta(iVar)%ncVarID(iLookStat%inst),(/struct%var(iVar)/),start=(/iHRU/),count=(/1/))
    type is (var_dlength)
     err = nf90_put_var(ncid(modelTime),meta(iVar)%ncVarID(iLookStat%inst),(/struct%var(iVar)%dat/),start=(/iHRU,1/),count=(/1,size(struct%var(iVar)%dat)/))
    class default; err=20; message=trim(message)//'unkonwn variable type (with HRU)'; return
   end select
  else
   select type (struct)
    type is (var_d)
     err = nf90_put_var(ncid(modelTime),meta(iVar)%ncVarID(iLookStat%inst),(/struct%var(iVar)/),start=(/1/),count=(/1/))
    class default; err=20; message=trim(message)//'unkonwn variable type (no HRU)'; return
   end select
  end if
  call netcdf_err(err,message); if (err/=0) return

  ! re-initialize message
  message="f-writeParm/"
 end do  ! looping through local column model parameters

 end subroutine writeParm

 ! **************************************************************************************
 ! public subroutine writeData: write model time-dependent data
 ! **************************************************************************************
 subroutine writeData(modelTimestep,outputTimestep,meta,stat,dat,map,indx,iHRU,err,message)
 USE data_types,only:var_info,dlength,ilength       ! type structures for passing
 USE var_lookup,only:maxVarStat                     ! index into stats structure
 USE var_lookup,only:iLookVarType                   ! index into type structure
 USE var_lookup,only:iLookIndex                     ! index into index structure
 USE var_lookup,only:iLookStat                      ! index into stat structure
 USE globalData,only:outFreq,nFreq,ncid             ! output file information
 USE get_ixName_module,only:get_varTypeName         ! to access type strings for error messages
 USE get_ixName_module,only:get_statName            ! to access type strings for error messages
 implicit none

 ! declare dummy variables
 type(var_info),intent(in)     :: meta(:)           ! meta data
 class(*)      ,intent(in)     :: stat(:)           ! stats data
 class(*)      ,intent(in)     :: dat(:)            ! timestep data
 type(ilength) ,intent(in)     :: indx(:)           ! index data
 integer(i4b)  ,intent(in)     :: map(:)            ! map into stats child struct
 integer(i4b)  ,intent(in)     :: iHRU              ! hydrologic response unit
 integer(i4b)  ,intent(in)     :: modelTimestep     ! model time step
 integer(i4b)  ,intent(in)     :: outputTimestep(:) ! output time step
 integer(i4b)  ,intent(out)    :: err               ! error code
 character(*)  ,intent(out)    :: message           ! error message
 ! local variables
 integer(i4b)                  :: iVar              ! variable index
 integer(i4b)                  :: iStat             ! statistics index
 integer(i4b)                  :: iFreq             ! frequency index
 integer(i4b)                  :: ncVarID           ! used only for time
 integer(i4b)                  :: nSnow             ! number of snow layers
 integer(i4b)                  :: nSoil             ! number of soil layers
 integer(i4b)                  :: nLayers           ! total number of layers
 integer(i4b)                  :: midSnowStartIndex ! start index of the midSnow vector for a given timestep
 integer(i4b)                  :: midSoilStartIndex ! start index of the midSoil vector for a given timestep
 integer(i4b)                  :: midTotoStartIndex ! start index of the midToto vector for a given timestep
 integer(i4b)                  :: ifcSnowStartIndex ! start index of the ifcSnow vector for a given timestep
 integer(i4b)                  :: ifcSoilStartIndex ! start index of the ifcSoil vector for a given timestep
 integer(i4b)                  :: ifcTotoStartIndex ! start index of the ifcToto vector for a given timestep

 ! initialize error control
 err=0;message="writeData/"

 ! model layers
 nSoil             = indx(iLookIndex%nSoil)%dat(1)
 nSnow             = indx(iLookIndex%nSnow)%dat(1)
 nLayers           = indx(iLookIndex%nLayers)%dat(1)
 ! model indices
 midSnowStartIndex = indx(iLookIndex%midSnowStartIndex)%dat(1)
 midSoilStartIndex = indx(iLookIndex%midSoilStartIndex)%dat(1)
 midTotoStartIndex = indx(iLookIndex%midTotoStartIndex)%dat(1)
 ifcSnowStartIndex = indx(iLookIndex%ifcSnowStartIndex)%dat(1)
 ifcSoilStartIndex = indx(iLookIndex%ifcSoilStartIndex)%dat(1)
 ifcTotoStartIndex = indx(iLookIndex%ifcTotoStartIndex)%dat(1)

 ! loop through output frequencies
 do iFreq = 1,nFreq

  ! check that the timestep is desired
  if (mod(modelTimestep,outFreq(iFreq)).ne.0) cycle

   ! loop through model variables
   do iVar = 1,size(meta)

    ! handle time first
    if (meta(iVar)%varName=='time') then    
     select type(stat)
      type is (dlength)
       err = nf90_inq_varid(ncid(iFreq),trim(meta(iVar)%varName),ncVarID) 
       call netcdf_err(err,message); if (err/=0) return
       err = nf90_put_var(ncid(iFreq),ncVarID,(/stat(iVar)%dat(iLookStat%inst)/),start=(/outputTimestep(iFreq)/),count=(/1,1/))
       call netcdf_err(err,message); if (err/=0) return
       cycle
     class default; err=20; message=trim(message)//'time variable must be of type dlength'; return; 
     end select
    end if

    ! check that the variable is desired
    if (meta(iVar)%outFreq.ne.iFreq) cycle

    ! loop through output stats
    do iStat = 1,maxVarStat

     ! check that the variable is desired
     if ((.not.meta(iVar)%statFlag(iStat)).or.(trim(meta(iVar)%varName)=='unknown')) cycle

     ! stats/data output - select data type
     if (meta(iVar)%varType==iLookVarType%scalarv) then
       select type(stat)
        type is (ilength)
         err = nf90_put_var(ncid(iFreq),meta(iVar)%ncVarID(iStat),(/stat(map(iVar))%dat(iStat)/),start=(/iHRU,outputTimestep(iFreq)/),count=(/1,1/))
        type is (dlength)
         err = nf90_put_var(ncid(iFreq),meta(iVar)%ncVarID(iStat),(/stat(map(iVar))%dat(iStat)/),start=(/iHRU,outputTimestep(iFreq)/),count=(/1,1/))
        class default; err=20; message=trim(message)//'stats must be scalarv and either ilength of dlength'; return
       end select  ! stat

     ! non-scalar variables
     else
      select type (dat)
       type is (dlength)
        select case (meta(iVar)%varType)
         case(iLookVarType%wLength); err = nf90_put_var(ncid(iFreq),meta(iVar)%ncVarID(iStat),(/dat(iVar)%dat/),start=(/iHRU,1,outputTimestep(iFreq)/),count=(/1,maxSpectral,1/))
         case(iLookVarType%midToto); err = nf90_put_var(ncid(iFreq),meta(iVar)%ncVarID(iStat),(/dat(iVar)%dat/),start=(/iHRU,midTotoStartIndex/),count=(/1,nLayers/))
         case(iLookVarType%midSnow); err = nf90_put_var(ncid(iFreq),meta(iVar)%ncVarID(iStat),(/dat(iVar)%dat/),start=(/iHRU,midSnowStartIndex/),count=(/1,nSnow/))
         case(iLookVarType%midSoil); err = nf90_put_var(ncid(iFreq),meta(iVar)%ncVarID(iStat),(/dat(iVar)%dat/),start=(/iHRU,midSoilStartIndex/),count=(/1,nSoil/))
         case(iLookVarType%ifcToto); err = nf90_put_var(ncid(iFreq),meta(iVar)%ncVarID(iStat),(/dat(iVar)%dat/),start=(/iHRU,ifcTotoStartIndex/),count=(/1,nLayers+1/))
         case(iLookVarType%ifcSnow); err = nf90_put_var(ncid(iFreq),meta(iVar)%ncVarID(iStat),(/dat(iVar)%dat/),start=(/iHRU,ifcSnowStartIndex/),count=(/1,nSnow+1/))
         case(iLookVarType%ifcSoil); err = nf90_put_var(ncid(iFreq),meta(iVar)%ncVarID(iStat),(/dat(iVar)%dat/),start=(/iHRU,ifcSoilStartIndex/),count=(/1,nSoil+1/))
        end select ! vartype
       type is (ilength)
        select case (meta(iVar)%varType)
         case(iLookVarType%wLength); err = nf90_put_var(ncid(iFreq),meta(iVar)%ncVarID(iStat),(/dat(iVar)%dat/),start=(/iHRU,1,outputTimestep(iFreq)/),count=(/1,maxSpectral,1/))
         case(iLookVarType%midToto); err = nf90_put_var(ncid(iFreq),meta(iVar)%ncVarID(iStat),(/dat(iVar)%dat/),start=(/iHRU,midTotoStartIndex/),count=(/1,nLayers/))
         case(iLookVarType%midSnow); err = nf90_put_var(ncid(iFreq),meta(iVar)%ncVarID(iStat),(/dat(iVar)%dat/),start=(/iHRU,midSnowStartIndex/),count=(/1,nSnow/))
         case(iLookVarType%midSoil); err = nf90_put_var(ncid(iFreq),meta(iVar)%ncVarID(iStat),(/dat(iVar)%dat/),start=(/iHRU,midSoilStartIndex/),count=(/1,nSoil/))
         case(iLookVarType%ifcToto); err = nf90_put_var(ncid(iFreq),meta(iVar)%ncVarID(iStat),(/dat(iVar)%dat/),start=(/iHRU,ifcTotoStartIndex/),count=(/1,nLayers+1/))
         case(iLookVarType%ifcSnow); err = nf90_put_var(ncid(iFreq),meta(iVar)%ncVarID(iStat),(/dat(iVar)%dat/),start=(/iHRU,ifcSnowStartIndex/),count=(/1,nSnow+1/))
         case(iLookVarType%ifcSoil); err = nf90_put_var(ncid(iFreq),meta(iVar)%ncVarID(iStat),(/dat(iVar)%dat/),start=(/iHRU,ifcSoilStartIndex/),count=(/1,nSoil+1/))
        end select ! vartype
      end select ! dat
     end if ! sacalarv

     ! process error code
     if (err.ne.0) message=trim(message)//trim(meta(iVar)%varName)//'_'//trim(get_statName(iStat))
     call netcdf_err(err,message); if (err/=0) return

    end do ! iStat
   end do ! iVar
  end do ! iFreq

 end subroutine writeData

 ! **************************************************************************************
 ! public subroutine writeBasin: write basin-average variables
 ! **************************************************************************************
 subroutine writeBasin(modelTimestep,outputTimestep,meta,stat,dat,map,err,message)
 USE data_types,only:var_info,dlength,ilength       ! type structures for passing
 USE var_lookup,only:maxVarStat                     ! index into stats structure
 USE var_lookup,only:iLookVarType                   ! index into type structure
 USE globalData,only:outFreq,nFreq,ncid             ! output file information
 USE get_ixName_module,only:get_varTypeName         ! to access type strings for error messages
 USE get_ixName_module,only:get_statName            ! to access type strings for error messages
 implicit none

 ! declare dummy variables
 type(var_info),intent(in)     :: meta(:)           ! meta data
 type(dlength) ,intent(in)     :: stat(:)           ! stats data
 type(dlength) ,intent(in)     :: dat(:)            ! timestep data
 integer(i4b)  ,intent(in)     :: map(:)            ! map into stats child struct
 integer(i4b)  ,intent(in)     :: modelTimestep     ! model time step
 integer(i4b)  ,intent(in)     :: outputTimestep(:) ! output time step
 integer(i4b)  ,intent(out)    :: err               ! error code
 character(*)  ,intent(out)    :: message           ! error message
 ! local variables
 integer(i4b)                  :: iVar              ! variable index
 integer(i4b)                  :: iStat             ! statistics index
 integer(i4b)                  :: iFreq             ! frequency index
 ! initialize error control
 err=0;message="f-writeBasin/"

 do iFreq = 1,nFreq
  ! check that the timestep is desired
  if (mod(modelTimestep,outFreq(iFreq)).ne.0) cycle

   ! loop through model variables
   do iVar = 1,size(meta)

    ! check that the variable is desired
    if (meta(iVar)%outFreq.ne.iFreq) cycle

    ! loop through output stats
    do iStat = 1,maxVarStat
     ! check that the variable is desired
     if ((.not.meta(iVar)%statFlag(iStat)).or.(trim(meta(iVar)%varName)=='unknown')) cycle

     ! stats/dats output - select data type
     select case (meta(iVar)%varType)

      case (iLookVarType%scalarv)
       err = nf90_put_var(ncid(iFreq),meta(iVar)%ncVarID(iStat),(/stat(map(iVar))%dat(iStat)/),start=(/outputTimestep(iFreq)/),count=(/1/))

      case (iLookVarType%routing)
       if (modelTimestep==1) then
        err = nf90_put_var(ncid(iFreq),meta(iVar)%ncVarID(iStat),(/dat(iVar)%dat/),start=(/1/),count=(/1000/))
       end if

      case default
       err=40; message=trim(message)//"unknownVariableType[name='"//trim(meta(iVar)%varName)//"';type='"//trim(get_varTypeName(meta(iVar)%varType))//    "']"; return
      end select ! variable type

     ! process error code
     if (err.ne.0) message=trim(message)//trim(meta(iVar)%varName)//'_'//trim(get_statName    (iStat))
     call netcdf_err(err,message); if (err/=0) return

    end do ! iStat
   end do ! iVar
  end do ! iFreq

 end subroutine writeBasin

 ! **************************************************************************************
 ! public subroutine writeTime: write current time to all files 
 ! **************************************************************************************
 subroutine writeTime(modelTimestep,outputTimestep,meta,dat,err,message)
 USE data_types,only:var_info,dlength,ilength       ! type structures for passing
 USE globalData,only:outFreq,nFreq,ncid             ! output file information
 USE var_lookup,only:iLookStat                      ! index into stat structure
 implicit none

 ! declare dummy variables
 type(var_info),intent(in)     :: meta(:)           ! meta data
 integer       ,intent(in)     :: dat(:)            ! timestep data
 integer(i4b)  ,intent(in)     :: modelTimestep     ! model time step
 integer(i4b)  ,intent(in)     :: outputTimestep(:) ! output time step
 integer(i4b)  ,intent(out)    :: err               ! error code
 character(*)  ,intent(out)    :: message           ! error message
 ! local variables
 integer(i4b)                  :: iVar              ! variable index
 integer(i4b)                  :: iFreq             ! frequency index
 integer(i4b)                  :: ncVarID           ! used only for time
 ! initialize error control
 err=0;message="f-writeTime/"

 do iFreq = 1,nFreq
  ! check that the timestep is desired
  if (mod(modelTimestep,outFreq(iFreq)).ne.0) cycle

   ! loop through model variables
   do iVar = 1,size(meta)

    ! if variable is desired
    if (.not.meta(iVar)%statFlag(iLookStat%inst)) cycle

    ! get variable id in file
    err = nf90_inq_varid(ncid(iFreq),trim(meta(iVar)%varName),ncVarID) 
    if (err.gt.0) message=trim(message)//trim(meta(iVar)%varName)
    call netcdf_err(err,message); if (err/=0) then; err=20; return; end if

    ! add to file
    err = nf90_put_var(ncid(iFreq),ncVarID,(/dat(iVar)/),start=(/outputTimestep(iFreq)/),count=(/1/))
    if (err.gt.0) message=trim(message)//trim(meta(iVar)%varName)
    call netcdf_err(err,message); if (err/=0) then; err=20; return; end if

   end do ! iVar
  end do ! iFreq

 end subroutine writeTime 

 ! *********************************************************************************************************
 ! public subroutine printRestartFile: print a re-start file
 ! *********************************************************************************************************
 subroutine writeRestart(filename,         & ! intent(in): name of restart file
                         nGRU,             & ! intent(in): number of GRUs
                         nHRU,             & ! intent(in): number of HRUs
                         prog_meta,        & ! intent(in): prognostics metadata 
                         prog_data,        & ! intent(in): prognostics data
                         indx_meta,        & ! intent(in): index metadata 
                         indx_data,        & ! intent(in): index data
                         err,message)        ! intent(out): error control
 ! --------------------------------------------------------------------------------------------------------
 ! --------------------------------------------------------------------------------------------------------
 ! access the derived types to define the data structures
! USE data_types,only:hru_d                  ! length of substep
 USE data_types,only:gru_hru_doubleVec      ! actual data
 USE data_types,only:gru_hru_intVec         ! actual data
 USE data_types,only:var_info               ! metadata 
 ! access named variables defining elements in the data structures
 USE var_lookup,only:iLookINDEX             ! named variables for structure elements
 USE var_lookup,only:iLookVarType           ! named variables for structure elements
 ! constants
 USE globalData,only:gru_struc              ! gru-hru mapping structures
 ! external routines
 USE netcdf_util_module,only:nc_file_close  ! close netcdf file
 USE netcdf_util_module,only:nc_file_open   ! open netcdf file
 implicit none
 ! --------------------------------------------------------------------------------------------------------
 ! input
 character(len=256),intent(in)      :: filename      ! name of the restart file
 integer(i4b),intent(in)            :: nGRU          ! number of GRUs
 integer(i4b),intent(in)            :: nHRU          ! number of HRUs
 type(var_info),intent(in)          :: prog_meta(:)  ! metadata 
 type(gru_hru_doubleVec),intent(in) :: prog_data     ! prognostic vars 
 type(var_info),intent(in)          :: indx_meta(:)  ! metadata 
 type(gru_hru_intVec),intent(in)    :: indx_data     ! indexing vars 
 ! output: error control
 integer(i4b),intent(out)           :: err           ! error code
 character(*),intent(out)           :: message       ! error message
 ! --------------------------------------------------------------------------------------------------------
 ! local variables
 integer(i4b)                       :: ncid          ! netcdf file id
 integer(i4b),allocatable           :: ncVarID(:)    ! netcdf variable id
 integer(i4b)                       :: ncSnowID      ! index variable id
 integer(i4b)                       :: ncSoilID      ! index variable id

 integer(i4b)                       :: nSoil         ! number of soil layers
 integer(i4b)                       :: nSnow         ! number of snow layers
 integer(i4b)                       :: maxSnow       ! maximum number of snow layers
 integer(i4b)                       :: maxSoil       ! maximum number of soil layers
 integer(i4b)                       :: nLayers       ! number of total layers
 integer(i4b)                       :: maxLayers     ! maximum number of total layers
 integer(i4b),parameter             :: nSpectral=2   ! number of spectal bands
 integer(i4b),parameter             :: nScalar=1     ! size of a scalar

 integer(i4b)                       :: hruDimID      ! variable dimension ID
 integer(i4b)                       :: scalDimID     ! variable dimension ID
 integer(i4b)                       :: specDimID     ! variable dimension ID
 integer(i4b)                       :: midSnowDimID  ! variable dimension ID
 integer(i4b)                       :: midSoilDimID  ! variable dimension ID
 integer(i4b)                       :: midTotoDimID  ! variable dimension ID
 integer(i4b)                       :: ifcSnowDimID  ! variable dimension ID
 integer(i4b)                       :: ifcSoilDimID  ! variable dimension ID
 integer(i4b)                       :: ifcTotoDimID  ! variable dimension ID

 character(len=32),parameter        :: hruDimName    ='hru'      ! dimension name for HRUs
 character(len=32),parameter        :: scalDimName   ='scalarv'  ! dimension name for scalar data
 character(len=32),parameter        :: specDimName   ='spectral' ! dimension name for spectral bands
 character(len=32),parameter        :: midSnowDimName='midSnow'  ! dimension name for snow-only layers
 character(len=32),parameter        :: midSoilDimName='midSoil'  ! dimension name for soil-only layers
 character(len=32),parameter        :: midTotoDimName='midToto'  ! dimension name for layered varaiables
 character(len=32),parameter        :: ifcSnowDimName='ifcSnow'  ! dimension name for snow-only layers
 character(len=32),parameter        :: ifcSoilDimName='ifcSoil'  ! dimension name for soil-only layers
 character(len=32),parameter        :: ifcTotoDimName='ifcToto'  ! dimension name for layered varaiables

 integer(i4b)                       :: cHRU          ! count of HRUs
 integer(i4b)                       :: iHRU          ! index of HRUs
 integer(i4b)                       :: iGRU          ! index of GRUs
 integer(i4b)                       :: iVar          ! variable index
 logical(lgt)                       :: okLength      ! flag to check if the vector length is OK
 character(len=256)                 :: cmessage      ! downstream error message
 ! --------------------------------------------------------------------------------------------------------

 ! initialize error control
 err=0; message='writeRestart/'

 ! size of prog vector
 allocate(ncVarID(size(prog_meta)))

 ! maximum number of soil layers
 maxSoil = 0
 do iGRU = 1,nGRU
  do iHRU = 1,gru_struc(iGRU)%hruCount
   maxSoil = max(maxSoil,gru_struc(iGRU)%hruInfo(iHRU)%nSoil)
  end do
 end do

 ! maximum number of snow layers
 maxSnow = 0
 do iGRU = 1,nGRU
  do iHRU = 1,gru_struc(iGRU)%hruCount
   maxSnow = max(maxSnow,gru_struc(iGRU)%hruInfo(iHRU)%nSnow)
  end do
 end do
 
 ! total number of layers
 maxLayers = maxSnow+maxSoil

 ! create file 
 err = nf90_create(trim(filename),nf90_classic_model,ncid)
 message='iCreate[create]'; call netcdf_err(err,message); if(err/=0)return

 ! define dimensions
                err = nf90_def_dim(ncid,trim(hruDimName)    ,nHRU       ,   hruDimID) ; message='iCreate[hru]'     ;call netcdf_err(err,message); if(err/=0)return
                err = nf90_def_dim(ncid,trim(scalDimName)   ,nScalar    ,   scalDimID); message='iCreate[scalar]'  ;call netcdf_err(err,message); if(err/=0)return
                err = nf90_def_dim(ncid,trim(specDimName)   ,nSpectral  ,   specDimID); message='iCreate[spectral]';call netcdf_err(err,message); if(err/=0)return
                err = nf90_def_dim(ncid,trim(midSoilDimName),maxSoil    ,midSoilDimID); message='iCreate[ifcSoil]' ;call netcdf_err(err,message); if(err/=0)return
                err = nf90_def_dim(ncid,trim(midTotoDimName),maxLayers  ,midTotoDimID); message='iCreate[midToto]' ;call netcdf_err(err,message); if(err/=0)return
                err = nf90_def_dim(ncid,trim(ifcSoilDimName),maxSoil+1  ,ifcSoilDimID); message='iCreate[ifcSoil]' ;call netcdf_err(err,message); if(err/=0)return
                err = nf90_def_dim(ncid,trim(ifcTotoDimName),maxLayers+1,ifcTotoDimID); message='iCreate[ifcToto]' ;call netcdf_err(err,message); if(err/=0)return
 if (maxSnow>0) err = nf90_def_dim(ncid,trim(midSnowDimName),maxSnow    ,midSnowDimID); message='iCreate[ifcSnow]' ;call netcdf_err(err,message); if(err/=0)return
 if (maxSnow>0) err = nf90_def_dim(ncid,trim(ifcSnowDimName),maxSnow+1  ,ifcSnowDimID); message='iCreate[ifcSnow]' ;call netcdf_err(err,message); if(err/=0)return
 ! re-initialize error control
 err=0; message='writeRestart/'

 ! define prognostic variables
 do iVar = 1,size(prog_meta)
  if (prog_meta(iVar)%varType==iLookvarType%unknown) cycle

  ! define variable
  select case(prog_meta(iVar)%varType)
   case(iLookvarType%scalarv);                err = nf90_def_var(ncid,trim(prog_meta(iVar)%varname),nf90_double,(/hruDimID,  scalDimID /),ncVarID(iVar)) 
   case(iLookvarType%wLength);                err = nf90_def_var(ncid,trim(prog_meta(iVar)%varname),nf90_double,(/hruDimID,  specDimID /),ncVarID(iVar)) 
   case(iLookvarType%midSoil);                err = nf90_def_var(ncid,trim(prog_meta(iVar)%varname),nf90_double,(/hruDimID,midSoilDimID/),ncVarID(iVar)) 
   case(iLookvarType%midToto);                err = nf90_def_var(ncid,trim(prog_meta(iVar)%varname),nf90_double,(/hruDimID,midTotoDimID/),ncVarID(iVar)) 
   case(iLookvarType%ifcSoil);                err = nf90_def_var(ncid,trim(prog_meta(iVar)%varname),nf90_double,(/hruDimID,ifcSoilDimID/),ncVarID(iVar)) 
   case(iLookvarType%ifcToto);                err = nf90_def_var(ncid,trim(prog_meta(iVar)%varname),nf90_double,(/hruDimID,ifcTotoDimID/),ncVarID(iVar)) 
   case(iLookvarType%midSnow); if (maxSnow>0) err = nf90_def_var(ncid,trim(prog_meta(iVar)%varname),nf90_double,(/hruDimID,midSnowDimID/),ncVarID(iVar)) 
   case(iLookvarType%ifcSnow); if (maxSnow>0) err = nf90_def_var(ncid,trim(prog_meta(iVar)%varname),nf90_double,(/hruDimID,ifcSnowDimID/),ncVarID(iVar)) 
  end select
 
  ! check errors
  if(err/=0)then
   message=trim(message)//trim(cmessage)//' [variable '//trim(prog_meta(iVar)%varName)//']'
   return
  end if

  ! add parameter description
  err = nf90_put_att(ncid,ncVarID(iVar),'long_name',trim(prog_meta(iVar)%vardesc))
  call netcdf_err(err,message)

  ! add parameter units
  err = nf90_put_att(ncid,ncVarID(iVar),'units',trim(prog_meta(iVar)%varunit))
  call netcdf_err(err,message)

 end do ! iVar 

 ! define index variables - snow
 err = nf90_def_var(ncid,trim(indx_meta(iLookIndex%nSnow)%varName),nf90_int,(/hruDimID/),ncSnowID); call netcdf_err(err,message)
 err = nf90_put_att(ncid,ncSnowID,'long_name',trim(indx_meta(iLookIndex%nSnow)%vardesc));           call netcdf_err(err,message)
 err = nf90_put_att(ncid,ncSnowID,'units'    ,trim(indx_meta(iLookIndex%nSnow)%varunit));           call netcdf_err(err,message)

 ! define index variables - soil
 err = nf90_def_var(ncid,trim(indx_meta(iLookIndex%nSoil)%varName),nf90_int,(/hruDimID/),ncSoilID); call netcdf_err(err,message)
 err = nf90_put_att(ncid,ncSoilID,'long_name',trim(indx_meta(iLookIndex%nSoil)%vardesc));           call netcdf_err(err,message)
 err = nf90_put_att(ncid,ncSoilID,'units'    ,trim(indx_meta(iLookIndex%nSoil)%varunit));           call netcdf_err(err,message)

 ! end definition phase
 err = nf90_enddef(ncid); call netcdf_err(err,message); if (err/=0) return

 ! write variables
 do iGRU = 1,nGRU
  do iHRU = 1,gru_struc(iGRU)%hruCount
   cHRU = gru_struc(iGRU)%hruInfo(iHRU)%hru_ix 
   do iVar = 1,size(prog_meta)

    ! excape if this variable is not used
    if (prog_meta(iVar)%varType==iLookvarType%unknown) cycle

    ! actual number of layers
    nSnow = gru_struc(iGRU)%hruInfo(iHRU)%nSnow
    nSoil = gru_struc(iGRU)%hruInfo(iHRU)%nSoil
    nLayers = nSoil + nSnow

    ! check size
    ! NOTE: this may take time that we do not wish to use
    okLength=.true.
    select case (prog_meta(iVar)%varType)
     case(iLookVarType%scalarv);              okLength = (size(prog_data%gru(iGRU)%hru(iHRU)%var(iVar)%dat) == nScalar  )
     case(iLookVarType%wlength);              okLength = (size(prog_data%gru(iGRU)%hru(iHRU)%var(iVar)%dat) == nSpectral)
     case(iLookVarType%midSoil);              okLength = (size(prog_data%gru(iGRU)%hru(iHRU)%var(iVar)%dat) == nSoil    )
     case(iLookVarType%midToto);              okLength = (size(prog_data%gru(iGRU)%hru(iHRU)%var(iVar)%dat) == nLayers  )
     case(iLookVarType%ifcSoil);              okLength = (size(prog_data%gru(iGRU)%hru(iHRU)%var(iVar)%dat) == nSoil+1  )
     case(iLookVarType%ifcToto);              okLength = (size(prog_data%gru(iGRU)%hru(iHRU)%var(iVar)%dat) == nLayers+1)
     case(iLookVarType%midSnow); if (nSnow>0) okLength = (size(prog_data%gru(iGRU)%hru(iHRU)%var(iVar)%dat) == nSnow    )
     case(iLookVarType%ifcSnow); if (nSnow>0) okLength = (size(prog_data%gru(iGRU)%hru(iHRU)%var(iVar)%dat) == nSnow+1  )
     case default; err=20; message=trim(message)//'unknown var type'; return
    end select 

    ! error check
    if(.not.okLength)then
     message=trim(message)//'bad vector length for variable '//trim(prog_meta(iVar)%varname)
     err=20; return
    endif

    ! write data 
    select case (prog_meta(iVar)%varType)
     case(iLookVarType%scalarv);              err=nf90_put_var(ncid,ncVarID(iVar),(/prog_data%gru(iGRU)%hru(iHRU)%var(iVar)%dat/),start=(/cHRU,1/),count=(/1,nScalar  /))
     case(iLookVarType%wlength);              err=nf90_put_var(ncid,ncVarID(iVar),(/prog_data%gru(iGRU)%hru(iHRU)%var(iVar)%dat/),start=(/cHRU,1/),count=(/1,nSpectral/))
     case(iLookVarType%midSoil);              err=nf90_put_var(ncid,ncVarID(iVar),(/prog_data%gru(iGRU)%hru(iHRU)%var(iVar)%dat/),start=(/cHRU,1/),count=(/1,nSoil    /))
     case(iLookVarType%midToto);              err=nf90_put_var(ncid,ncVarID(iVar),(/prog_data%gru(iGRU)%hru(iHRU)%var(iVar)%dat/),start=(/cHRU,1/),count=(/1,nLayers  /))
     case(iLookVarType%ifcSoil);              err=nf90_put_var(ncid,ncVarID(iVar),(/prog_data%gru(iGRU)%hru(iHRU)%var(iVar)%dat/),start=(/cHRU,1/),count=(/1,nSoil+1  /))
     case(iLookVarType%ifcToto);              err=nf90_put_var(ncid,ncVarID(iVar),(/prog_data%gru(iGRU)%hru(iHRU)%var(iVar)%dat/),start=(/cHRU,1/),count=(/1,nLayers+1/))
     case(iLookVarType%midSnow); if (nSnow>0) err=nf90_put_var(ncid,ncVarID(iVar),(/prog_data%gru(iGRU)%hru(iHRU)%var(iVar)%dat/),start=(/cHRU,1/),count=(/1,nSnow    /))
     case(iLookVarType%ifcSnow); if (nSnow>0) err=nf90_put_var(ncid,ncVarID(iVar),(/prog_data%gru(iGRU)%hru(iHRU)%var(iVar)%dat/),start=(/cHRU,1/),count=(/1,nSnow+1  /))
     case default; err=20; message=trim(message)//'unknown var type'; return
    end select 

    ! error check
    if (err.ne.0) message=trim(message)//'writing variable:'//trim(prog_meta(iVar)%varName)
    call netcdf_err(err,message); if (err/=0) return
    err=0; message='writeRestart/'

   end do ! iVar 

   ! write index variables 
   err=nf90_put_var(ncid,ncSnowID,(/indx_data%gru(iGRU)%hru(iHRU)%var(iLookIndex%nSnow)%dat/),start=(/cHRU/),count=(/1/))
   err=nf90_put_var(ncid,ncSoilID,(/indx_data%gru(iGRU)%hru(iHRU)%var(iLookIndex%nSoil)%dat/),start=(/cHRU/),count=(/1/))
 
  end do ! iGRU
 end do ! iHRU

 ! close file 
 call nc_file_close(ncid,err,cmessage)
 if(err/=0)then;message=trim(message)//trim(cmessage);return;end if

 ! cleanup
 deallocate(ncVarID)

 end subroutine writeRestart

end module modelwrite_module<|MERGE_RESOLUTION|>--- conflicted
+++ resolved
@@ -36,18 +36,12 @@
  ! **********************************************************************************************************
  ! public subroutine writeParm: write model parameters
  ! **********************************************************************************************************
-<<<<<<< HEAD
  subroutine writeParm(iHRU,struct,meta,err,message)
-=======
- subroutine writeParm(iHRU,dat,meta,err,message)
- USE data_types,only:var_info,var_d,var_i        ! metadata structure type
+ USE globalData,only:ncid                        ! netcdf file ids
+ USE globalData,only:integerMissing              ! missing value
+ USE data_types,only:var_info                    ! metadata info
+ USE data_types,only:var_i,var_d,var_dlength     ! derived data types
  USE var_lookup,only:iLookStat                   ! to index into write flag
->>>>>>> 40b61caf
- USE globalData,only:ncid                        ! netcdf file ids
- USE data_types,only:var_info                    ! metadata info
- USE data_types,only:var_i,var_d,var_dlength     ! metadata structure type
- USE var_lookup,only:iLookStat                   ! to index into write flag
- USE multiconst,only:integerMissing              ! missing value
  implicit none
 
  ! declare input variables
