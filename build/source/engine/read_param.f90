--- conflicted
+++ resolved
@@ -107,10 +107,6 @@
  call get_vlines(unt,charline,err,cmessage)
  if(err/=0)then; message=trim(message)//trim(cmessage); return; endif
  if(size(charline) /= nHRU)then
-<<<<<<< HEAD
-=======
-  print *,'nHRU: ',nHRU
->>>>>>> 2c48d994
   message=trim(message)//'incorrect number of HRUs in parameter file [file = '//trim(infile)//']'
   err=20; return
  endif
