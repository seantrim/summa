! SUMMA - Structure for Unifying Multiple Modeling Alternatives
! Copyright (C) 2014-2015 NCAR/RAL
!
! This file is part of SUMMA
!
! For more information see: http://www.ral.ucar.edu/projects/summa
!
! This program is free software: you can redistribute it and/or modify
! it under the terms of the GNU General Public License as published by
! the Free Software Foundation, either version 3 of the License, or
! (at your option) any later version.
!
! This program is distributed in the hope that it will be useful,
! but WITHOUT ANY WARRANTY; without even the implied warranty of
! MERCHANTABILITY or FITNESS FOR A PARTICULAR PURPOSE.  See the
! GNU General Public License for more details.
!
! You should have received a copy of the GNU General Public License
! along with this program.  If not, see <http://www.gnu.org/licenses/>.

module coupled_em_module

! numerical recipes data types
USE nrtype

! physical constants
USE multiconst,only:&
                    Tfreeze,      & ! temperature at freezing              (K)
                    LH_fus,       & ! latent heat of fusion                (J kg-1)
                    LH_sub,       & ! latent heat of sublimation           (J kg-1)
                    iden_ice,     & ! intrinsic density of ice             (kg m-3)
                    iden_water      ! intrinsic density of liquid water    (kg m-3)

! access the global print flag
USE globalData,only:globalPrintFlag

implicit none
private
public::coupled_em
! algorithmic parameters
real(dp),parameter     :: valueMissing=-9999._dp  ! missing value, used when diagnostic or state variables are undefined
real(dp),parameter     :: verySmall=1.e-6_dp   ! used as an additive constant to check if substantial difference among real numbers
real(dp),parameter     :: mpe=1.e-6_dp         ! prevents overflow error if division by zero
real(dp),parameter     :: dx=1.e-6_dp          ! finite difference increment
! number of variables
integer(i4b)           :: nSnow                ! number of snow layers
integer(i4b)           :: nSoil                ! number of soil layers
integer(i4b)           :: nLayers              ! total number of layers
integer(i4b)           :: nState               ! total number of state variables
contains


 ! ************************************************************************************************
 ! public subroutine coupled_em: run the coupled energy-mass model for one timestep
 ! ************************************************************************************************
 subroutine coupled_em(&
                       ! model control
                       istep,             & ! intent(in):    index of the model time step
                       hruId,             & ! intent(in):    hruId
                       dt_init,           & ! intent(inout): used to initialize the size of the sub-step
                       computeVegFlux,    & ! intent(inout): flag to indicate if we are computing fluxes over vegetation (.false. means veg is buried with snow)
                       ! data structures (input)
                       type_data,         & ! intent(in):    local classification of soil veg etc. for each HRU
                       attr_data,         & ! intent(in):    local attributes for each HRU
                       forc_data,         & ! intent(in):    model forcing data
                       mpar_data,         & ! intent(in):    model parameters
                       bvar_data,         & ! intent(in):    basin-average variables
                       ! data structures (input-output)
                       indx_data,         & ! intent(inout): model indices
                       prog_data,         & ! intent(inout): prognostic variables for a local HRU
                       diag_data,         & ! intent(inout): diagnostic variables for a local HRU
                       flux_data,         & ! intent(inout): model fluxes for a local HRU
                       ! error control
                       err,message)         ! intent(out):   error control
 ! data types
 USE data_types,only:&
                     var_i,               & ! x%var(:)            (i4b)
                     var_d,               & ! x%var(:)            (dp)
                     var_ilength,         & ! x%var(:)%dat        (i4b)
                     var_dlength            ! x%var(:)%dat        (dp)
 ! named variables for parent structures
 USE var_lookup,only:iLookDECISIONS         ! named variables for elements of the decision structure
 USE var_lookup,only:iLookPROG              ! named variables for structure elements
 USE var_lookup,only:iLookDIAG              ! named variables for structure elements
 USE var_lookup,only:iLookFLUX              ! named variables for structure elements
 USE var_lookup,only:iLookPARAM             ! named variables for structure elements
 USE var_lookup,only:iLookINDEX             ! named variables for structure elements
 USE globalData,only:iname_snow             ! named variables for snow
 USE globalData,only:iname_soil             ! named variables for soil
 ! named variables for child structures
 USE var_lookup,only:childFLUX_MEAN
 ! global data
 USE globalData,only:data_step              ! time step of forcing data (s)
 USE globalData,only:model_decisions        ! model decision structure
 ! structure allocations
 USE globalData,only:indx_meta              ! metadata on the model index variables
 USE globalData,only:diag_meta              ! metadata on the model diagnostic variables
 USE globalData,only:prog_meta              ! metadata on the model prognostic variables
 USE globalData,only:averageFlux_meta       ! metadata on the timestep-average model flux structure
 USE allocspace_module,only:allocLocal      ! allocate local data structures
 USE allocspace_module,only:resizeData      ! clone a data structure
 ! preliminary subroutines
 USE vegPhenlgy_module,only:vegPhenlgy      ! (1) compute vegetation phenology
 USE vegNrgFlux_module,only:wettedFrac      ! (2) compute wetted fraction of the canopy (used in sw radiation fluxes)
 USE snowAlbedo_module,only:snowAlbedo      ! (3) compute snow albedo
 USE vegSWavRad_module,only:vegSWavRad      ! (4) compute canopy sw radiation fluxes
 USE canopySnow_module,only:canopySnow      ! (5) compute interception and unloading of snow from the vegetation canopy
 USE volicePack_module,only:newsnwfall      ! (6) compute change in the top snow layer due to throughfall and unloading
 USE volicePack_module,only:volicePack      ! (7) merge and sub-divide snow layers, if necessary
 USE diagn_evar_module,only:diagn_evar      ! (8) compute diagnostic energy variables -- thermal conductivity and heat capacity
 ! the model solver
 USE indexState_module,only:indexState      ! define indices for all model state variables and layers
 USE opSplittin_module,only:opSplittin      ! solve the system of thermodynamic and hydrology equations for a given substep
 ! additional subroutines
 USE tempAdjust_module,only:tempAdjust      ! adjust snow temperature associated with new snowfall
 USE snwDensify_module,only:snwDensify      ! snow densification (compaction and cavitation)
 USE var_derive_module,only:calcHeight      ! module to calculate height at layer interfaces and layer mid-point
 ! look-up values for the numerical method
 USE mDecisions_module,only:         &
  iterative,                         &      ! iterative
  nonIterative,                      &      ! non-iterative
  iterSurfEnergyBal                         ! iterate only on the surface energy balance
 ! look-up values for the maximum interception capacity
 USE mDecisions_module,only:         &
                       stickySnow,   &      ! maximum interception capacity an increasing function of temerature
                       lightSnow            ! maximum interception capacity an inverse function of new snow density
 implicit none
 ! model control
 integer(i4b),intent(in)              :: istep                  ! index of model time step
 integer(i4b),intent(in)              :: hruId                  ! hruId
 real(dp),intent(inout)               :: dt_init                ! used to initialize the size of the sub-step
 logical(lgt),intent(inout)           :: computeVegFlux         ! flag to indicate if we are computing fluxes over vegetation (.false. means veg is buried with snow)
 ! data structures (input)
 type(var_i),intent(in)               :: type_data              ! type of vegetation and soil
 type(var_d),intent(in)               :: attr_data              ! spatial attributes
 type(var_d),intent(in)               :: forc_data              ! model forcing data
 type(var_dlength),intent(in)         :: mpar_data              ! model parameters
 type(var_dlength),intent(in)         :: bvar_data              ! basin-average model variables
 ! data structures (input-output)
 type(var_ilength),intent(inout)      :: indx_data              ! state vector geometry
 type(var_dlength),intent(inout)      :: prog_data              ! prognostic variables for a local HRU
 type(var_dlength),intent(inout)      :: diag_data              ! diagnostic variables for a local HRU 
 type(var_dlength),intent(inout)      :: flux_data              ! model fluxes for a local HRU
 ! error control
 integer(i4b),intent(out)             :: err                    ! error code
 character(*),intent(out)             :: message                ! error message
 ! =====================================================================================================================================================
 ! =====================================================================================================================================================
 ! local variables
 character(len=256)                   :: cmessage               ! error message
 real(dp)                             :: dtSave                 ! length of last input model sub-step (seconds)
 real(dp)                             :: dt_sub                 ! length of model sub-step (seconds)
 real(dp)                             :: dt_wght                ! weight applied to model sub-step (dt_sub/data_step)
 real(dp)                             :: dt_solv                ! seconds in the data step that have been completed
 real(dp)                             :: dtMultiplier           ! time step multiplier (-) based on what happenned in "opSplittin"
 real(dp)                             :: minstep,maxstep        ! minimum and maximum time step length (seconds)
 integer(i4b)                         :: nsub                   ! number of substeps
 logical(lgt)                         :: computeVegFluxOld      ! flag to indicate if we are computing fluxes over vegetation on the previous sub step
 logical(lgt)                         :: modifiedLayers         ! flag to denote that snow layers were modified
 logical(lgt)                         :: modifiedVegState       ! flag to denote that vegetation states were modified
 type(var_dlength)                    :: flux_mean              ! timestep-average model fluxes for a local HRU
 integer(i4b)                         :: nLayersRoots           ! number of soil layers that contain roots
 real(dp)                             :: exposedVAI             ! exposed vegetation area index
 real(dp)                             :: dCanopyWetFraction_dWat ! derivative in wetted fraction w.r.t. canopy total water (kg-1 m2)
 real(dp)                             :: dCanopyWetFraction_dT   ! derivative in wetted fraction w.r.t. canopy temperature (K-1)
 real(dp),parameter                   :: varNotUsed1=-9999._dp  ! variables used to calculate derivatives (not needed here)
 real(dp),parameter                   :: varNotUsed2=-9999._dp  ! variables used to calculate derivatives (not needed here)
 integer(i4b)                         :: iSnow                  ! index of snow layers
 integer(i4b)                         :: iLayer                 ! index of model layers
 real(dp)                             :: subLoss                ! sublimation loss (kg m-2)
 real(dp)                             :: superflousSub          ! superflous sublimation (kg m-2 s-1)
 real(dp)                             :: superflousNrg          ! superflous energy that cannot be used for sublimation (W m-2 [J m-2 s-1])
 logical(lgt)                         :: firstStep              ! flag to denote if the first time step
 logical(lgt)                         :: stepFailure            ! flag to denote the need to reduce length of the coupled step and try again
 logical(lgt)                         :: tooMuchMelt            ! flag to denote that there was too much melt in a given time step
 logical(lgt)                         :: doLayerMerge           ! flag to denote the need to merge snow layers
 logical(lgt)                         :: pauseFlag              ! flag to pause execution 
 logical(lgt),parameter               :: backwardsCompatibility=.true.  ! flag to denote a desire to ensure backwards compatibility with previous branches. 
 type(var_ilength)                    :: indx_temp              ! temporary model index variables
 type(var_dlength)                    :: prog_temp              ! temporary model prognostic variables
 type(var_dlength)                    :: diag_temp              ! temporary model diagnostic variables
 ! check SWE
 real(dp)                             :: oldSWE                 ! SWE at the start of the substep
 real(dp)                             :: newSWE                 ! SWE at the end of the substep
 real(dp)                             :: delSWE                 ! change in SWE over the subtep
 real(dp)                             :: effRainfall            ! effective rainfall (kg m-2 s-1)
 real(dp)                             :: effSnowfall            ! effective snowfall (kg m-2 s-1)
 real(dp)                             :: sfcMeltPond            ! surface melt pond (kg m-2)
 real(dp)                             :: massBalance            ! mass balance error (kg m-2)
 ! balance checks
 integer(i4b)                         :: iVar                   ! loop through model variables
 real(dp)                             :: totalSoilCompress      ! change in storage associated with compression of the soil matrix (kg m-2)
 real(dp)                             :: scalarCanopyWatBalError ! water balance error for the vegetation canopy (kg m-2)
 real(dp)                             :: scalarSoilWatBalError  ! water balance error (kg m-2)
 real(dp)                             :: scalarInitCanopyLiq    ! initial liquid water on the vegetation canopy (kg m-2)
 real(dp)                             :: scalarInitCanopyIce    ! initial ice          on the vegetation canopy (kg m-2)
 real(dp)                             :: scalarTotalSoilLiq     ! total liquid water in the soil column (kg m-2)
 real(dp)                             :: scalarTotalSoilIce     ! total ice in the soil column (kg m-2)
 real(dp)                             :: balanceCanopyWater0    ! total water stored in the vegetation canopy at the start of the step (kg m-2)
 real(dp)                             :: balanceCanopyWater1    ! total water stored in the vegetation canopy at the end of the step (kg m-2)
 real(dp)                             :: balanceSoilWater0      ! total soil storage at the start of the step (kg m-2)
 real(dp)                             :: balanceSoilWater1      ! total soil storage at the end of the step (kg m-2)
 real(dp)                             :: balanceSoilInflux      ! input to the soil zone
 real(dp)                             :: balanceSoilBaseflow    ! output from the soil zone
 real(dp)                             :: balanceSoilDrainage    ! output from the soil zone
 real(dp)                             :: balanceSoilET          ! output from the soil zone
 real(dp)                             :: balanceAquifer0        ! total aquifer storage at the start of the step (kg m-2)
 real(dp)                             :: balanceAquifer1        ! total aquifer storage at the end of the step (kg m-2)
 ! ----------------------------------------------------------------------------------------------------------------------------------------------
 ! initialize error control
 err=0; message="coupled_em/"

 ! This is the start of a data step for a local HRU

 ! link canopy depth to the information in the data structure
 canopy: associate(canopyDepth => diag_data%var(iLookDIAG%scalarCanopyDepth)%dat(1) )  ! intent(out): [dp] canopy depth (m)

 ! start by NOT pausing
 pauseFlag=.false.

 ! start by assuming that the step is successful 
 stepFailure  = .false.
 doLayerMerge = .false.

 ! initialize flags to mdify the veg layers or modify snow layers
 modifiedLayers    = .false.    ! flag to denote that snow layers were modified
 modifiedVegState  = .false.    ! flag to denote that vegetation states were modified

 ! define the first step
 firstStep = (istep==1)

 ! count the number of snow and soil layers
 ! NOTE: need to re-compute the number of snow and soil layers at the start of each sub-step because the number of layers may change
 !         (nSnow and nSoil are shared in the data structure)
 nSnow = count(indx_data%var(iLookINDEX%layerType)%dat==iname_snow)
 nSoil = count(indx_data%var(iLookINDEX%layerType)%dat==iname_soil)

 ! compute the total number of snow and soil layers
 nLayers = nSnow + nSoil

 ! create temporary data structures for prognostic variables
 call resizeData(prog_meta(:),prog_data,prog_temp,err=err,message=cmessage)
 if(err/=0)then; err=20; message=trim(message)//trim(cmessage); return; endif

 ! create temporary data structures for diagnostic variables
 call resizeData(diag_meta(:),diag_data,diag_temp,err=err,message=cmessage)
 if(err/=0)then; err=20; message=trim(message)//trim(cmessage); return; endif

 ! create temporary data structures for index variables
 call resizeData(indx_meta(:),indx_data,indx_temp,err=err,message=cmessage)
 if(err/=0)then; err=20; message=trim(message)//trim(cmessage); return; endif

 ! allocate space for the local fluxes
 call allocLocal(averageFlux_meta(:)%var_info,flux_mean,nSnow,nSoil,err,cmessage)
 if(err/=0)then; err=20; message=trim(message)//trim(cmessage); return; end if

 ! initialize compression and surface melt pond
 totalSoilCompress = 0._dp  ! change in storage associated with compression of the soil matrix (kg m-2)
 sfcMeltPond       = 0._dp  ! change in storage associated with the surface melt pond (kg m-2)

 ! initialize mean fluxes
 do iVar=1,size(averageFlux_meta)
  flux_mean%var(iVar)%dat(:) = 0._dp
 end do

 ! associate local variables with information in the data structures
 associate(&
 ! state variables in the vegetation canopy
 scalarCanopyLiq      => prog_data%var(iLookPROG%scalarCanopyLiq)%dat(1)                 ,&  ! canopy liquid water (kg m-2)
 scalarCanopyIce      => prog_data%var(iLookPROG%scalarCanopyIce)%dat(1)                 ,&  ! canopy ice content (kg m-2)
 ! state variables in the soil domain
 mLayerDepth          => prog_data%var(iLookPROG%mLayerDepth)%dat(nSnow+1:nLayers)       ,&  ! depth of each soil layer (m)
 mLayerVolFracIce     => prog_data%var(iLookPROG%mLayerVolFracIce)%dat(nSnow+1:nLayers)  ,&  ! volumetric ice content in each soil layer (-)
 mLayerVolFracLiq     => prog_data%var(iLookPROG%mLayerVolFracLiq)%dat(nSnow+1:nLayers)  ,&  ! volumetric liquid water content in each soil layer (-)
 scalarAquiferStorage => prog_data%var(iLookPROG%scalarAquiferStorage)%dat(1)             &  ! aquifer storage (m)
 ) ! (association of local variables with information in the data structures

 ! save the liquid water and ice on the vegetation canopy
 scalarInitCanopyLiq = scalarCanopyLiq    ! initial liquid water on the vegetation canopy (kg m-2)
 scalarInitCanopyIce = scalarCanopyIce    ! initial ice          on the vegetation canopy (kg m-2)

 ! compute total soil moisture and ice at the *START* of the step (kg m-2)
 scalarTotalSoilLiq = sum(iden_water*mLayerVolFracLiq(1:nSoil)*mLayerDepth(1:nSoil))
 scalarTotalSoilIce = sum(iden_water*mLayerVolFracIce(1:nSoil)*mLayerDepth(1:nSoil))  ! NOTE: no expansion and hence use iden_water

 ! compute storage of water in the canopy and the soil
 balanceCanopyWater0 = scalarCanopyLiq + scalarCanopyIce
 balanceSoilWater0   = scalarTotalSoilLiq + scalarTotalSoilIce

 ! get the total aquifer storage at the start of the time step (kg m-2)
 balanceAquifer0 = scalarAquiferStorage*iden_water

 ! end association of local variables with information in the data structures
 end associate

 ! short-cut to the algorithmic control parameters
<<<<<<< HEAD
 ! NOTE - temporary assignment of minstep to foce something reasonable
 minstep = 10._dp  ! mpar_data%var(iLookPARAM%minstep)%dat(1)  ! minimum time step (s)
 maxstep = mpar_data%var(iLookPARAM%maxstep)%dat(1)  ! maximum time step (s)
=======
 ! NOTE - temporary assignment of minstep to force something reasonable
 minstep = 10._dp  ! mpar_data%var(iLookPARAM%minstep)  ! minimum time step (s)
 maxstep = mpar_data%var(iLookPARAM%maxstep)  ! maximum time step (s)
>>>>>>> 40b61caf
 !print*, 'minstep, maxstep = ', minstep, maxstep

 ! compute the number of layers with roots
 nLayersRoots = count(prog_data%var(iLookPROG%iLayerHeight)%dat(nSnow:nLayers-1) < mpar_data%var(iLookPARAM%rootingDepth)%dat(1)-verySmall)
 if(nLayersRoots == 0)then; err=20; message=trim(message)//'no roots within the soil profile'; return; end if

 ! define the foliage nitrogen factor
 diag_data%var(iLookDIAG%scalarFoliageNitrogenFactor)%dat(1) = 1._dp  ! foliage nitrogen concentration (1.0 = saturated)

 ! save SWE
 oldSWE = prog_data%var(iLookPROG%scalarSWE)%dat(1)
 !print*, 'nSnow = ', nSnow
 !print*, 'oldSWE = ', oldSWE

 ! (1) compute phenology...
 ! ------------------------

 ! compute the temperature of the root zone: used in vegetation phenology
 diag_data%var(iLookDIAG%scalarRootZoneTemp)%dat(1) = sum(prog_data%var(iLookPROG%mLayerTemp)%dat(nSnow+1:nSnow+nLayersRoots)) / real(nLayersRoots, kind(dp))

 ! remember if we compute the vegetation flux on the previous sub-step
 computeVegFluxOld = computeVegFlux  

 ! compute the exposed LAI and SAI and whether veg is buried by snow
 call vegPhenlgy(&
                 ! input/output: data structures
                 model_decisions,             & ! intent(in):    model decisions
                 type_data,                   & ! intent(in):    type of vegetation and soil
                 attr_data,                   & ! intent(in):    spatial attributes
                 mpar_data,                   & ! intent(in):    model parameters
                 prog_data,                   & ! intent(in):    model prognostic variables for a local HRU
                 diag_data,                   & ! intent(inout): model diagnostic variables for a local HRU
                 ! output
                 computeVegFlux,              & ! intent(out): flag to indicate if we are computing fluxes over vegetation (.false. means veg is buried with snow)
                 canopyDepth,                 & ! intent(out): canopy depth (m)
                 exposedVAI,                  & ! intent(out): exposed vegetation area index (m2 m-2)
                 err,cmessage)                  ! intent(out): error control
 if(err/=0)then; err=20; message=trim(message)//trim(cmessage); return; end if

 ! check
 if(computeVegFlux)then
  if(canopyDepth < epsilon(canopyDepth))then
   message=trim(message)//'canopy depth is zero when computeVegFlux flag is .true.'
   err=20; return
  endif
 endif

 ! flag the case where number of vegetation states has changed
 modifiedVegState = (computeVegFlux.neqv.computeVegFluxOld)

 ! (2) compute wetted canopy area...
 ! ---------------------------------

 ! compute maximum canopy liquid water (kg m-2)
 diag_data%var(iLookDIAG%scalarCanopyLiqMax)%dat(1) = mpar_data%var(iLookPARAM%refInterceptCapRain)%dat(1)*exposedVAI

 ! compute maximum canopy ice content (kg m-2)
 ! NOTE 1: this is used to compute the snow fraction on the canopy, as used in *BOTH* the radiation AND canopy sublimation routines
 ! NOTE 2: this is a different variable than the max ice used in the throughfall (snow interception) calculations
 ! NOTE 3: use maximum per unit leaf area storage capacity for snow (kg m-2)
 select case(model_decisions(iLookDECISIONS%snowIncept)%iDecision)
  case(lightSnow);  diag_data%var(iLookDIAG%scalarCanopyIceMax)%dat(1) = exposedVAI*mpar_data%var(iLookPARAM%refInterceptCapSnow)%dat(1)
  case(stickySnow); diag_data%var(iLookDIAG%scalarCanopyIceMax)%dat(1) = exposedVAI*mpar_data%var(iLookPARAM%refInterceptCapSnow)%dat(1)*4._dp
  case default; message=trim(message)//'unable to identify option for maximum branch interception capacity'; err=20; return
 end select ! identifying option for maximum branch interception capacity
 !print*, 'diag_data%var(iLookDIAG%scalarCanopyLiqMax)%dat(1) = ', diag_data%var(iLookDIAG%scalarCanopyLiqMax)%dat(1)
 !print*, 'diag_data%var(iLookDIAG%scalarCanopyIceMax)%dat(1) = ', diag_data%var(iLookDIAG%scalarCanopyIceMax)%dat(1)

 ! compute wetted fraction of the canopy
 ! NOTE: assume that the wetted fraction is constant over the substep for the radiation calculations
 if(computeVegFlux)then

  ! compute wetted fraction of the canopy
  call wettedFrac(&
                  ! input
                  .false.,                                                      & ! flag to denote if derivatives are required
                  .false.,                                                      & ! flag to denote if derivatives are calculated numerically
                  (prog_data%var(iLookPROG%scalarCanopyTemp)%dat(1) < Tfreeze), & ! flag to denote if the canopy is frozen
                  varNotUsed1,                                                  & ! derivative in canopy liquid w.r.t. canopy temperature (kg m-2 K-1)
                  varNotUsed2,                                                  & ! fraction of liquid water on the canopy
                  prog_data%var(iLookPROG%scalarCanopyLiq)%dat(1),              & ! canopy liquid water (kg m-2)
                  prog_data%var(iLookPROG%scalarCanopyIce)%dat(1),              & ! canopy ice (kg m-2)
                  diag_data%var(iLookDIAG%scalarCanopyLiqMax)%dat(1),           & ! maximum canopy liquid water (kg m-2)
                  diag_data%var(iLookDIAG%scalarCanopyLiqMax)%dat(1),           & ! maximum canopy ice content (kg m-2)
                  mpar_data%var(iLookPARAM%canopyWettingFactor)%dat(1),         & ! maximum wetted fraction of the canopy (-)
                  mpar_data%var(iLookPARAM%canopyWettingExp)%dat(1),            & ! exponent in canopy wetting function (-)
                  ! output
                  diag_data%var(iLookDIAG%scalarCanopyWetFraction)%dat(1),      & ! canopy wetted fraction (-)
                  dCanopyWetFraction_dWat,                                      & ! derivative in wetted fraction w.r.t. canopy liquid water content (kg-1 m2)
                  dCanopyWetFraction_dT,                                        & ! derivative in wetted fraction w.r.t. canopy liquid water content (kg-1 m2)
                  err,cmessage)
  if(err/=0)then; message=trim(message)//trim(cmessage); return; end if

 ! vegetation is completely buried by snow (or no veg exists at all)
 else
  diag_data%var(iLookDIAG%scalarCanopyWetFraction)%dat(1) = 0._dp
  dCanopyWetFraction_dWat                                 = 0._dp
  dCanopyWetFraction_dT                                   = 0._dp
 end if

 ! (3) compute snow albedo...
 ! --------------------------
 ! NOTE: this should be done before the radiation calculations
 ! NOTE: uses snowfall; should really use canopy throughfall + canopy unloading
 call snowAlbedo(&
                 ! input: model control
                 data_step,                   & ! intent(in): model time step (s)
                 (nSnow > 0),                 & ! intent(in): logical flag to denote if snow is present
                 ! input/output: data structures
                 model_decisions,             & ! intent(in):    model decisions
                 mpar_data,                   & ! intent(in):    model parameters
                 flux_data,                   & ! intent(in):    model flux variables
                 diag_data,                   & ! intent(inout): model diagnostic variables for a local HRU
                 prog_data,                   & ! intent(inout): model prognostic variables for a local HRU
                 ! output: error control
                 err,cmessage)                  ! intent(out): error control
 if(err/=0)then; err=20; message=trim(message)//trim(cmessage); return; end if


 ! (4) compute canopy sw radiation fluxes...
 ! -----------------------------------------
 call vegSWavRad(&
                 data_step,                    & ! intent(in):    time step (s) -- only used in Noah-MP radiation, to compute albedo
                 nSnow,                        & ! intent(in):    number of snow layers
                 nSoil,                        & ! intent(in):    number of soil layers
                 nLayers,                      & ! intent(in):    total number of layers
                 computeVegFlux,               & ! intent(in):    logical flag to compute vegetation fluxes (.false. if veg buried by snow)
                 type_data,                    & ! intent(in):    type of vegetation and soil
                 prog_data,                    & ! intent(inout): model prognostic variables for a local HRU
                 diag_data,                    & ! intent(inout): model diagnostic variables for a local HRU
                 flux_data,                    & ! intent(inout): model flux variables
                 err,cmessage)                   ! intent(out):   error control
 if(err/=0)then; err=20; message=trim(message)//trim(cmessage); return; end if


 ! (5) compute canopy throughfall and unloading...
 ! -----------------------------------------------
 ! NOTE 1: this needs to be done before solving the energy and liquid water equations, to account for the heat advected with precipitation (and throughfall/unloading)
 ! NOTE 2: the unloading flux is computed using canopy drip (scalarCanopyLiqDrainage) from the previous time step
 call canopySnow(&
                 ! input: model control
                 data_step,                   & ! intent(in): time step (seconds)
                 exposedVAI,                  & ! intent(in): exposed vegetation area index (m2 m-2)
                 computeVegFlux,              & ! intent(in): flag to denote if computing energy flux over vegetation
                 ! input/output: data structures
                 model_decisions,             & ! intent(in):    model decisions
                 forc_data,                   & ! intent(in):    model forcing data
                 mpar_data,                   & ! intent(in):    model parameters
                 diag_data,                   & ! intent(in):    model diagnostic variables for a local HRU
                 prog_data,                   & ! intent(inout): model prognostic variables for a local HRU
                 flux_data,                   & ! intent(inout): model flux variables
                 ! output: error control
                 err,cmessage)                  ! intent(out): error control
 if(err/=0)then; err=20; message=trim(message)//trim(cmessage); return; end if
 !print*, 'after canopySnow: canopyIce = ', prog_data%var(iLookPROG%scalarCanopyIce)%dat(1)

 ! adjust canopy temperature to account for new snow
 call tempAdjust(&
                 ! input: derived parameters
                 canopyDepth,                 & ! intent(in): canopy depth (m)
                 ! input/output: data structures
                 mpar_data,                   & ! intent(in):    model parameters
                 prog_data,                   & ! intent(inout): model prognostic variables for a local HRU
                 diag_data,                   & ! intent(out):   model diagnostic variables for a local HRU
                 ! output: error control
                 err,cmessage)                  ! intent(out): error control
 if(err/=0)then; err=20; message=trim(message)//trim(cmessage); return; end if

 ! initialize drainage and throughfall
 ! NOTE 1: this needs to be done before solving the energy and liquid water equations, to account for the heat advected with precipitation
 ! NOTE 2: this initialization needs to be done AFTER the call to canopySnow, since canopySnow uses canopy drip drom the previous time step
 if(.not.computeVegFlux)then
  flux_data%var(iLookFLUX%scalarThroughfallRain)%dat(1)   = flux_data%var(iLookFLUX%scalarRainfall)%dat(1)
  flux_data%var(iLookFLUX%scalarCanopyLiqDrainage)%dat(1) = 0._dp
 else
  flux_data%var(iLookFLUX%scalarThroughfallRain)%dat(1)   = 0._dp
  flux_data%var(iLookFLUX%scalarCanopyLiqDrainage)%dat(1) = 0._dp
 end if

 ! (6) add snowfall to the snowpack...
 ! -----------------------------------

 ! add new snowfall to the snowpack
 ! NOTE: This needs to be done AFTER the call to canopySnow, since throughfall and unloading are computed in canopySnow
 call newsnwfall(&
                ! input: model control
                data_step,                                                 & ! time step (seconds)
                (nSnow > 0),                                               & ! logical flag if snow layers exist
                mpar_data%var(iLookPARAM%snowfrz_scale)%dat(1),            & ! freeezing curve parameter for snow (K-1)
                ! input: diagnostic scalar variables
                diag_data%var(iLookDIAG%scalarSnowfallTemp)%dat(1),        & ! computed temperature of fresh snow (K)
                diag_data%var(iLookDIAG%scalarNewSnowDensity)%dat(1),      & ! computed density of new snow (kg m-3)
                flux_data%var(iLookFLUX%scalarThroughfallSnow)%dat(1),     & ! throughfall of snow through the canopy (kg m-2 s-1)
                flux_data%var(iLookFLUX%scalarCanopySnowUnloading)%dat(1), & ! unloading of snow from the canopy (kg m-2 s-1)
                ! input/output: state variables
                prog_data%var(iLookPROG%scalarSWE)%dat(1),                 & ! SWE (kg m-2)
                prog_data%var(iLookPROG%scalarSnowDepth)%dat(1),           & ! total snow depth (m)
                prog_data%var(iLookPROG%mLayerTemp)%dat(1),                & ! temperature of the top layer (K)
                prog_data%var(iLookPROG%mLayerDepth)%dat(1),               & ! depth of the top layer (m)
                prog_data%var(iLookPROG%mLayerVolFracIce)%dat(1),          & ! volumetric fraction of ice of the top layer (-)
                prog_data%var(iLookPROG%mLayerVolFracLiq)%dat(1),          & ! volumetric fraction of liquid water of the top layer (-)
                ! output: error control
                err,cmessage)                                                ! error control
 if(err/=0)then; err=30; message=trim(message)//trim(cmessage); return; end if

 ! re-compute snow depth and SWE
 if(nSnow > 0)then
  prog_data%var(iLookPROG%scalarSnowDepth)%dat(1) = sum(  prog_data%var(iLookPROG%mLayerDepth)%dat(1:nSnow))
  prog_data%var(iLookPROG%scalarSWE)%dat(1)       = sum( (prog_data%var(iLookPROG%mLayerVolFracLiq)%dat(1:nSnow)*iden_water + &
                                                          prog_data%var(iLookPROG%mLayerVolFracIce)%dat(1:nSnow)*iden_ice) &
                                                        * prog_data%var(iLookPROG%mLayerDepth)%dat(1:nSnow) )
 end if
 !print*, 'SWE after snowfall = ',  prog_data%var(iLookPROG%scalarSWE)%dat(1)

 ! update coordinate variables
 call calcHeight(&
                 ! input/output: data structures
                 indx_data,   & ! intent(in): layer type
                 prog_data,   & ! intent(inout): model variables for a local HRU
                 ! output: error control
                 err,cmessage)
 if(err/=0)then; err=20; message=trim(message)//trim(cmessage); return; end if

 ! ****************************************************************************************************
 ! *** MAIN SOLVER ************************************************************************************
 ! ****************************************************************************************************

 ! initialize the length of the sub-step
 dt_solv = 0._dp   ! length of time step that has been completed (s)
 dt_init = min(data_step,maxstep)  ! initial substep length (s)
 dt_sub  = dt_init                 ! length of substep
 dtSave  = dt_init                 ! length of substep

 ! initialize the number of sub-steps
 nsub=0

 ! loop through sub-steps
 substeps: do  ! continuous do statement with exit clause (alternative to "while")

  ! print progress
  !print*, '*** new substep'
  !write(*,'(a,3(f11.4,1x))') 'dt_sub, dt_init = ', dt_sub, dt_init

  ! print progress
  if(globalPrintFlag)then
   write(*,'(a,1x,4(f13.5,1x))') ' start of step: dt_init, dt_sub, dt_solv, data_step: ', dt_init, dt_sub, dt_solv, data_step
   print*, 'stepFailure = ', stepFailure
   print*, 'before resizeData: nSnow, nSoil = ', nSnow, nSoil
  endif

  ! increment the number of sub-steps
  nsub = nsub+1

  ! resize the "indx_data" structure
  ! NOTE: this is necessary because the length of index variables depends on a given split
  !        --> the resize here is overwritten later (in indexSplit)
  !        --> admittedly ugly, and retained for now
  if(stepFailure)then
   call resizeData(indx_meta(:),indx_temp,indx_data,err=err,message=cmessage)
   if(err/=0)then; err=20; message=trim(message)//trim(cmessage); return; endif
  else
   call resizeData(indx_meta(:),indx_data,indx_temp,err=err,message=cmessage)
   if(err/=0)then; err=20; message=trim(message)//trim(cmessage); return; endif
  endif

  ! save/recover copies of index variables
  do iVar=1,size(indx_data%var)
   !print*, 'indx_meta(iVar)%varname = ', trim(indx_meta(iVar)%varname)
   select case(stepFailure)
    case(.false.); indx_temp%var(iVar)%dat(:) = indx_data%var(iVar)%dat(:)
    case(.true.);  indx_data%var(iVar)%dat(:) = indx_temp%var(iVar)%dat(:)
   end select
  end do  ! looping through variables

  ! save/recover copies of prognostic variables
  do iVar=1,size(prog_data%var)
   !print*, 'prog_meta(iVar)%varname = ', trim(prog_meta(iVar)%varname)
   select case(stepFailure)
    case(.false.); prog_temp%var(iVar)%dat(:) = prog_data%var(iVar)%dat(:)
    case(.true.);  prog_data%var(iVar)%dat(:) = prog_temp%var(iVar)%dat(:)
   end select
  end do  ! looping through variables

  ! save/recover copies of diagnostic variables
  do iVar=1,size(diag_data%var)
   select case(stepFailure)
    case(.false.); diag_temp%var(iVar)%dat(:) = diag_data%var(iVar)%dat(:)
    case(.true.);  diag_data%var(iVar)%dat(:) = diag_temp%var(iVar)%dat(:)
   end select
  end do  ! looping through variables

  ! re-assign dimension lengths
  nSnow   = count(indx_data%var(iLookINDEX%layerType)%dat==iname_snow)
  nSoil   = count(indx_data%var(iLookINDEX%layerType)%dat==iname_soil)
  nLayers = nSnow+nSoil

  ! (7) merge/sub-divide snow layers...
  ! -----------------------------------
  call volicePack(&
                  ! input/output: model data structures
                  doLayerMerge,                & ! intent(in):    flag to force merge of snow layers
                  model_decisions,             & ! intent(in):    model decisions
                  mpar_data,                   & ! intent(in):    model parameters
                  indx_data,                   & ! intent(inout): type of each layer
                  prog_data,                   & ! intent(inout): model prognostic variables for a local HRU
                  diag_data,                   & ! intent(inout): model diagnostic variables for a local HRU
                  flux_data,                   & ! intent(inout): model fluxes for a local HRU
                  ! output
                  modifiedLayers,              & ! intent(out): flag to denote that layers were modified
                  err,cmessage)                  ! intent(out): error control
  if(err/=0)then; err=55; message=trim(message)//trim(cmessage); return; end if

  ! recreate the temporary data structures
  ! NOTE: resizeData(meta, old, new, ..)
  if(modifiedVegState .or. modifiedLayers)then

   ! create temporary data structures for prognostic variables
   call resizeData(prog_meta(:),prog_data,prog_temp,copy=.true.,err=err,message=cmessage)
   if(err/=0)then; err=20; message=trim(message)//trim(cmessage); return; endif
  
   ! create temporary data structures for diagnostic variables
   call resizeData(diag_meta(:),diag_data,diag_temp,copy=.true.,err=err,message=cmessage)
   if(err/=0)then; err=20; message=trim(message)//trim(cmessage); return; endif
  
   ! create temporary data structures for index variables
   call resizeData(indx_meta(:),indx_data,indx_temp,copy=.true.,err=err,message=cmessage)
   if(err/=0)then; err=20; message=trim(message)//trim(cmessage); return; endif

  endif  ! if modified the states

  ! recompute the number of snow and soil layers
  ! NOTE: do this here for greater visibility
  nSnow   = count(indx_data%var(iLookINDEX%layerType)%dat==iname_snow)
  nSoil   = count(indx_data%var(iLookINDEX%layerType)%dat==iname_soil)
  nLayers = nSnow+nSoil

  ! put the data in the structures
  indx_data%var(iLookINDEX%nSnow)%dat(1)   = nSnow
  indx_data%var(iLookINDEX%nSoil)%dat(1)   = nSoil
  indx_data%var(iLookINDEX%nLayers)%dat(1) = nLayers

  ! compute the indices for the model state variables
  if(firstStep .or. modifiedVegState .or. modifiedLayers)then
   call indexState(computeVegFlux,          & ! intent(in):    flag to denote if computing the vegetation flux
                   nSnow,nSoil,nLayers,     & ! intent(in):    number of snow and soil layers, and total number of layers
                   indx_data,               & ! intent(inout): indices defining model states and layers
                   err,cmessage)              ! intent(out):   error control
   if(err/=0)then; message=trim(message)//trim(cmessage); return; end if
  end if

  ! define the number of state variables
  nState = indx_data%var(iLookINDEX%nState)%dat(1)

  ! (7) compute diagnostic variables for each layer...
  ! --------------------------------------------------
  ! NOTE: this needs to be done AFTER volicePack, since layers may have been sub-divided and/or merged
  call diagn_evar(&
                  ! input: control variables
                  computeVegFlux,          & ! intent(in): flag to denote if computing the vegetation flux
                  canopyDepth,             & ! intent(in): canopy depth (m)
                  ! input/output: data structures
                  mpar_data,               & ! intent(in):    model parameters
                  indx_data,               & ! intent(in):    model layer indices
                  prog_data,               & ! intent(in):    model prognostic variables for a local HRU
                  diag_data,               & ! intent(inout): model diagnostic variables for a local HRU
                  ! output: error control
                  err,cmessage)              ! intent(out): error control
  if(err/=0)then; err=55; message=trim(message)//trim(cmessage); return; end if


  ! (8) compute melt of the "snow without a layer"...
  ! -------------------------------------------------
  ! NOTE: forms a surface melt pond, which drains into the upper-most soil layer through the time step
  ! (check for the special case of "snow without a layer")
  if(nSnow==0)then
   call implctMelt(&
                   ! input/output: integrated snowpack properties
                   prog_data%var(iLookPROG%scalarSWE)%dat(1),               & ! intent(inout): snow water equivalent (kg m-2)
                   prog_data%var(iLookPROG%scalarSnowDepth)%dat(1),         & ! intent(inout): snow depth (m)
                   prog_data%var(iLookPROG%scalarSfcMeltPond)%dat(1),       & ! intent(inout): surface melt pond (kg m-2)
                   ! input/output: properties of the upper-most soil layer
                   prog_data%var(iLookPROG%mLayerTemp)%dat(nSnow+1),        & ! intent(inout): surface layer temperature (K)
                   prog_data%var(iLookPROG%mLayerDepth)%dat(nSnow+1),       & ! intent(inout): surface layer depth (m)
                   diag_data%var(iLookDIAG%mLayerVolHtCapBulk)%dat(nSnow+1),& ! intent(inout): surface layer volumetric heat capacity (J m-3 K-1)
                   ! output: error control
                   err,cmessage                                             ) ! intent(out): error control
   if(err/=0)then; err=20; message=trim(message)//trim(cmessage); return; end if
  end if

  ! (9) solve model equations...
  ! ----------------------------

  ! save input step
  dtSave = dt_sub

  ! get the new solution
  call opSplittin(&
                  ! input: model control
                  nSnow,                                  & ! intent(in):    number of snow layers
                  nSoil,                                  & ! intent(in):    number of soil layers
                  nLayers,                                & ! intent(in):    total number of layers
                  nState,                                 & ! intent(in):    total number of layers
                  dt_sub,                                 & ! intent(in):    length of the model sub-step
                  (nsub==1),                              & ! intent(in):    logical flag to denote the first substep
                  computeVegFlux,                         & ! intent(in):    logical flag to compute fluxes within the vegetation canopy
                  ! input/output: data structures
                  type_data,                              & ! intent(in):    type of vegetation and soil
                  attr_data,                              & ! intent(in):    spatial attributes
                  forc_data,                              & ! intent(in):    model forcing data
                  mpar_data,                              & ! intent(in):    model parameters
                  indx_data,                              & ! intent(inout): index data
                  prog_data,                              & ! intent(inout): model prognostic variables for a local HRU
                  diag_data,                              & ! intent(inout): model diagnostic variables for a local HRU
                  flux_data,                              & ! intent(inout): model fluxes for a local HRU
                  bvar_data,                              & ! intent(in):    model variables for the local basin
                  model_decisions,                        & ! intent(in):    model decisions
                  ! output: model control
                  dtMultiplier,                           & ! intent(out):   substep multiplier (-)
                  tooMuchMelt,                            & ! intent(out):   flag to denote that ice is insufficient to support melt
                  stepFailure,                            & ! intent(out):   flag to denote that the coupled step failed 
                  err,cmessage)                             ! intent(out):   error code and error message

  ! check for all errors (error recovery within opSplittin)
  if(err/=0)then; err=20; message=trim(message)//trim(cmessage); return; end if
  !print*, 'completed step'
  !print*, 'PAUSE: '; read(*,*)

  ! process the flag for too much melt
  if(tooMuchMelt)then
   stepFailure  = .true.
   doLayerMerge = .true.
  else
   doLayerMerge = .false.
  endif

  ! handle special case of the step failure
  ! NOTE: need to revert back to the previous state vector that we were happy with and reduce the time step
  if(stepFailure)then
   ! halve step
   dt_sub = dtSave/2._dp
   ! check that the step is not tiny
   if(dt_sub < minstep)then
    message=trim(message)//'length of the coupled step is below the minimum step length'
    err=20; return
   endif
   ! try again
   cycle substeps
  endif

  ! update first step
  firstStep=.false.

  ! (10) remove ice due to sublimation...
  ! --------------------------------------------------------------
  sublime: associate(&
   scalarCanopySublimation => flux_data%var(iLookFLUX%scalarCanopySublimation)%dat(1), & ! sublimation from the vegetation canopy (kg m-2 s-1)
   scalarSnowSublimation   => flux_data%var(iLookFLUX%scalarSnowSublimation)%dat(1),   & ! sublimation from the snow surface (kg m-2 s-1)
   scalarLatHeatCanopyEvap => flux_data%var(iLookFLUX%scalarLatHeatCanopyEvap)%dat(1), & ! latent heat flux for evaporation from the canopy to the canopy air space (W m-2)
   scalarSenHeatCanopy     => flux_data%var(iLookFLUX%scalarSenHeatCanopy)%dat(1),     & ! sensible heat flux from the canopy to the canopy air space (W m-2)
   scalarLatHeatGround     => flux_data%var(iLookFLUX%scalarLatHeatGround)%dat(1),     & ! latent heat flux from ground surface below vegetation (W m-2)
   scalarSenHeatGround     => flux_data%var(iLookFLUX%scalarSenHeatGround)%dat(1),     & ! sensible heat flux from ground surface below vegetation (W m-2)
   scalarCanopyLiq         => prog_data%var(iLookPROG%scalarCanopyLiq)%dat(1),         & ! liquid water stored on the vegetation canopy (kg m-2)
   scalarCanopyIce         => prog_data%var(iLookPROG%scalarCanopyIce)%dat(1),         & ! ice          stored on the vegetation canopy (kg m-2)
   mLayerVolFracIce        => prog_data%var(iLookPROG%mLayerVolFracIce)%dat,           & ! volumetric fraction of ice in the snow+soil domain (-)
   mLayerDepth             => prog_data%var(iLookPROG%mLayerDepth)%dat                 & ! depth of each snow+soil layer (m)
  ) ! associations to variables in data structures

  ! (10a) compute change in canopy ice content due to sublimation...
  ! --------------------------------------------------------------
  if(computeVegFlux)then

   ! remove mass of ice on the canopy
   scalarCanopyIce = scalarCanopyIce + scalarCanopySublimation*dt_sub

   ! if removed all ice, take the remaining sublimation from water
   if(scalarCanopyIce < 0._dp)then
    scalarCanopyLiq = scalarCanopyLiq + scalarCanopyIce
    scalarCanopyIce = 0._dp
   endif

   ! modify fluxes if there is insufficient canopy water to support the converged sublimation rate over the time step dt_sub
   if(scalarCanopyLiq < 0._dp)then
    ! --> superfluous sublimation flux
    superflousSub = -scalarCanopyLiq/dt_sub  ! kg m-2 s-1
    superflousNrg = superflousSub*LH_sub     ! W m-2 (J m-2 s-1)
    ! --> update fluxes and states
    scalarCanopySublimation = scalarCanopySublimation + superflousSub
    scalarLatHeatCanopyEvap = scalarLatHeatCanopyEvap + superflousNrg
    scalarSenHeatCanopy     = scalarSenHeatCanopy - superflousNrg
    scalarCanopyLiq         = 0._dp
   endif

  end if  ! (if computing the vegetation flux)

  ! (10b) compute change in ice content of the top snow layer due to sublimation...
  ! -----------------------------------------------------------------------------
  ! NOTE: this is done BEFORE densification
  if(nSnow > 0)then ! snow layers exist

   ! compute sublimation loss (kg m-2)
   subLoss = dt_sub*scalarSnowSublimation

   ! try to remove ice from the top layer
   iSnow=1
   mLayerVolFracIce(iSnow) = mLayerVolFracIce(iSnow) + subLoss/(mLayerDepth(iSnow)*iden_ice)  ! update volumetric ice content (-)

   ! check that we did not remove all the ice
   if(mLayerVolFracIce(iSnow) < verySmall)then
    stepFailure  = .true.
    doLayerMerge = .true.
    dt_sub      = max(dt_init/2._dp, minstep)
    cycle substeps
   else
    stepFailure  = .false.
    doLayerMerge = .false.
   endif

   ! check
   if(any(mLayerVolFracIce(1:nSnow) < 0._dp) .or. any(mLayerVolFracIce(1:nSnow) > 1._dp) )then
    message=trim(message)//'unrealistic volumetric fraction of ice for snow layers'
    err=20; return
   endif

  ! no snow
  else

   ! no snow: check that sublimation is zero
   if(abs(scalarSnowSublimation) > verySmall)then
    message=trim(message)//'sublimation of snow has been computed when no snow exists'
    err=20; return
   end if

  end if  ! (if snow layers exist)

  end associate sublime

  ! (11) account for compaction and cavitation in the snowpack...
  ! ------------------------------------------------------------
  if(nSnow>0)then
   call snwDensify(&
                   ! intent(in): variables
                   dt_sub,                                                 & ! intent(in): time step (s)
                   indx_data%var(iLookINDEX%nSnow)%dat(1),                 & ! intent(in): number of snow layers
                   prog_data%var(iLookPROG%mLayerTemp)%dat(1:nSnow),       & ! intent(in): temperature of each layer (K)
                   diag_data%var(iLookDIAG%mLayerMeltFreeze)%dat(1:nSnow), & ! intent(in): volumetric melt in each layer (kg m-3)
                   flux_data%var(iLookFLUX%scalarSnowSublimation)%dat(1),  & ! intent(in): sublimation from the snow surface (kg m-2 s-1)
                   ! intent(in): parameters
                   mpar_data%var(iLookPARAM%densScalGrowth)%dat(1),        & ! intent(in): density scaling factor for grain growth (kg-1 m3)
                   mpar_data%var(iLookPARAM%tempScalGrowth)%dat(1),        & ! intent(in): temperature scaling factor for grain growth (K-1)
                   mpar_data%var(iLookPARAM%grainGrowthRate)%dat(1),       & ! intent(in): rate of grain growth (s-1)
                   mpar_data%var(iLookPARAM%densScalOvrbdn)%dat(1),        & ! intent(in): density scaling factor for overburden pressure (kg-1 m3)
                   mpar_data%var(iLookPARAM%tempScalOvrbdn)%dat(1),        & ! intent(in): temperature scaling factor for overburden pressure (K-1)
                   mpar_data%var(iLookPARAM%baseViscosity)%dat(1),         & ! intent(in): viscosity coefficient at T=T_frz and snow density=0 (kg m-2 s)
                   ! intent(inout): state variables
                   prog_data%var(iLookPROG%mLayerDepth)%dat(1:nSnow),      & ! intent(inout): depth of each layer (m)
                   prog_data%var(iLookPROG%mLayerVolFracLiq)%dat(1:nSnow), & ! intent(inout):  volumetric fraction of liquid water after itertations (-)
                   prog_data%var(iLookPROG%mLayerVolFracIce)%dat(1:nSnow), & ! intent(inout):  volumetric fraction of ice after itertations (-)
                   ! output: error control
                   err,cmessage)                     ! intent(out): error control
   if(err/=0)then; err=55; message=trim(message)//trim(cmessage); return; end if
  end if  ! if snow layers exist

  ! update coordinate variables
  call calcHeight(&
                  ! input/output: data structures
                  indx_data,   & ! intent(in): layer type
                  prog_data,   & ! intent(inout): model variables for a local HRU
                  ! output: error control
                  err,cmessage)
  if(err/=0)then; err=20; message=trim(message)//trim(cmessage); return; end if

  ! recompute snow depth and SWE
  if(nSnow > 0)then
   prog_data%var(iLookPROG%scalarSnowDepth)%dat(1) = sum(  prog_data%var(iLookPROG%mLayerDepth)%dat(1:nSnow))
   prog_data%var(iLookPROG%scalarSWE)%dat(1)       = sum( (prog_data%var(iLookPROG%mLayerVolFracLiq)%dat(1:nSnow)*iden_water + &
                                                           prog_data%var(iLookPROG%mLayerVolFracIce)%dat(1:nSnow)*iden_ice) &
                                                         * prog_data%var(iLookPROG%mLayerDepth)%dat(1:nSnow) )
  end if

  ! increment fluxes
  dt_wght = dt_sub/data_step ! define weight applied to each sub-step
  do iVar=1,size(averageFlux_meta)
   flux_mean%var(iVar)%dat(:) = flux_mean%var(iVar)%dat(:) + flux_data%var(averageFlux_meta(iVar)%ixParent)%dat(:)*dt_wght 
  end do

  ! increment change in storage associated with compression of the soil matrix (kg m-2)
  totalSoilCompress = totalSoilCompress + diag_data%var(iLookDIAG%scalarSoilCompress)%dat(1)

  ! increment change in storage associated with the surface melt pond (kg m-2)
  if(nSnow==0) sfcMeltPond = sfcMeltPond + prog_data%var(iLookPROG%scalarSfcMeltPond)%dat(1)

  ! ****************************************************************************************************
  ! *** END MAIN SOLVER ********************************************************************************
  ! ****************************************************************************************************

  ! increment sub-step
  dt_solv = dt_solv + dt_sub

  ! save the time step to initialize the subsequent step
  if(dt_solv<data_step .or. nsub==1) dt_init = dt_sub

  ! check
  if(globalPrintFlag)&
  write(*,'(a,1x,3(f13.5,1x))') 'dt_sub, dt_solv, data_step: ', dt_sub, dt_solv, data_step

  ! check that we have completed the sub-step
  if(dt_solv >= data_step-verySmall) exit substeps

  ! adjust length of the sub-step (make sure that we don't exceed the step)
  dt_sub = min(data_step - dt_solv, dt_sub)
  !print*, 'dt_sub = ', dt_sub

 end do  substeps ! (sub-step loop)
 !print*, 'PAUSE: completed time step'; read(*,*)

 ! overwrite flux_data with flux_mean (returns timestep-average fluxes for scalar variables)
 do iVar=1,size(averageFlux_meta)
  flux_data%var(averageFlux_meta(iVar)%ixParent)%dat(:) = flux_mean%var(iVar)%dat(:)
 end do

 ! ***********************************************************************************************************************************
 ! ***********************************************************************************************************************************
 ! ***********************************************************************************************************************************
 ! ***********************************************************************************************************************************

 ! ---
 ! (12) balance checks...
 ! ----------------------

 ! save the average compression and melt pond storage in the data structures
 diag_data%var(iLookDIAG%scalarSoilCompress)%dat(1) = totalSoilCompress
 prog_data%var(iLookPROG%scalarSfcMeltPond)%dat(1)  = sfcMeltPond

 ! associate local variables with information in the data structures
 associate(&
 ! model forcing
 scalarSnowfall             => flux_mean%var(childFLUX_MEAN(iLookFLUX%scalarSnowfall)           )%dat(1)     ,&  ! computed snowfall rate (kg m-2 s-1)
 scalarRainfall             => flux_mean%var(childFLUX_MEAN(iLookFLUX%scalarRainfall)           )%dat(1)     ,&  ! computed rainfall rate (kg m-2 s-1)
 ! canopy fluxes
 averageThroughfallSnow     => flux_mean%var(childFLUX_MEAN(iLookFLUX%scalarThroughfallSnow)    )%dat(1)     ,&  ! snow that reaches the ground without ever touching the canopy (kg m-2 s-1)
 averageThroughfallRain     => flux_mean%var(childFLUX_MEAN(iLookFLUX%scalarThroughfallRain)    )%dat(1)     ,&  ! rain that reaches the ground without ever touching the canopy (kg m-2 s-1)
 averageCanopySnowUnloading => flux_mean%var(childFLUX_MEAN(iLookFLUX%scalarCanopySnowUnloading))%dat(1)     ,&  ! unloading of snow from the vegetion canopy (kg m-2 s-1)
 averageCanopyLiqDrainage   => flux_mean%var(childFLUX_MEAN(iLookFLUX%scalarCanopyLiqDrainage)  )%dat(1)     ,&  ! drainage of liquid water from the vegetation canopy (kg m-2 s-1)
 averageCanopySublimation   => flux_mean%var(childFLUX_MEAN(iLookFLUX%scalarCanopySublimation)  )%dat(1)     ,&  ! canopy sublimation/frost (kg m-2 s-1)
 averageCanopyEvaporation   => flux_mean%var(childFLUX_MEAN(iLookFLUX%scalarCanopyEvaporation)  )%dat(1)     ,&  ! canopy evaporation/condensation (kg m-2 s-1)
 ! snow fluxes
 averageSnowSublimation     => flux_mean%var(childFLUX_MEAN(iLookFLUX%scalarSnowSublimation)    )%dat(1)     ,&  ! sublimation from the snow surface (kg m-2 s-1)
 averageSnowDrainage        => flux_mean%var(childFLUX_MEAN(iLookFLUX%scalarSnowDrainage)       )%dat(1)     ,&  ! drainage from the bottom of the snowpack (m s-1)
 ! soil fluxes
 averageSoilInflux          => flux_mean%var(childFLUX_MEAN(iLookFLUX%scalarInfiltration)       )%dat(1)     ,&  ! influx of water at the top of the soil profile (m s-1)
 averageSoilDrainage        => flux_mean%var(childFLUX_MEAN(iLookFLUX%scalarSoilDrainage)       )%dat(1)     ,&  ! drainage from the bottom of the soil profile (m s-1)
 averageSoilBaseflow        => flux_mean%var(childFLUX_MEAN(iLookFLUX%scalarSoilBaseflow)       )%dat(1)     ,&  ! total baseflow from throughout the soil profile (m s-1)
 averageGroundEvaporation   => flux_mean%var(childFLUX_MEAN(iLookFLUX%scalarGroundEvaporation)  )%dat(1)     ,&  ! soil evaporation (kg m-2 s-1)
 averageCanopyTranspiration => flux_mean%var(childFLUX_MEAN(iLookFLUX%scalarCanopyTranspiration))%dat(1)     ,&  ! canopy transpiration (kg m-2 s-1)
 ! state variables in the vegetation canopy
 scalarCanopyLiq            => prog_data%var(iLookPROG%scalarCanopyLiq)%dat(1)                               ,&  ! canopy liquid water (kg m-2)
 scalarCanopyIce            => prog_data%var(iLookPROG%scalarCanopyIce)%dat(1)                               ,&  ! canopy ice content (kg m-2)
 ! state variables in the soil domain
 mLayerDepth                => prog_data%var(iLookPROG%mLayerDepth)%dat(nSnow+1:nLayers)                     ,&  ! depth of each soil layer (m)
 mLayerVolFracIce           => prog_data%var(iLookPROG%mLayerVolFracIce)%dat(nSnow+1:nLayers)                ,&  ! volumetric ice content in each soil layer (-)
 mLayerVolFracLiq           => prog_data%var(iLookPROG%mLayerVolFracLiq)%dat(nSnow+1:nLayers)                ,&  ! volumetric liquid water content in each soil layer (-)
 scalarAquiferStorage       => prog_data%var(iLookPROG%scalarAquiferStorage)%dat(1)                          ,&  ! aquifer storage (m)
 ! error tolerance
 absConvTol_liquid          => mpar_data%var(iLookPARAM%absConvTol_liquid)%dat(1)                             &  ! absolute convergence tolerance for vol frac liq water (-)
 ) ! (association of local variables with information in the data structures

 ! -----
 ! * balance checks for the canopy...
 ! ----------------------------------

 ! if computing the vegetation flux
 if(computeVegFlux)then

  ! canopy water balance
  balanceCanopyWater1 = scalarCanopyLiq + scalarCanopyIce
  
  ! balance checks for the canopy
  ! NOTE: need to put the balance checks in the sub-step loop so that we can re-compute if necessary
  scalarCanopyWatBalError = balanceCanopyWater1 - (balanceCanopyWater0 + (scalarSnowfall - averageThroughfallSnow)*data_step + (scalarRainfall - averageThroughfallRain)*data_step &
                             - averageCanopySnowUnloading*data_step - averageCanopyLiqDrainage*data_step + averageCanopySublimation*data_step + averageCanopyEvaporation*data_step)
  if(abs(scalarCanopyWatBalError) > absConvTol_liquid*iden_water*10._dp)then
   print*, '** canopy water balance error:'
   write(*,'(a,1x,f20.10)') 'data_step                                    = ', data_step
   write(*,'(a,1x,f20.10)') 'balanceCanopyWater0                          = ', balanceCanopyWater0
   write(*,'(a,1x,f20.10)') 'balanceCanopyWater1                          = ', balanceCanopyWater1
   write(*,'(a,1x,f20.10)') 'scalarSnowfall                               = ', scalarSnowfall
   write(*,'(a,1x,f20.10)') 'scalarRainfall                               = ', scalarRainfall
   write(*,'(a,1x,f20.10)') '(scalarSnowfall - averageThroughfallSnow)    = ', (scalarSnowfall - averageThroughfallSnow)!*data_step
   write(*,'(a,1x,f20.10)') '(scalarRainfall - averageThroughfallRain)    = ', (scalarRainfall - averageThroughfallRain)!*data_step
   write(*,'(a,1x,f20.10)') 'averageCanopySnowUnloading                   = ', averageCanopySnowUnloading!*data_step
   write(*,'(a,1x,f20.10)') 'averageCanopyLiqDrainage                     = ', averageCanopyLiqDrainage!*data_step
   write(*,'(a,1x,f20.10)') 'averageCanopySublimation                     = ', averageCanopySublimation!*data_step
   write(*,'(a,1x,f20.10)') 'averageCanopyEvaporation                     = ', averageCanopyEvaporation!*data_step
   write(*,'(a,1x,f20.10)') 'scalarCanopyWatBalError                      = ', scalarCanopyWatBalError
   message=trim(message)//'canopy hydrology does not balance'
   err=20; return
  end if

 endif  ! if computing the vegetation flux

 ! -----
 ! * balance checks for SWE...
 ! ---------------------------

 ! recompute snow depth (m) and SWE (kg m-2)
 if(nSnow > 0)then
  prog_data%var(iLookPROG%scalarSnowDepth)%dat(1) = sum(  prog_data%var(iLookPROG%mLayerDepth)%dat(1:nSnow))
  prog_data%var(iLookPROG%scalarSWE)%dat(1)       = sum( (prog_data%var(iLookPROG%mLayerVolFracLiq)%dat(1:nSnow)*iden_water + &
                                                          prog_data%var(iLookPROG%mLayerVolFracIce)%dat(1:nSnow)*iden_ice) &
                                                        * prog_data%var(iLookPROG%mLayerDepth)%dat(1:nSnow) )
 end if
 
 ! check SWE
 if(nSnow>0)then
  effSnowfall = averageThroughfallSnow + averageCanopySnowUnloading
  effRainfall = averageThroughfallRain + averageCanopyLiqDrainage
  newSWE      = prog_data%var(iLookPROG%scalarSWE)%dat(1)
  delSWE      = newSWE - (oldSWE - sfcMeltPond)
  massBalance = delSWE - (effSnowfall + effRainfall + averageSnowSublimation - averageSnowDrainage*iden_water)*data_step
  if(abs(massBalance) > 1.d-6)then
   print*,                  'nSnow       = ', nSnow
   print*,                  'nSub        = ', nSub
   write(*,'(a,1x,f20.10)') 'data_step   = ', data_step
   write(*,'(a,1x,f20.10)') 'oldSWE      = ', oldSWE
   write(*,'(a,1x,f20.10)') 'newSWE      = ', newSWE
   write(*,'(a,1x,f20.10)') 'delSWE      = ', delSWE
   write(*,'(a,1x,f20.10)') 'effRainfall = ', effRainfall*data_step
   write(*,'(a,1x,f20.10)') 'effSnowfall = ', effSnowfall*data_step
   write(*,'(a,1x,f20.10)') 'sublimation = ', averageSnowSublimation*data_step
   write(*,'(a,1x,f20.10)') 'snwDrainage = ', averageSnowDrainage*iden_water*data_step
   write(*,'(a,1x,f20.10)') 'sfcMeltPond = ', sfcMeltPond
   write(*,'(a,1x,f20.10)') 'massBalance = ', massBalance
   message=trim(message)//'SWE does not balance'
   err=20; return
  endif  ! if failed mass balance check
 endif  ! if snow layers exist

 ! -----
 ! * balance checks for soil...
 ! ----------------------------

 ! compute the liquid water and ice content at the end of the time step
 scalarTotalSoilLiq = sum(iden_water*mLayerVolFracLiq(1:nSoil)*mLayerDepth(1:nSoil))
 scalarTotalSoilIce = sum(iden_water*mLayerVolFracIce(1:nSoil)*mLayerDepth(1:nSoil))   ! NOTE: no expansion of soil, hence use iden_water

 ! get the total water in the soil (liquid plus ice) at the end of the time step (kg m-2)
 balanceSoilWater1 = scalarTotalSoilLiq + scalarTotalSoilIce

 ! get the total aquifer storage at the start of the time step (kg m-2)
 balanceAquifer1 = scalarAquiferStorage*iden_water

 ! get the input and output to/from the soil zone (kg m-2)
 balanceSoilInflux        = averageSoilInflux*iden_water*data_step
 balanceSoilBaseflow      = averageSoilBaseflow*iden_water*data_step
 balanceSoilDrainage      = averageSoilDrainage*iden_water*data_step
 balanceSoilET            = (averageCanopyTranspiration + averageGroundEvaporation)*data_step

 ! check the soil water balance
 scalarSoilWatBalError  = balanceSoilWater1 - (balanceSoilWater0 + (balanceSoilInflux + balanceSoilET - balanceSoilBaseflow - balanceSoilDrainage - totalSoilCompress) )
 if(abs(scalarSoilWatBalError) > absConvTol_liquid*iden_water*10._dp)then  ! NOTE: kg m-2, so need coarse tolerance to account for precision issues
  write(*,'(a,1x,f20.10)') 'data_step                 = ', data_step
  write(*,'(a,1x,f20.10)') 'totalSoilCompress         = ', totalSoilCompress
  write(*,'(a,1x,f20.10)') 'scalarTotalSoilLiq        = ', scalarTotalSoilLiq
  write(*,'(a,1x,f20.10)') 'scalarTotalSoilIce        = ', scalarTotalSoilIce
  write(*,'(a,1x,f20.10)') 'balanceSoilWater0         = ', balanceSoilWater0
  write(*,'(a,1x,f20.10)') 'balanceSoilWater1         = ', balanceSoilWater1
  write(*,'(a,1x,f20.10)') 'balanceSoilInflux         = ', balanceSoilInflux
  write(*,'(a,1x,f20.10)') 'balanceSoilBaseflow       = ', balanceSoilBaseflow
  write(*,'(a,1x,f20.10)') 'balanceSoilDrainage       = ', balanceSoilDrainage
  write(*,'(a,1x,f20.10)') 'balanceSoilET             = ', balanceSoilET
  write(*,'(a,1x,f20.10)') 'scalarSoilWatBalError     = ', scalarSoilWatBalError
  ! error control
  message=trim(message)//'soil hydrology does not balance'
  err=20; return
 end if

 ! end association of local variables with information in the data structures
 end associate

 ! end association to canopy depth
 end associate canopy

 ! save the surface temperature (just to make things easier to visualize)
 prog_data%var(iLookPROG%scalarSurfaceTemp)%dat(1) = prog_data%var(iLookPROG%mLayerTemp)%dat(1)

 ! overwrite flux data with the timestep-average value
 if(.not.backwardsCompatibility)then
  do iVar=1,size(flux_mean%var)
   flux_data%var(averageFlux_meta(iVar)%ixParent)%dat = flux_mean%var(iVar)%dat
  end do
 end if

 iLayer = nSnow+1
 !print*, 'nsub, mLayerTemp(iLayer), mLayerVolFracIce(iLayer) = ', nsub, mLayerTemp(iLayer), mLayerVolFracIce(iLayer)
 !print*, 'nsub = ', nsub
 if(nsub>50000)then
  write(message,'(a,i0)') trim(cmessage)//'number of sub-steps > 50000 for HRU ', hruID
  err=20; return
 end if

 end subroutine coupled_em


 ! *********************************************************************************************************
 ! private subroutine implctMelt: compute melt of the "snow without a layer"
 ! *********************************************************************************************************
 subroutine implctMelt(&
                       ! input/output: integrated snowpack properties
                       scalarSWE,         & ! intent(inout): snow water equivalent (kg m-2)
                       scalarSnowDepth,   & ! intent(inout): snow depth (m)
                       scalarSfcMeltPond, & ! intent(inout): surface melt pond (kg m-2)
                       ! input/output: properties of the upper-most soil layer
                       soilTemp,          & ! intent(inout): surface layer temperature (K)
                       soilDepth,         & ! intent(inout): surface layer depth (m)
                       soilHeatcap,       & ! intent(inout): surface layer volumetric heat capacity (J m-3 K-1)
                       ! output: error control
                       err,message        ) ! intent(out): error control
 implicit none
 ! input/output: integrated snowpack properties
 real(dp),intent(inout)    :: scalarSWE          ! snow water equivalent (kg m-2)
 real(dp),intent(inout)    :: scalarSnowDepth    ! snow depth (m)
 real(dp),intent(inout)    :: scalarSfcMeltPond  ! surface melt pond (kg m-2)
 ! input/output: properties of the upper-most soil layer
 real(dp),intent(inout)    :: soilTemp           ! surface layer temperature (K)
 real(dp),intent(inout)    :: soilDepth          ! surface layer depth (m)
 real(dp),intent(inout)    :: soilHeatcap        ! surface layer volumetric heat capacity (J m-3 K-1)
 ! output: error control
 integer(i4b),intent(out)  :: err                ! error code
 character(*),intent(out)  :: message            ! error message
 ! local variables
 real(dp)                  :: nrgRequired        ! energy required to melt all the snow (J m-2)
 real(dp)                  :: nrgAvailable       ! energy available to melt the snow (J m-2)
 real(dp)                  :: snwDensity         ! snow density (kg m-3)
 ! initialize error control
 err=0; message='implctMelt/'

 ! check for the special case of "snow without a layer"
 if (nSnow==0 .and. scalarSWE > 0._dp)then
  ! only melt if temperature of the top soil layer is greater than Tfreeze
  if(soilTemp > Tfreeze)then
   ! compute the energy required to melt all the snow (J m-2)
   nrgRequired     = scalarSWE*LH_fus
   ! compute the energy available to melt the snow (J m-2)
   nrgAvailable    = soilHeatcap*(soilTemp - Tfreeze)*soilDepth
   ! compute the snow density (not saved)
   snwDensity      = scalarSWE/scalarSnowDepth
   ! compute the amount of melt, and update SWE (kg m-2)
   if(nrgAvailable > nrgRequired)then
    scalarSfcMeltPond  = scalarSWE
    scalarSWE          = 0._dp
   else
    scalarSfcMeltPond  = nrgAvailable/LH_fus
    scalarSWE          = scalarSWE - scalarSfcMeltPond
   end if
   ! update depth
   scalarSnowDepth = scalarSWE/snwDensity
   ! update temperature of the top soil layer (K)
   soilTemp =  soilTemp - (LH_fus*scalarSfcMeltPond/soilDepth)/soilHeatcap
  else  ! melt is zero if the temperature of the top soil layer is less than Tfreeze
   scalarSfcMeltPond = 0._dp  ! kg m-2
  end if ! (if the temperature of the top soil layer is greater than Tfreeze)
 else  ! melt is zero if the "snow without a layer" does not exist
  scalarSfcMeltPond = 0._dp  ! kg m-2
 end if ! (if the "snow without a layer" exists)

 end subroutine implctMelt

end module coupled_em_module<|MERGE_RESOLUTION|>--- conflicted
+++ resolved
@@ -294,15 +294,9 @@
  end associate
 
  ! short-cut to the algorithmic control parameters
-<<<<<<< HEAD
  ! NOTE - temporary assignment of minstep to foce something reasonable
  minstep = 10._dp  ! mpar_data%var(iLookPARAM%minstep)%dat(1)  ! minimum time step (s)
  maxstep = mpar_data%var(iLookPARAM%maxstep)%dat(1)  ! maximum time step (s)
-=======
- ! NOTE - temporary assignment of minstep to force something reasonable
- minstep = 10._dp  ! mpar_data%var(iLookPARAM%minstep)  ! minimum time step (s)
- maxstep = mpar_data%var(iLookPARAM%maxstep)  ! maximum time step (s)
->>>>>>> 40b61caf
  !print*, 'minstep, maxstep = ', minstep, maxstep
 
  ! compute the number of layers with roots
