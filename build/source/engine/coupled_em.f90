! SUMMA - Structure for Unifying Multiple Modeling Alternatives
! Copyright (C) 2014-2015 NCAR/RAL
!
! This file is part of SUMMA
!
! For more information see: http://www.ral.ucar.edu/projects/summa
!
! This program is free software: you can redistribute it and/or modify
! it under the terms of the GNU General Public License as published by
! the Free Software Foundation, either version 3 of the License, or
! (at your option) any later version.
!
! This program is distributed in the hope that it will be useful,
! but WITHOUT ANY WARRANTY; without even the implied warranty of
! MERCHANTABILITY or FITNESS FOR A PARTICULAR PURPOSE.  See the
! GNU General Public License for more details.
!
! You should have received a copy of the GNU General Public License
! along with this program.  If not, see <http://www.gnu.org/licenses/>.

module coupled_em_module

! numerical recipes data types
USE nrtype

! physical constants
USE multiconst,only:&
                    Tfreeze,      & ! temperature at freezing              (K)
                    LH_fus,       & ! latent heat of fusion                (J kg-1)
                    LH_sub,       & ! latent heat of sublimation           (J kg-1)
                    iden_ice,     & ! intrinsic density of ice             (kg m-3)
                    iden_water      ! intrinsic density of liquid water    (kg m-3)

! access the global print flag
USE globalData,only:globalPrintFlag

implicit none
private
public::coupled_em
! algorithmic parameters
real(dp),parameter     :: valueMissing=-9999._dp  ! missing value, used when diagnostic or state variables are undefined
real(dp),parameter     :: verySmall=1.e-6_dp   ! used as an additive constant to check if substantial difference among real numbers
real(dp),parameter     :: mpe=1.e-6_dp         ! prevents overflow error if division by zero
real(dp),parameter     :: dx=1.e-6_dp          ! finite difference increment
! number of variables
integer(i4b)           :: nSnow                ! number of snow layers
integer(i4b)           :: nSoil                ! number of soil layers
integer(i4b)           :: nLayers              ! total number of layers
integer(i4b)           :: nState               ! total number of state variables
contains


 ! ************************************************************************************************
 ! public subroutine coupled_em: run the coupled energy-mass model for one timestep
 ! ************************************************************************************************
 subroutine coupled_em(&
                       ! model control
                       istep,             & ! intent(in):    index of the model time step
                       hruId,             & ! intent(in):    hruId
                       dt_init,           & ! intent(inout): used to initialize the size of the sub-step
                       computeVegFlux,    & ! intent(inout): flag to indicate if we are computing fluxes over vegetation (.false. means veg is buried with snow)
                       ! data structures (input)
                       type_data,         & ! intent(in):    local classification of soil veg etc. for each HRU
                       attr_data,         & ! intent(in):    local attributes for each HRU
                       forc_data,         & ! intent(in):    model forcing data
                       mpar_data,         & ! intent(in):    model parameters
                       bvar_data,         & ! intent(in):    basin-average variables
                       ! data structures (input-output)
                       indx_data,         & ! intent(inout): model indices
                       prog_data,         & ! intent(inout): prognostic variables for a local HRU
                       diag_data,         & ! intent(inout): diagnostic variables for a local HRU
                       flux_data,         & ! intent(inout): model fluxes for a local HRU
                       ! error control
                       err,message)         ! intent(out):   error control
 ! data types
 USE data_types,only:&
                     var_i,               & ! x%var(:)            (i4b)
                     var_d,               & ! x%var(:)            (dp)
                     var_ilength,         & ! x%var(:)%dat        (i4b)
                     var_dlength            ! x%var(:)%dat        (dp)
 ! named variables for parent structures
 USE var_lookup,only:iLookDECISIONS         ! named variables for elements of the decision structure
 USE var_lookup,only:iLookPROG              ! named variables for structure elements
 USE var_lookup,only:iLookDIAG              ! named variables for structure elements
 USE var_lookup,only:iLookFLUX              ! named variables for structure elements
 USE var_lookup,only:iLookPARAM             ! named variables for structure elements
 USE var_lookup,only:iLookINDEX             ! named variables for structure elements
 USE globalData,only:iname_snow             ! named variables for snow
 USE globalData,only:iname_soil             ! named variables for soil
 ! named variables for child structures
 USE var_lookup,only:childFLUX_MEAN
 ! global data
 USE globalData,only:data_step              ! time step of forcing data (s)
 USE globalData,only:model_decisions        ! model decision structure
 ! structure allocations
 USE globalData,only:indx_meta              ! metadata on the model index variables
 USE globalData,only:diag_meta              ! metadata on the model diagnostic variables
 USE globalData,only:prog_meta              ! metadata on the model prognostic variables
 USE globalData,only:averageFlux_meta       ! metadata on the timestep-average model flux structure
 USE allocspace_module,only:allocLocal      ! allocate local data structures
 USE allocspace_module,only:resizeData      ! clone a data structure
 ! preliminary subroutines
 USE vegPhenlgy_module,only:vegPhenlgy      ! (1) compute vegetation phenology
 USE vegNrgFlux_module,only:wettedFrac      ! (2) compute wetted fraction of the canopy (used in sw radiation fluxes)
 USE snowAlbedo_module,only:snowAlbedo      ! (3) compute snow albedo
 USE vegSWavRad_module,only:vegSWavRad      ! (4) compute canopy sw radiation fluxes
 USE canopySnow_module,only:canopySnow      ! (5) compute interception and unloading of snow from the vegetation canopy
 USE volicePack_module,only:newsnwfall      ! (6) compute change in the top snow layer due to throughfall and unloading
 USE volicePack_module,only:volicePack      ! (7) merge and sub-divide snow layers, if necessary
 USE diagn_evar_module,only:diagn_evar      ! (8) compute diagnostic energy variables -- thermal conductivity and heat capacity
 ! the model solver
 USE indexState_module,only:indexState      ! define indices for all model state variables and layers
 USE opSplittin_module,only:opSplittin      ! solve the system of thermodynamic and hydrology equations for a given substep
 ! additional subroutines
 USE tempAdjust_module,only:tempAdjust      ! adjust snow temperature associated with new snowfall
 USE snwDensify_module,only:snwDensify      ! snow densification (compaction and cavitation)
 USE var_derive_module,only:calcHeight      ! module to calculate height at layer interfaces and layer mid-point
 ! look-up values for the numerical method
 USE mDecisions_module,only:         &
  iterative,                         &      ! iterative
  nonIterative,                      &      ! non-iterative
  iterSurfEnergyBal                         ! iterate only on the surface energy balance
 ! look-up values for the maximum interception capacity
 USE mDecisions_module,only:         &
                       stickySnow,   &      ! maximum interception capacity an increasing function of temerature
                       lightSnow            ! maximum interception capacity an inverse function of new snow density
 implicit none
 ! model control
 integer(i4b),intent(in)              :: istep                  ! index of model time step
 integer(i4b),intent(in)              :: hruId                  ! hruId
 real(dp),intent(inout)               :: dt_init                ! used to initialize the size of the sub-step
 logical(lgt),intent(inout)           :: computeVegFlux         ! flag to indicate if we are computing fluxes over vegetation (.false. means veg is buried with snow)
 ! data structures (input)
 type(var_i),intent(in)               :: type_data              ! type of vegetation and soil
 type(var_d),intent(in)               :: attr_data              ! spatial attributes
 type(var_d),intent(in)               :: forc_data              ! model forcing data
 type(var_dlength),intent(in)         :: mpar_data              ! model parameters
 type(var_dlength),intent(in)         :: bvar_data              ! basin-average model variables
 ! data structures (input-output)
 type(var_ilength),intent(inout)      :: indx_data              ! state vector geometry
 type(var_dlength),intent(inout)      :: prog_data              ! prognostic variables for a local HRU
 type(var_dlength),intent(inout)      :: diag_data              ! diagnostic variables for a local HRU 
 type(var_dlength),intent(inout)      :: flux_data              ! model fluxes for a local HRU
 ! error control
 integer(i4b),intent(out)             :: err                    ! error code
 character(*),intent(out)             :: message                ! error message
 ! =====================================================================================================================================================
 ! =====================================================================================================================================================
 ! local variables
 character(len=256)                   :: cmessage               ! error message
 real(dp)                             :: dtSave                 ! length of last input model sub-step (seconds)
 real(dp)                             :: dt_sub                 ! length of model sub-step (seconds)
 real(dp)                             :: dt_wght                ! weight applied to model sub-step (dt_sub/data_step)
 real(dp)                             :: dt_solv                ! seconds in the data step that have been completed
 real(dp)                             :: dtMultiplier           ! time step multiplier (-) based on what happenned in "opSplittin"
 real(dp)                             :: minstep,maxstep        ! minimum and maximum time step length (seconds)
 integer(i4b)                         :: nsub                   ! number of substeps
 logical(lgt)                         :: computeVegFluxOld      ! flag to indicate if we are computing fluxes over vegetation on the previous sub step
 logical(lgt)                         :: modifiedLayers         ! flag to denote that snow layers were modified
 logical(lgt)                         :: modifiedVegState       ! flag to denote that vegetation states were modified
 type(var_dlength)                    :: flux_mean              ! timestep-average model fluxes for a local HRU
 integer(i4b)                         :: nLayersRoots           ! number of soil layers that contain roots
 real(dp)                             :: exposedVAI             ! exposed vegetation area index
 real(dp)                             :: dCanopyWetFraction_dWat ! derivative in wetted fraction w.r.t. canopy total water (kg-1 m2)
 real(dp)                             :: dCanopyWetFraction_dT   ! derivative in wetted fraction w.r.t. canopy temperature (K-1)
 real(dp),parameter                   :: varNotUsed1=-9999._dp  ! variables used to calculate derivatives (not needed here)
 real(dp),parameter                   :: varNotUsed2=-9999._dp  ! variables used to calculate derivatives (not needed here)
 integer(i4b)                         :: iSnow                  ! index of snow layers
 integer(i4b)                         :: iLayer                 ! index of model layers
 real(dp)                             :: subLoss                ! sublimation loss (kg m-2)
 real(dp)                             :: superflousSub          ! superflous sublimation (kg m-2 s-1)
 real(dp)                             :: superflousNrg          ! superflous energy that cannot be used for sublimation (W m-2 [J m-2 s-1])
<<<<<<< HEAD
 integer(i4b)                         :: ixSolution             ! solution method used by opSplitting
 logical(lgt)                         :: firstStep              ! flag to denote if the first time step
=======
 logical(lgt)                         :: firstSubStep           ! flag to denote if the first time step
>>>>>>> 35f90a4e
 logical(lgt)                         :: stepFailure            ! flag to denote the need to reduce length of the coupled step and try again
 logical(lgt)                         :: tooMuchMelt            ! flag to denote that there was too much melt in a given time step
 logical(lgt)                         :: doLayerMerge           ! flag to denote the need to merge snow layers
 logical(lgt)                         :: pauseFlag              ! flag to pause execution 
 logical(lgt),parameter               :: backwardsCompatibility=.true.  ! flag to denote a desire to ensure backwards compatibility with previous branches. 
 type(var_ilength)                    :: indx_temp              ! temporary model index variables
 type(var_dlength)                    :: prog_temp              ! temporary model prognostic variables
 type(var_dlength)                    :: diag_temp              ! temporary model diagnostic variables
 ! check SWE
 real(dp)                             :: oldSWE                 ! SWE at the start of the substep
 real(dp)                             :: newSWE                 ! SWE at the end of the substep
 real(dp)                             :: delSWE                 ! change in SWE over the subtep
 real(dp)                             :: effRainfall            ! effective rainfall (kg m-2 s-1)
 real(dp)                             :: effSnowfall            ! effective snowfall (kg m-2 s-1)
 real(dp)                             :: sfcMeltPond            ! surface melt pond (kg m-2)
 real(dp)                             :: massBalance            ! mass balance error (kg m-2)
 ! balance checks
 integer(i4b)                         :: iVar                   ! loop through model variables
 real(dp)                             :: scalarCanopyWatBalError ! water balance error for the vegetation canopy (kg m-2)
 real(dp)                             :: scalarSoilWatBalError  ! water balance error (kg m-2)
 real(dp)                             :: scalarInitCanopyLiq    ! initial liquid water on the vegetation canopy (kg m-2)
 real(dp)                             :: scalarInitCanopyIce    ! initial ice          on the vegetation canopy (kg m-2)
 real(dp)                             :: balanceCanopyWater0    ! total water stored in the vegetation canopy at the start of the step (kg m-2)
 real(dp)                             :: balanceCanopyWater1    ! total water stored in the vegetation canopy at the end of the step (kg m-2)
 real(dp)                             :: balanceSoilWater0      ! total soil storage at the start of the step (kg m-2)
 real(dp)                             :: balanceSoilWater1      ! total soil storage at the end of the step (kg m-2)
 real(dp)                             :: balanceSoilInflux      ! input to the soil zone
 real(dp)                             :: balanceSoilBaseflow    ! output from the soil zone
 real(dp)                             :: balanceSoilDrainage    ! output from the soil zone
 real(dp)                             :: balanceSoilET          ! output from the soil zone
 real(dp)                             :: balanceAquifer0        ! total aquifer storage at the start of the step (kg m-2)
 real(dp)                             :: balanceAquifer1        ! total aquifer storage at the end of the step (kg m-2)
 ! ----------------------------------------------------------------------------------------------------------------------------------------------
 ! initialize error control
 err=0; message="coupled_em/"

 ! This is the start of a data step for a local HRU

 ! link canopy depth to the information in the data structure
 canopy: associate(canopyDepth => diag_data%var(iLookDIAG%scalarCanopyDepth)%dat(1) )  ! intent(out): [dp] canopy depth (m)

 ! start by NOT pausing
 pauseFlag=.false.

 ! start by assuming that the step is successful 
 stepFailure  = .false.
 doLayerMerge = .false.

 ! initialize flags to mdify the veg layers or modify snow layers
 modifiedLayers    = .false.    ! flag to denote that snow layers were modified
 modifiedVegState  = .false.    ! flag to denote that vegetation states were modified

 ! define the first step
 firstSubStep = .true.

 ! count the number of snow and soil layers
 ! NOTE: need to re-compute the number of snow and soil layers at the start of each sub-step because the number of layers may change
 !         (nSnow and nSoil are shared in the data structure)
 nSnow = count(indx_data%var(iLookINDEX%layerType)%dat==iname_snow)
 nSoil = count(indx_data%var(iLookINDEX%layerType)%dat==iname_soil)

 ! compute the total number of snow and soil layers
 nLayers = nSnow + nSoil

 ! create temporary data structures for prognostic variables
 call resizeData(prog_meta(:),prog_data,prog_temp,err=err,message=cmessage)
 if(err/=0)then; err=20; message=trim(message)//trim(cmessage); return; endif

 ! create temporary data structures for diagnostic variables
 call resizeData(diag_meta(:),diag_data,diag_temp,err=err,message=cmessage)
 if(err/=0)then; err=20; message=trim(message)//trim(cmessage); return; endif

 ! create temporary data structures for index variables
 call resizeData(indx_meta(:),indx_data,indx_temp,err=err,message=cmessage)
 if(err/=0)then; err=20; message=trim(message)//trim(cmessage); return; endif

 ! allocate space for the local fluxes
 call allocLocal(averageFlux_meta(:)%var_info,flux_mean,nSnow,nSoil,err,cmessage)
 if(err/=0)then; err=20; message=trim(message)//trim(cmessage); return; end if

 ! initialize compression and surface melt pond
 sfcMeltPond       = 0._dp  ! change in storage associated with the surface melt pond (kg m-2)

 ! initialize mean fluxes
 do iVar=1,size(averageFlux_meta)
  flux_mean%var(iVar)%dat(:) = 0._dp
 end do

 ! associate local variables with information in the data structures
 associate(&
 ! state variables in the vegetation canopy
 scalarCanopyLiq      => prog_data%var(iLookPROG%scalarCanopyLiq)%dat(1)                 ,&  ! canopy liquid water (kg m-2)
 scalarCanopyIce      => prog_data%var(iLookPROG%scalarCanopyIce)%dat(1)                 ,&  ! canopy ice content (kg m-2)
 ! state variables in the soil domain
 mLayerDepth          => prog_data%var(iLookPROG%mLayerDepth)%dat(nSnow+1:nLayers)       ,&  ! depth of each soil layer (m)
 mLayerVolFracIce     => prog_data%var(iLookPROG%mLayerVolFracIce)%dat(nSnow+1:nLayers)  ,&  ! volumetric ice content in each soil layer (-)
 mLayerVolFracLiq     => prog_data%var(iLookPROG%mLayerVolFracLiq)%dat(nSnow+1:nLayers)  ,&  ! volumetric liquid water content in each soil layer (-)
 scalarAquiferStorage => prog_data%var(iLookPROG%scalarAquiferStorage)%dat(1)            ,&  ! aquifer storage (m)
 scalarTotalSoilIce   => diag_data%var(iLookDIAG%scalarTotalSoilIce)%dat(1)              ,&  ! total ice in the soil column (kg m-2)
 scalarTotalSoilLiq   => diag_data%var(iLookDIAG%scalarTotalSoilLiq)%dat(1)               &  ! total liquid water in the soil column (kg m-2)
 ) ! (association of local variables with information in the data structures

 ! save the liquid water and ice on the vegetation canopy
 scalarInitCanopyLiq = scalarCanopyLiq    ! initial liquid water on the vegetation canopy (kg m-2)
 scalarInitCanopyIce = scalarCanopyIce    ! initial ice          on the vegetation canopy (kg m-2)

 ! compute total soil moisture and ice at the *START* of the step (kg m-2)
 scalarTotalSoilLiq = sum(iden_water*mLayerVolFracLiq(1:nSoil)*mLayerDepth(1:nSoil))
 scalarTotalSoilIce = sum(iden_water*mLayerVolFracIce(1:nSoil)*mLayerDepth(1:nSoil))  ! NOTE: no expansion and hence use iden_water

 ! compute storage of water in the canopy and the soil
 balanceCanopyWater0 = scalarCanopyLiq + scalarCanopyIce
 balanceSoilWater0   = scalarTotalSoilLiq + scalarTotalSoilIce

 ! get the total aquifer storage at the start of the time step (kg m-2)
 balanceAquifer0 = scalarAquiferStorage*iden_water

 ! end association of local variables with information in the data structures
 end associate

 ! short-cut to the algorithmic control parameters
 ! NOTE - temporary assignment of minstep to foce something reasonable
 minstep = 10._dp  ! mpar_data%var(iLookPARAM%minstep)%dat(1)  ! minimum time step (s)
 maxstep = mpar_data%var(iLookPARAM%maxstep)%dat(1)  ! maximum time step (s)
 !print*, 'minstep, maxstep = ', minstep, maxstep

 ! compute the number of layers with roots
 nLayersRoots = count(prog_data%var(iLookPROG%iLayerHeight)%dat(nSnow:nLayers-1) < mpar_data%var(iLookPARAM%rootingDepth)%dat(1)-verySmall)
 if(nLayersRoots == 0)then
  message=trim(message)//'no roots within the soil profile'
  err=20; return
 end if

 ! define the foliage nitrogen factor
 diag_data%var(iLookDIAG%scalarFoliageNitrogenFactor)%dat(1) = 1._dp  ! foliage nitrogen concentration (1.0 = saturated)

 ! save SWE
 oldSWE = prog_data%var(iLookPROG%scalarSWE)%dat(1)
 !print*, 'nSnow = ', nSnow
 !print*, 'oldSWE = ', oldSWE

 ! (1) compute phenology...
 ! ------------------------

 ! compute the temperature of the root zone: used in vegetation phenology
 diag_data%var(iLookDIAG%scalarRootZoneTemp)%dat(1) = sum(prog_data%var(iLookPROG%mLayerTemp)%dat(nSnow+1:nSnow+nLayersRoots)) / real(nLayersRoots, kind(dp))

 ! remember if we compute the vegetation flux on the previous sub-step
 computeVegFluxOld = computeVegFlux  

 ! compute the exposed LAI and SAI and whether veg is buried by snow
 call vegPhenlgy(&
                 ! input/output: data structures
                 model_decisions,             & ! intent(in):    model decisions
                 type_data,                   & ! intent(in):    type of vegetation and soil
                 attr_data,                   & ! intent(in):    spatial attributes
                 mpar_data,                   & ! intent(in):    model parameters
                 prog_data,                   & ! intent(in):    model prognostic variables for a local HRU
                 diag_data,                   & ! intent(inout): model diagnostic variables for a local HRU
                 ! output
                 computeVegFlux,              & ! intent(out): flag to indicate if we are computing fluxes over vegetation (.false. means veg is buried with snow)
                 canopyDepth,                 & ! intent(out): canopy depth (m)
                 exposedVAI,                  & ! intent(out): exposed vegetation area index (m2 m-2)
                 err,cmessage)                  ! intent(out): error control
 if(err/=0)then; err=20; message=trim(message)//trim(cmessage); return; end if

 ! check
 if(computeVegFlux)then
  if(canopyDepth < epsilon(canopyDepth))then
   message=trim(message)//'canopy depth is zero when computeVegFlux flag is .true.'
   err=20; return
  endif
 endif

 ! flag the case where number of vegetation states has changed
 modifiedVegState = (computeVegFlux.neqv.computeVegFluxOld)

 ! (2) compute wetted canopy area...
 ! ---------------------------------

 ! compute maximum canopy liquid water (kg m-2)
 diag_data%var(iLookDIAG%scalarCanopyLiqMax)%dat(1) = mpar_data%var(iLookPARAM%refInterceptCapRain)%dat(1)*exposedVAI

 ! compute maximum canopy ice content (kg m-2)
 ! NOTE 1: this is used to compute the snow fraction on the canopy, as used in *BOTH* the radiation AND canopy sublimation routines
 ! NOTE 2: this is a different variable than the max ice used in the throughfall (snow interception) calculations
 ! NOTE 3: use maximum per unit leaf area storage capacity for snow (kg m-2)
 select case(model_decisions(iLookDECISIONS%snowIncept)%iDecision)
  case(lightSnow);  diag_data%var(iLookDIAG%scalarCanopyIceMax)%dat(1) = exposedVAI*mpar_data%var(iLookPARAM%refInterceptCapSnow)%dat(1)
  case(stickySnow); diag_data%var(iLookDIAG%scalarCanopyIceMax)%dat(1) = exposedVAI*mpar_data%var(iLookPARAM%refInterceptCapSnow)%dat(1)*4._dp
  case default; message=trim(message)//'unable to identify option for maximum branch interception capacity'; err=20; return
 end select ! identifying option for maximum branch interception capacity
 !print*, 'diag_data%var(iLookDIAG%scalarCanopyLiqMax)%dat(1) = ', diag_data%var(iLookDIAG%scalarCanopyLiqMax)%dat(1)
 !print*, 'diag_data%var(iLookDIAG%scalarCanopyIceMax)%dat(1) = ', diag_data%var(iLookDIAG%scalarCanopyIceMax)%dat(1)

 ! compute wetted fraction of the canopy
 ! NOTE: assume that the wetted fraction is constant over the substep for the radiation calculations
 if(computeVegFlux)then

  ! compute wetted fraction of the canopy
  call wettedFrac(&
                  ! input
                  .false.,                                                      & ! flag to denote if derivatives are required
                  .false.,                                                      & ! flag to denote if derivatives are calculated numerically
                  (prog_data%var(iLookPROG%scalarCanopyTemp)%dat(1) < Tfreeze), & ! flag to denote if the canopy is frozen
                  varNotUsed1,                                                  & ! derivative in canopy liquid w.r.t. canopy temperature (kg m-2 K-1)
                  varNotUsed2,                                                  & ! fraction of liquid water on the canopy
                  prog_data%var(iLookPROG%scalarCanopyLiq)%dat(1),              & ! canopy liquid water (kg m-2)
                  prog_data%var(iLookPROG%scalarCanopyIce)%dat(1),              & ! canopy ice (kg m-2)
                  diag_data%var(iLookDIAG%scalarCanopyLiqMax)%dat(1),           & ! maximum canopy liquid water (kg m-2)
                  diag_data%var(iLookDIAG%scalarCanopyLiqMax)%dat(1),           & ! maximum canopy ice content (kg m-2)
                  mpar_data%var(iLookPARAM%canopyWettingFactor)%dat(1),         & ! maximum wetted fraction of the canopy (-)
                  mpar_data%var(iLookPARAM%canopyWettingExp)%dat(1),            & ! exponent in canopy wetting function (-)
                  ! output
                  diag_data%var(iLookDIAG%scalarCanopyWetFraction)%dat(1),      & ! canopy wetted fraction (-)
                  dCanopyWetFraction_dWat,                                      & ! derivative in wetted fraction w.r.t. canopy liquid water content (kg-1 m2)
                  dCanopyWetFraction_dT,                                        & ! derivative in wetted fraction w.r.t. canopy liquid water content (kg-1 m2)
                  err,cmessage)
  if(err/=0)then; message=trim(message)//trim(cmessage); return; end if

 ! vegetation is completely buried by snow (or no veg exists at all)
 else
  diag_data%var(iLookDIAG%scalarCanopyWetFraction)%dat(1) = 0._dp
  dCanopyWetFraction_dWat                                 = 0._dp
  dCanopyWetFraction_dT                                   = 0._dp
 end if

 ! (3) compute snow albedo...
 ! --------------------------
 ! NOTE: this should be done before the radiation calculations
 ! NOTE: uses snowfall; should really use canopy throughfall + canopy unloading
 call snowAlbedo(&
                 ! input: model control
                 data_step,                   & ! intent(in): model time step (s)
                 (nSnow > 0),                 & ! intent(in): logical flag to denote if snow is present
                 ! input/output: data structures
                 model_decisions,             & ! intent(in):    model decisions
                 mpar_data,                   & ! intent(in):    model parameters
                 flux_data,                   & ! intent(in):    model flux variables
                 diag_data,                   & ! intent(inout): model diagnostic variables for a local HRU
                 prog_data,                   & ! intent(inout): model prognostic variables for a local HRU
                 ! output: error control
                 err,cmessage)                  ! intent(out): error control
 if(err/=0)then; err=20; message=trim(message)//trim(cmessage); return; end if


 ! (4) compute canopy sw radiation fluxes...
 ! -----------------------------------------
 call vegSWavRad(&
                 data_step,                    & ! intent(in):    time step (s) -- only used in Noah-MP radiation, to compute albedo
                 nSnow,                        & ! intent(in):    number of snow layers
                 nSoil,                        & ! intent(in):    number of soil layers
                 nLayers,                      & ! intent(in):    total number of layers
                 computeVegFlux,               & ! intent(in):    logical flag to compute vegetation fluxes (.false. if veg buried by snow)
                 type_data,                    & ! intent(in):    type of vegetation and soil
                 prog_data,                    & ! intent(inout): model prognostic variables for a local HRU
                 diag_data,                    & ! intent(inout): model diagnostic variables for a local HRU
                 flux_data,                    & ! intent(inout): model flux variables
                 err,cmessage)                   ! intent(out):   error control
 if(err/=0)then; err=20; message=trim(message)//trim(cmessage); return; end if


 ! (5) compute canopy throughfall and unloading...
 ! -----------------------------------------------
 ! NOTE 1: this needs to be done before solving the energy and liquid water equations, to account for the heat advected with precipitation (and throughfall/unloading)
 ! NOTE 2: the unloading flux is computed using canopy drip (scalarCanopyLiqDrainage) from the previous time step
 call canopySnow(&
                 ! input: model control
                 data_step,                   & ! intent(in): time step (seconds)
                 exposedVAI,                  & ! intent(in): exposed vegetation area index (m2 m-2)
                 computeVegFlux,              & ! intent(in): flag to denote if computing energy flux over vegetation
                 ! input/output: data structures
                 model_decisions,             & ! intent(in):    model decisions
                 forc_data,                   & ! intent(in):    model forcing data
                 mpar_data,                   & ! intent(in):    model parameters
                 diag_data,                   & ! intent(in):    model diagnostic variables for a local HRU
                 prog_data,                   & ! intent(inout): model prognostic variables for a local HRU
                 flux_data,                   & ! intent(inout): model flux variables
                 ! output: error control
                 err,cmessage)                  ! intent(out): error control
 if(err/=0)then; err=20; message=trim(message)//trim(cmessage); return; end if
 !print*, 'after canopySnow: canopyIce = ', prog_data%var(iLookPROG%scalarCanopyIce)%dat(1)

 ! adjust canopy temperature to account for new snow
 call tempAdjust(&
                 ! input: derived parameters
                 canopyDepth,                 & ! intent(in): canopy depth (m)
                 ! input/output: data structures
                 mpar_data,                   & ! intent(in):    model parameters
                 prog_data,                   & ! intent(inout): model prognostic variables for a local HRU
                 diag_data,                   & ! intent(out):   model diagnostic variables for a local HRU
                 ! output: error control
                 err,cmessage)                  ! intent(out): error control
 if(err/=0)then; err=20; message=trim(message)//trim(cmessage); return; end if

 ! initialize drainage and throughfall
 ! NOTE 1: this needs to be done before solving the energy and liquid water equations, to account for the heat advected with precipitation
 ! NOTE 2: this initialization needs to be done AFTER the call to canopySnow, since canopySnow uses canopy drip drom the previous time step
 if(.not.computeVegFlux)then
  flux_data%var(iLookFLUX%scalarThroughfallRain)%dat(1)   = flux_data%var(iLookFLUX%scalarRainfall)%dat(1)
  flux_data%var(iLookFLUX%scalarCanopyLiqDrainage)%dat(1) = 0._dp
 else
  flux_data%var(iLookFLUX%scalarThroughfallRain)%dat(1)   = 0._dp
  flux_data%var(iLookFLUX%scalarCanopyLiqDrainage)%dat(1) = 0._dp
 end if

 ! (6) add snowfall to the snowpack...
 ! -----------------------------------

 ! add new snowfall to the snowpack
 ! NOTE: This needs to be done AFTER the call to canopySnow, since throughfall and unloading are computed in canopySnow
 call newsnwfall(&
                ! input: model control
                data_step,                                                 & ! time step (seconds)
                (nSnow > 0),                                               & ! logical flag if snow layers exist
                mpar_data%var(iLookPARAM%snowfrz_scale)%dat(1),            & ! freeezing curve parameter for snow (K-1)
                ! input: diagnostic scalar variables
                diag_data%var(iLookDIAG%scalarSnowfallTemp)%dat(1),        & ! computed temperature of fresh snow (K)
                diag_data%var(iLookDIAG%scalarNewSnowDensity)%dat(1),      & ! computed density of new snow (kg m-3)
                flux_data%var(iLookFLUX%scalarThroughfallSnow)%dat(1),     & ! throughfall of snow through the canopy (kg m-2 s-1)
                flux_data%var(iLookFLUX%scalarCanopySnowUnloading)%dat(1), & ! unloading of snow from the canopy (kg m-2 s-1)
                ! input/output: state variables
                prog_data%var(iLookPROG%scalarSWE)%dat(1),                 & ! SWE (kg m-2)
                prog_data%var(iLookPROG%scalarSnowDepth)%dat(1),           & ! total snow depth (m)
                prog_data%var(iLookPROG%mLayerTemp)%dat(1),                & ! temperature of the top layer (K)
                prog_data%var(iLookPROG%mLayerDepth)%dat(1),               & ! depth of the top layer (m)
                prog_data%var(iLookPROG%mLayerVolFracIce)%dat(1),          & ! volumetric fraction of ice of the top layer (-)
                prog_data%var(iLookPROG%mLayerVolFracLiq)%dat(1),          & ! volumetric fraction of liquid water of the top layer (-)
                ! output: error control
                err,cmessage)                                                ! error control
 if(err/=0)then; err=30; message=trim(message)//trim(cmessage); return; end if

 ! re-compute snow depth and SWE
 if(nSnow > 0)then
  prog_data%var(iLookPROG%scalarSnowDepth)%dat(1) = sum(  prog_data%var(iLookPROG%mLayerDepth)%dat(1:nSnow))
  prog_data%var(iLookPROG%scalarSWE)%dat(1)       = sum( (prog_data%var(iLookPROG%mLayerVolFracLiq)%dat(1:nSnow)*iden_water + &
                                                          prog_data%var(iLookPROG%mLayerVolFracIce)%dat(1:nSnow)*iden_ice) &
                                                        * prog_data%var(iLookPROG%mLayerDepth)%dat(1:nSnow) )
 end if
 !print*, 'SWE after snowfall = ',  prog_data%var(iLookPROG%scalarSWE)%dat(1)

 ! update coordinate variables
 call calcHeight(&
                 ! input/output: data structures
                 indx_data,   & ! intent(in): layer type
                 prog_data,   & ! intent(inout): model variables for a local HRU
                 ! output: error control
                 err,cmessage)
 if(err/=0)then; err=20; message=trim(message)//trim(cmessage); return; end if

 ! ****************************************************************************************************
 ! *** MAIN SOLVER ************************************************************************************
 ! ****************************************************************************************************

 ! initialize the length of the sub-step
 dt_solv = 0._dp   ! length of time step that has been completed (s)
 dt_init = min(data_step,maxstep)  ! initial substep length (s)
 dt_sub  = dt_init                 ! length of substep
 dtSave  = dt_init                 ! length of substep

 ! initialize the number of sub-steps
 nsub=0

 ! loop through sub-steps
 substeps: do  ! continuous do statement with exit clause (alternative to "while")

  ! print progress
  !print*, '*** new substep'
  !write(*,'(a,3(f11.4,1x))') 'dt_sub, dt_init = ', dt_sub, dt_init

  ! print progress
  if(globalPrintFlag)then
   write(*,'(a,1x,4(f13.5,1x))') ' start of step: dt_init, dt_sub, dt_solv, data_step: ', dt_init, dt_sub, dt_solv, data_step
   print*, 'stepFailure = ', stepFailure
   print*, 'before resizeData: nSnow, nSoil = ', nSnow, nSoil
  endif

  ! increment the number of sub-steps
  nsub = nsub+1

  ! resize the "indx_data" structure
  ! NOTE: this is necessary because the length of index variables depends on a given split
  !        --> the resize here is overwritten later (in indexSplit)
  !        --> admittedly ugly, and retained for now
  if(stepFailure)then
   call resizeData(indx_meta(:),indx_temp,indx_data,err=err,message=cmessage)
   if(err/=0)then; err=20; message=trim(message)//trim(cmessage); return; endif
  else
   call resizeData(indx_meta(:),indx_data,indx_temp,err=err,message=cmessage)
   if(err/=0)then; err=20; message=trim(message)//trim(cmessage); return; endif
  endif

  ! save/recover copies of index variables
  do iVar=1,size(indx_data%var)
   !print*, 'indx_meta(iVar)%varname = ', trim(indx_meta(iVar)%varname)
   select case(stepFailure)
    case(.false.); indx_temp%var(iVar)%dat(:) = indx_data%var(iVar)%dat(:)
    case(.true.);  indx_data%var(iVar)%dat(:) = indx_temp%var(iVar)%dat(:)
   end select
  end do  ! looping through variables

  ! save/recover copies of prognostic variables
  do iVar=1,size(prog_data%var)
   !print*, 'prog_meta(iVar)%varname = ', trim(prog_meta(iVar)%varname)
   select case(stepFailure)
    case(.false.); prog_temp%var(iVar)%dat(:) = prog_data%var(iVar)%dat(:)
    case(.true.);  prog_data%var(iVar)%dat(:) = prog_temp%var(iVar)%dat(:)
   end select
  end do  ! looping through variables

  ! save/recover copies of diagnostic variables
  do iVar=1,size(diag_data%var)
   select case(stepFailure)
    case(.false.); diag_temp%var(iVar)%dat(:) = diag_data%var(iVar)%dat(:)
    case(.true.);  diag_data%var(iVar)%dat(:) = diag_temp%var(iVar)%dat(:)
   end select
  end do  ! looping through variables

  ! re-assign dimension lengths
  nSnow   = count(indx_data%var(iLookINDEX%layerType)%dat==iname_snow)
  nSoil   = count(indx_data%var(iLookINDEX%layerType)%dat==iname_soil)
  nLayers = nSnow+nSoil

  ! (7) merge/sub-divide snow layers...
  ! -----------------------------------
  call volicePack(&
                  ! input/output: model data structures
                  doLayerMerge,                & ! intent(in):    flag to force merge of snow layers
                  model_decisions,             & ! intent(in):    model decisions
                  mpar_data,                   & ! intent(in):    model parameters
                  indx_data,                   & ! intent(inout): type of each layer
                  prog_data,                   & ! intent(inout): model prognostic variables for a local HRU
                  diag_data,                   & ! intent(inout): model diagnostic variables for a local HRU
                  flux_data,                   & ! intent(inout): model fluxes for a local HRU
                  ! output
                  modifiedLayers,              & ! intent(out): flag to denote that layers were modified
                  err,cmessage)                  ! intent(out): error control
  if(err/=0)then; err=55; message=trim(message)//trim(cmessage); return; end if

  ! recompute the number of snow and soil layers
  ! NOTE: do this here for greater visibility
  nSnow   = count(indx_data%var(iLookINDEX%layerType)%dat==iname_snow)
  nSoil   = count(indx_data%var(iLookINDEX%layerType)%dat==iname_soil)
  nLayers = nSnow+nSoil

  ! put the data in the structures
  indx_data%var(iLookINDEX%nSnow)%dat(1)   = nSnow
  indx_data%var(iLookINDEX%nSoil)%dat(1)   = nSoil
  indx_data%var(iLookINDEX%nLayers)%dat(1) = nLayers

  ! compute the indices for the model state variables
  if(firstSubStep .or. modifiedVegState .or. modifiedLayers)then
   call indexState(computeVegFlux,          & ! intent(in):    flag to denote if computing the vegetation flux
                   nSnow,nSoil,nLayers,     & ! intent(in):    number of snow and soil layers, and total number of layers
                   indx_data,               & ! intent(inout): indices defining model states and layers
                   err,cmessage)              ! intent(out):   error control
   if(err/=0)then; message=trim(message)//trim(cmessage); return; end if
  end if

  ! recreate the temporary data structures
  ! NOTE: resizeData(meta, old, new, ..)
  if(modifiedVegState .or. modifiedLayers)then

   ! create temporary data structures for prognostic variables
   call resizeData(prog_meta(:),prog_data,prog_temp,copy=.true.,err=err,message=cmessage)
   if(err/=0)then; err=20; message=trim(message)//trim(cmessage); return; endif

   ! create temporary data structures for diagnostic variables
   call resizeData(diag_meta(:),diag_data,diag_temp,copy=.true.,err=err,message=cmessage)
   if(err/=0)then; err=20; message=trim(message)//trim(cmessage); return; endif

   ! create temporary data structures for index variables
   call resizeData(indx_meta(:),indx_data,indx_temp,copy=.true.,err=err,message=cmessage)
   if(err/=0)then; err=20; message=trim(message)//trim(cmessage); return; endif

   do iVar=1,size(indx_data%var)
    !print*, 'indx_meta(iVar)%varname = ', trim(indx_meta(iVar)%varname)
    select case(stepFailure)
     case(.false.); indx_temp%var(iVar)%dat(:) = indx_data%var(iVar)%dat(:)
     case(.true.);  indx_data%var(iVar)%dat(:) = indx_temp%var(iVar)%dat(:)
    end select
   end do  ! looping through variables

  endif  ! if modified the states

  ! define the number of state variables
  nState = indx_data%var(iLookINDEX%nState)%dat(1)

  ! (7) compute diagnostic variables for each layer...
  ! --------------------------------------------------
  ! NOTE: this needs to be done AFTER volicePack, since layers may have been sub-divided and/or merged
  call diagn_evar(&
                  ! input: control variables
                  computeVegFlux,          & ! intent(in): flag to denote if computing the vegetation flux
                  canopyDepth,             & ! intent(in): canopy depth (m)
                  ! input/output: data structures
                  mpar_data,               & ! intent(in):    model parameters
                  indx_data,               & ! intent(in):    model layer indices
                  prog_data,               & ! intent(in):    model prognostic variables for a local HRU
                  diag_data,               & ! intent(inout): model diagnostic variables for a local HRU
                  ! output: error control
                  err,cmessage)              ! intent(out): error control
  if(err/=0)then; err=55; message=trim(message)//trim(cmessage); return; end if


  ! (8) compute melt of the "snow without a layer"...
  ! -------------------------------------------------
  ! NOTE: forms a surface melt pond, which drains into the upper-most soil layer through the time step
  ! (check for the special case of "snow without a layer")
  if(nSnow==0)then
   call implctMelt(&
                   ! input/output: integrated snowpack properties
                   prog_data%var(iLookPROG%scalarSWE)%dat(1),               & ! intent(inout): snow water equivalent (kg m-2)
                   prog_data%var(iLookPROG%scalarSnowDepth)%dat(1),         & ! intent(inout): snow depth (m)
                   prog_data%var(iLookPROG%scalarSfcMeltPond)%dat(1),       & ! intent(inout): surface melt pond (kg m-2)
                   ! input/output: properties of the upper-most soil layer
                   prog_data%var(iLookPROG%mLayerTemp)%dat(nSnow+1),        & ! intent(inout): surface layer temperature (K)
                   prog_data%var(iLookPROG%mLayerDepth)%dat(nSnow+1),       & ! intent(inout): surface layer depth (m)
                   diag_data%var(iLookDIAG%mLayerVolHtCapBulk)%dat(nSnow+1),& ! intent(inout): surface layer volumetric heat capacity (J m-3 K-1)
                   ! output: error control
                   err,cmessage                                             ) ! intent(out): error control
   if(err/=0)then; err=20; message=trim(message)//trim(cmessage); return; end if
  end if

  ! (9) solve model equations...
  ! ----------------------------

  ! save input step
  dtSave = dt_sub

  ! get the new solution
  call opSplittin(&
                  ! input: model control
                  nSnow,                                  & ! intent(in):    number of snow layers
                  nSoil,                                  & ! intent(in):    number of soil layers
                  nLayers,                                & ! intent(in):    total number of layers
                  nState,                                 & ! intent(in):    total number of layers
                  dt_sub,                                 & ! intent(in):    length of the model sub-step
                  (nsub==1),                              & ! intent(in):    logical flag to denote the first substep
                  computeVegFlux,                         & ! intent(in):    logical flag to compute fluxes within the vegetation canopy
                  ! input/output: data structures
                  type_data,                              & ! intent(in):    type of vegetation and soil
                  attr_data,                              & ! intent(in):    spatial attributes
                  forc_data,                              & ! intent(in):    model forcing data
                  mpar_data,                              & ! intent(in):    model parameters
                  indx_data,                              & ! intent(inout): index data
                  prog_data,                              & ! intent(inout): model prognostic variables for a local HRU
                  diag_data,                              & ! intent(inout): model diagnostic variables for a local HRU
                  flux_data,                              & ! intent(inout): model fluxes for a local HRU
                  bvar_data,                              & ! intent(in):    model variables for the local basin
                  model_decisions,                        & ! intent(in):    model decisions
                  ! output: model control
                  dtMultiplier,                           & ! intent(out):   substep multiplier (-)
                  tooMuchMelt,                            & ! intent(out):   flag to denote that ice is insufficient to support melt
                  stepFailure,                            & ! intent(out):   flag to denote that the coupled step failed 
                  ixSolution,                             & ! intent(out):   solution method used in this iteration
                  err,cmessage)                             ! intent(out):   error code and error message


  ! check for all errors (error recovery within opSplittin)
  if(err/=0)then; err=20; message=trim(message)//trim(cmessage); return; end if
  !print*, 'completed step'
  !print*, 'PAUSE: '; read(*,*)

  ! process the flag for too much melt
  if(tooMuchMelt)then
   stepFailure  = .true.
   doLayerMerge = .true.
  else
   doLayerMerge = .false.
  endif

  ! handle special case of the step failure
  ! NOTE: need to revert back to the previous state vector that we were happy with and reduce the time step
  if(stepFailure)then
   ! halve step
   dt_sub = dtSave/2._dp
   ! check that the step is not tiny
   if(dt_sub < minstep)then
print*,ixSolution
    message=trim(message)//'length of the coupled step is below the minimum step length'
    err=20; return
   endif
   ! try again
   cycle substeps
  endif

  ! update first step
  firstSubStep=.false.

  ! (10) remove ice due to sublimation...
  ! --------------------------------------------------------------
  sublime: associate(&
   scalarCanopySublimation => flux_data%var(iLookFLUX%scalarCanopySublimation)%dat(1), & ! sublimation from the vegetation canopy (kg m-2 s-1)
   scalarSnowSublimation   => flux_data%var(iLookFLUX%scalarSnowSublimation)%dat(1),   & ! sublimation from the snow surface (kg m-2 s-1)
   scalarLatHeatCanopyEvap => flux_data%var(iLookFLUX%scalarLatHeatCanopyEvap)%dat(1), & ! latent heat flux for evaporation from the canopy to the canopy air space (W m-2)
   scalarSenHeatCanopy     => flux_data%var(iLookFLUX%scalarSenHeatCanopy)%dat(1),     & ! sensible heat flux from the canopy to the canopy air space (W m-2)
   scalarLatHeatGround     => flux_data%var(iLookFLUX%scalarLatHeatGround)%dat(1),     & ! latent heat flux from ground surface below vegetation (W m-2)
   scalarSenHeatGround     => flux_data%var(iLookFLUX%scalarSenHeatGround)%dat(1),     & ! sensible heat flux from ground surface below vegetation (W m-2)
   scalarCanopyLiq         => prog_data%var(iLookPROG%scalarCanopyLiq)%dat(1),         & ! liquid water stored on the vegetation canopy (kg m-2)
   scalarCanopyIce         => prog_data%var(iLookPROG%scalarCanopyIce)%dat(1),         & ! ice          stored on the vegetation canopy (kg m-2)
   mLayerVolFracIce        => prog_data%var(iLookPROG%mLayerVolFracIce)%dat,           & ! volumetric fraction of ice in the snow+soil domain (-)
   mLayerDepth             => prog_data%var(iLookPROG%mLayerDepth)%dat                 & ! depth of each snow+soil layer (m)
  ) ! associations to variables in data structures

  ! (10a) compute change in canopy ice content due to sublimation...
  ! --------------------------------------------------------------
  if(computeVegFlux)then

   ! remove mass of ice on the canopy
   scalarCanopyIce = scalarCanopyIce + scalarCanopySublimation*dt_sub

   ! if removed all ice, take the remaining sublimation from water
   if(scalarCanopyIce < 0._dp)then
    scalarCanopyLiq = scalarCanopyLiq + scalarCanopyIce
    scalarCanopyIce = 0._dp
   endif

   ! modify fluxes if there is insufficient canopy water to support the converged sublimation rate over the time step dt_sub
   if(scalarCanopyLiq < 0._dp)then
    ! --> superfluous sublimation flux
    superflousSub = -scalarCanopyLiq/dt_sub  ! kg m-2 s-1
    superflousNrg = superflousSub*LH_sub     ! W m-2 (J m-2 s-1)
    ! --> update fluxes and states
    scalarCanopySublimation = scalarCanopySublimation + superflousSub
    scalarLatHeatCanopyEvap = scalarLatHeatCanopyEvap + superflousNrg
    scalarSenHeatCanopy     = scalarSenHeatCanopy - superflousNrg
    scalarCanopyLiq         = 0._dp
   endif

  end if  ! (if computing the vegetation flux)

  ! (10b) compute change in ice content of the top snow layer due to sublimation...
  ! -----------------------------------------------------------------------------
  ! NOTE: this is done BEFORE densification
  if(nSnow > 0)then ! snow layers exist

   ! compute sublimation loss (kg m-2)
   subLoss = dt_sub*scalarSnowSublimation

   ! try to remove ice from the top layer
   iSnow=1
   mLayerVolFracIce(iSnow) = mLayerVolFracIce(iSnow) + subLoss/(mLayerDepth(iSnow)*iden_ice)  ! update volumetric ice content (-)

   ! check that we did not remove all the ice
   if(mLayerVolFracIce(iSnow) < verySmall)then
    stepFailure  = .true.
    doLayerMerge = .true.
    dt_sub      = max(dt_init/2._dp, minstep)
    cycle substeps
   else
    stepFailure  = .false.
    doLayerMerge = .false.
   endif

   ! check
   if(any(mLayerVolFracIce(1:nSnow) < 0._dp) .or. any(mLayerVolFracIce(1:nSnow) > 1._dp) )then
    message=trim(message)//'unrealistic volumetric fraction of ice for snow layers'
    err=20; return
   endif

  ! no snow
  else

   ! no snow: check that sublimation is zero
   if(abs(scalarSnowSublimation) > verySmall)then
    message=trim(message)//'sublimation of snow has been computed when no snow exists'
    err=20; return
   end if

  end if  ! (if snow layers exist)

  end associate sublime

  ! (11) account for compaction and cavitation in the snowpack...
  ! ------------------------------------------------------------
  if(nSnow>0)then
   call snwDensify(&
                   ! intent(in): variables
                   dt_sub,                                                 & ! intent(in): time step (s)
                   indx_data%var(iLookINDEX%nSnow)%dat(1),                 & ! intent(in): number of snow layers
                   prog_data%var(iLookPROG%mLayerTemp)%dat(1:nSnow),       & ! intent(in): temperature of each layer (K)
                   diag_data%var(iLookDIAG%mLayerMeltFreeze)%dat(1:nSnow), & ! intent(in): volumetric melt in each layer (kg m-3)
                   flux_data%var(iLookFLUX%scalarSnowSublimation)%dat(1),  & ! intent(in): sublimation from the snow surface (kg m-2 s-1)
                   ! intent(in): parameters
                   mpar_data%var(iLookPARAM%densScalGrowth)%dat(1),        & ! intent(in): density scaling factor for grain growth (kg-1 m3)
                   mpar_data%var(iLookPARAM%tempScalGrowth)%dat(1),        & ! intent(in): temperature scaling factor for grain growth (K-1)
                   mpar_data%var(iLookPARAM%grainGrowthRate)%dat(1),       & ! intent(in): rate of grain growth (s-1)
                   mpar_data%var(iLookPARAM%densScalOvrbdn)%dat(1),        & ! intent(in): density scaling factor for overburden pressure (kg-1 m3)
                   mpar_data%var(iLookPARAM%tempScalOvrbdn)%dat(1),        & ! intent(in): temperature scaling factor for overburden pressure (K-1)
                   mpar_data%var(iLookPARAM%baseViscosity)%dat(1),         & ! intent(in): viscosity coefficient at T=T_frz and snow density=0 (kg m-2 s)
                   ! intent(inout): state variables
                   prog_data%var(iLookPROG%mLayerDepth)%dat(1:nSnow),      & ! intent(inout): depth of each layer (m)
                   prog_data%var(iLookPROG%mLayerVolFracLiq)%dat(1:nSnow), & ! intent(inout):  volumetric fraction of liquid water after itertations (-)
                   prog_data%var(iLookPROG%mLayerVolFracIce)%dat(1:nSnow), & ! intent(inout):  volumetric fraction of ice after itertations (-)
                   ! output: error control
                   err,cmessage)                     ! intent(out): error control
   if(err/=0)then; err=55; message=trim(message)//trim(cmessage); return; end if
  end if  ! if snow layers exist

  ! update coordinate variables
  call calcHeight(&
                  ! input/output: data structures
                  indx_data,   & ! intent(in): layer type
                  prog_data,   & ! intent(inout): model variables for a local HRU
                  ! output: error control
                  err,cmessage)
  if(err/=0)then; err=20; message=trim(message)//trim(cmessage); return; end if

  ! recompute snow depth and SWE
  if(nSnow > 0)then
   prog_data%var(iLookPROG%scalarSnowDepth)%dat(1) = sum(  prog_data%var(iLookPROG%mLayerDepth)%dat(1:nSnow))
   prog_data%var(iLookPROG%scalarSWE)%dat(1)       = sum( (prog_data%var(iLookPROG%mLayerVolFracLiq)%dat(1:nSnow)*iden_water + &
                                                           prog_data%var(iLookPROG%mLayerVolFracIce)%dat(1:nSnow)*iden_ice) &
                                                         * prog_data%var(iLookPROG%mLayerDepth)%dat(1:nSnow) )
  end if

  ! increment fluxes
  dt_wght = dt_sub/data_step ! define weight applied to each sub-step
  do iVar=1,size(averageFlux_meta)
   flux_mean%var(iVar)%dat(:) = flux_mean%var(iVar)%dat(:) + flux_data%var(averageFlux_meta(iVar)%ixParent)%dat(:)*dt_wght 
  end do

  ! increment change in storage associated with the surface melt pond (kg m-2)
  if(nSnow==0) sfcMeltPond = sfcMeltPond + prog_data%var(iLookPROG%scalarSfcMeltPond)%dat(1)

  ! ****************************************************************************************************
  ! *** END MAIN SOLVER ********************************************************************************
  ! ****************************************************************************************************

  ! increment sub-step
  dt_solv = dt_solv + dt_sub

  ! save the time step to initialize the subsequent step
  if(dt_solv<data_step .or. nsub==1) dt_init = dt_sub

  ! check
  if(globalPrintFlag)&
  write(*,'(a,1x,3(f18.5,1x))') 'dt_sub, dt_solv, data_step: ', dt_sub, dt_solv, data_step

  ! check that we have completed the sub-step
  if(dt_solv >= data_step-verySmall) then
   exit substeps
  endif

  ! adjust length of the sub-step (make sure that we don't exceed the step)
  dt_sub = min(data_step - dt_solv, dt_sub)
  !print*, 'dt_sub = ', dt_sub

 end do  substeps ! (sub-step loop)
 !print*, 'PAUSE: completed time step'; read(*,*)

 ! overwrite flux_data with flux_mean (returns timestep-average fluxes for scalar variables)
 do iVar=1,size(averageFlux_meta)
  flux_data%var(averageFlux_meta(iVar)%ixParent)%dat(:) = flux_mean%var(iVar)%dat(:)
 end do

 ! ***********************************************************************************************************************************
 ! ***********************************************************************************************************************************
 ! ***********************************************************************************************************************************
 ! ***********************************************************************************************************************************

 ! ---
 ! (12) balance checks...
 ! ----------------------

 ! save the average compression and melt pond storage in the data structures
 prog_data%var(iLookPROG%scalarSfcMeltPond)%dat(1)  = sfcMeltPond

 ! associate local variables with information in the data structures
 associate(&
 ! model forcing
 scalarSnowfall             => flux_mean%var(childFLUX_MEAN(iLookFLUX%scalarSnowfall)           )%dat(1)     ,&  ! computed snowfall rate (kg m-2 s-1)
 scalarRainfall             => flux_mean%var(childFLUX_MEAN(iLookFLUX%scalarRainfall)           )%dat(1)     ,&  ! computed rainfall rate (kg m-2 s-1)
 ! canopy fluxes
 averageThroughfallSnow     => flux_mean%var(childFLUX_MEAN(iLookFLUX%scalarThroughfallSnow)    )%dat(1)     ,&  ! snow that reaches the ground without ever touching the canopy (kg m-2 s-1)
 averageThroughfallRain     => flux_mean%var(childFLUX_MEAN(iLookFLUX%scalarThroughfallRain)    )%dat(1)     ,&  ! rain that reaches the ground without ever touching the canopy (kg m-2 s-1)
 averageCanopySnowUnloading => flux_mean%var(childFLUX_MEAN(iLookFLUX%scalarCanopySnowUnloading))%dat(1)     ,&  ! unloading of snow from the vegetion canopy (kg m-2 s-1)
 averageCanopyLiqDrainage   => flux_mean%var(childFLUX_MEAN(iLookFLUX%scalarCanopyLiqDrainage)  )%dat(1)     ,&  ! drainage of liquid water from the vegetation canopy (kg m-2 s-1)
 averageCanopySublimation   => flux_mean%var(childFLUX_MEAN(iLookFLUX%scalarCanopySublimation)  )%dat(1)     ,&  ! canopy sublimation/frost (kg m-2 s-1)
 averageCanopyEvaporation   => flux_mean%var(childFLUX_MEAN(iLookFLUX%scalarCanopyEvaporation)  )%dat(1)     ,&  ! canopy evaporation/condensation (kg m-2 s-1)
 ! snow fluxes
 averageSnowSublimation     => flux_mean%var(childFLUX_MEAN(iLookFLUX%scalarSnowSublimation)    )%dat(1)     ,&  ! sublimation from the snow surface (kg m-2 s-1)
 averageSnowDrainage        => flux_mean%var(childFLUX_MEAN(iLookFLUX%scalarSnowDrainage)       )%dat(1)     ,&  ! drainage from the bottom of the snowpack (m s-1)
 ! soil fluxes
 averageSoilInflux          => flux_mean%var(childFLUX_MEAN(iLookFLUX%scalarInfiltration)       )%dat(1)     ,&  ! influx of water at the top of the soil profile (m s-1)
 averageSoilDrainage        => flux_mean%var(childFLUX_MEAN(iLookFLUX%scalarSoilDrainage)       )%dat(1)     ,&  ! drainage from the bottom of the soil profile (m s-1)
 averageSoilBaseflow        => flux_mean%var(childFLUX_MEAN(iLookFLUX%scalarSoilBaseflow)       )%dat(1)     ,&  ! total baseflow from throughout the soil profile (m s-1)
 averageGroundEvaporation   => flux_mean%var(childFLUX_MEAN(iLookFLUX%scalarGroundEvaporation)  )%dat(1)     ,&  ! soil evaporation (kg m-2 s-1)
 averageCanopyTranspiration => flux_mean%var(childFLUX_MEAN(iLookFLUX%scalarCanopyTranspiration))%dat(1)     ,&  ! canopy transpiration (kg m-2 s-1)
 ! state variables in the vegetation canopy
 scalarCanopyLiq            => prog_data%var(iLookPROG%scalarCanopyLiq)%dat(1)                               ,&  ! canopy liquid water (kg m-2)
 scalarCanopyIce            => prog_data%var(iLookPROG%scalarCanopyIce)%dat(1)                               ,&  ! canopy ice content (kg m-2)
 ! state variables in the soil domain
 mLayerDepth                => prog_data%var(iLookPROG%mLayerDepth)%dat(nSnow+1:nLayers)                     ,&  ! depth of each soil layer (m)
 mLayerVolFracIce           => prog_data%var(iLookPROG%mLayerVolFracIce)%dat(nSnow+1:nLayers)                ,&  ! volumetric ice content in each soil layer (-)
 mLayerVolFracLiq           => prog_data%var(iLookPROG%mLayerVolFracLiq)%dat(nSnow+1:nLayers)                ,&  ! volumetric liquid water content in each soil layer (-)
 scalarAquiferStorage       => prog_data%var(iLookPROG%scalarAquiferStorage)%dat(1)                          ,&  ! aquifer storage (m)
 ! error tolerance
<<<<<<< HEAD
 absConvTol_liquid          => mpar_data%var(iLookPARAM%absConvTol_liquid)%dat(1)                            ,&  ! absolute convergence tolerance for vol frac liq water (-)
 totalSoilCompress          => diag_data%var(iLookDIAG%scalarSoilCompress)%dat(1)                             &  ! total soil compression over whole later (kg/m^2)
=======
 absConvTol_liquid          => mpar_data%var(iLookPARAM%absConvTol_liquid)                                   ,&  ! absolute convergence tolerance for vol frac liq water (-)
 scalarTotalSoilIce         => diag_data%var(iLookDIAG%scalarTotalSoilIce)%dat(1)                            ,&  ! total ice in the soil column (kg m-2)
 scalarTotalSoilLiq         => diag_data%var(iLookDIAG%scalarTotalSoilLiq)%dat(1)                             &  ! total liquid water in the soil column (kg m-2)
>>>>>>> 35f90a4e
 ) ! (association of local variables with information in the data structures

 ! -----
 ! * balance checks for the canopy...
 ! ----------------------------------

 ! if computing the vegetation flux
 if(computeVegFlux)then

  ! canopy water balance
  balanceCanopyWater1 = scalarCanopyLiq + scalarCanopyIce
  
  ! balance checks for the canopy
  ! NOTE: need to put the balance checks in the sub-step loop so that we can re-compute if necessary
  scalarCanopyWatBalError = balanceCanopyWater1 - (balanceCanopyWater0 + (scalarSnowfall - averageThroughfallSnow)*data_step + (scalarRainfall - averageThroughfallRain)*data_step &
                             - averageCanopySnowUnloading*data_step - averageCanopyLiqDrainage*data_step + averageCanopySublimation*data_step + averageCanopyEvaporation*data_step)
  if(abs(scalarCanopyWatBalError) > absConvTol_liquid*iden_water*10._dp)then
   print*, '** canopy water balance error:'
   write(*,'(a,1x,f20.10)') 'data_step                                    = ', data_step
   write(*,'(a,1x,f20.10)') 'balanceCanopyWater0                          = ', balanceCanopyWater0
   write(*,'(a,1x,f20.10)') 'balanceCanopyWater1                          = ', balanceCanopyWater1
   write(*,'(a,1x,f20.10)') 'scalarSnowfall                               = ', scalarSnowfall
   write(*,'(a,1x,f20.10)') 'scalarRainfall                               = ', scalarRainfall
   write(*,'(a,1x,f20.10)') '(scalarSnowfall - averageThroughfallSnow)    = ', (scalarSnowfall - averageThroughfallSnow)!*data_step
   write(*,'(a,1x,f20.10)') '(scalarRainfall - averageThroughfallRain)    = ', (scalarRainfall - averageThroughfallRain)!*data_step
   write(*,'(a,1x,f20.10)') 'averageCanopySnowUnloading                   = ', averageCanopySnowUnloading!*data_step
   write(*,'(a,1x,f20.10)') 'averageCanopyLiqDrainage                     = ', averageCanopyLiqDrainage!*data_step
   write(*,'(a,1x,f20.10)') 'averageCanopySublimation                     = ', averageCanopySublimation!*data_step
   write(*,'(a,1x,f20.10)') 'averageCanopyEvaporation                     = ', averageCanopyEvaporation!*data_step
   write(*,'(a,1x,f20.10)') 'scalarCanopyWatBalError                      = ', scalarCanopyWatBalError
   message=trim(message)//'canopy hydrology does not balance'
   err=20; return
  end if

 endif  ! if computing the vegetation flux

 ! -----
 ! * balance checks for SWE...
 ! ---------------------------

 ! recompute snow depth (m) and SWE (kg m-2)
 if(nSnow > 0)then
  prog_data%var(iLookPROG%scalarSnowDepth)%dat(1) = sum(  prog_data%var(iLookPROG%mLayerDepth)%dat(1:nSnow))
  prog_data%var(iLookPROG%scalarSWE)%dat(1)       = sum( (prog_data%var(iLookPROG%mLayerVolFracLiq)%dat(1:nSnow)*iden_water + &
                                                          prog_data%var(iLookPROG%mLayerVolFracIce)%dat(1:nSnow)*iden_ice) &
                                                        * prog_data%var(iLookPROG%mLayerDepth)%dat(1:nSnow) )
 end if
 
 ! check SWE
 if(nSnow>0)then
  effSnowfall = averageThroughfallSnow + averageCanopySnowUnloading
  effRainfall = averageThroughfallRain + averageCanopyLiqDrainage
  newSWE      = prog_data%var(iLookPROG%scalarSWE)%dat(1)
  delSWE      = newSWE - (oldSWE - sfcMeltPond)
  massBalance = delSWE - (effSnowfall + effRainfall + averageSnowSublimation - averageSnowDrainage*iden_water)*data_step
  if(abs(massBalance) > 1.d-6)then
   print*,                  'nSnow       = ', nSnow
   print*,                  'nSub        = ', nSub
   write(*,'(a,1x,f20.10)') 'data_step   = ', data_step
   write(*,'(a,1x,f20.10)') 'oldSWE      = ', oldSWE
   write(*,'(a,1x,f20.10)') 'newSWE      = ', newSWE
   write(*,'(a,1x,f20.10)') 'delSWE      = ', delSWE
   write(*,'(a,1x,f20.10)') 'effRainfall = ', effRainfall*data_step
   write(*,'(a,1x,f20.10)') 'effSnowfall = ', effSnowfall*data_step
   write(*,'(a,1x,f20.10)') 'sublimation = ', averageSnowSublimation*data_step
   write(*,'(a,1x,f20.10)') 'snwDrainage = ', averageSnowDrainage*iden_water*data_step
   write(*,'(a,1x,f20.10)') 'sfcMeltPond = ', sfcMeltPond
   write(*,'(a,1x,f20.10)') 'massBalance = ', massBalance
   message=trim(message)//'SWE does not balance'
   err=20; return
  endif  ! if failed mass balance check
 endif  ! if snow layers exist

 ! -----
 ! * balance checks for soil...
 ! ----------------------------

 ! compute the liquid water and ice content at the end of the time step
 scalarTotalSoilLiq = sum(iden_water*mLayerVolFracLiq(1:nSoil)*mLayerDepth(1:nSoil))
 scalarTotalSoilIce = sum(iden_water*mLayerVolFracIce(1:nSoil)*mLayerDepth(1:nSoil))   ! NOTE: no expansion of soil, hence use iden_water

 ! get the total water in the soil (liquid plus ice) at the end of the time step (kg m-2)
 balanceSoilWater1 = scalarTotalSoilLiq + scalarTotalSoilIce

 ! get the total aquifer storage at the start of the time step (kg m-2)
 balanceAquifer1 = scalarAquiferStorage*iden_water

 ! get the input and output to/from the soil zone (kg m-2)
 balanceSoilInflux        = averageSoilInflux*iden_water*data_step
 balanceSoilBaseflow      = averageSoilBaseflow*iden_water*data_step
 balanceSoilDrainage      = averageSoilDrainage*iden_water*data_step
 balanceSoilET            = (averageCanopyTranspiration + averageGroundEvaporation)*data_step

 ! check the soil water balance
 scalarSoilWatBalError  = balanceSoilWater1 - (balanceSoilWater0 + (balanceSoilInflux + balanceSoilET - balanceSoilBaseflow - balanceSoilDrainage - totalSoilCompress) )
 if(abs(scalarSoilWatBalError) > absConvTol_liquid*iden_water*10._dp)then  ! NOTE: kg m-2, so need coarse tolerance to account for precision issues
  write(*,*)               'solution method           = ', ixSolution
  write(*,'(a,1x,f20.10)') 'data_step                 = ', data_step
  write(*,'(a,1x,f20.10)') 'totalSoilCompress         = ', totalSoilCompress
  write(*,'(a,1x,f20.10)') 'scalarTotalSoilLiq        = ', scalarTotalSoilLiq
  write(*,'(a,1x,f20.10)') 'scalarTotalSoilIce        = ', scalarTotalSoilIce
  write(*,'(a,1x,f20.10)') 'balanceSoilWater0         = ', balanceSoilWater0
  write(*,'(a,1x,f20.10)') 'balanceSoilWater1         = ', balanceSoilWater1
  write(*,'(a,1x,f20.10)') 'balanceSoilInflux         = ', balanceSoilInflux
  write(*,'(a,1x,f20.10)') 'balanceSoilBaseflow       = ', balanceSoilBaseflow
  write(*,'(a,1x,f20.10)') 'balanceSoilDrainage       = ', balanceSoilDrainage
  write(*,'(a,1x,f20.10)') 'balanceSoilET             = ', balanceSoilET
  write(*,'(a,1x,f20.10)') 'scalarSoilWatBalError     = ', scalarSoilWatBalError
  write(*,'(a,1x,f20.10)') 'scalarSoilWatBalError     = ', scalarSoilWatBalError/iden_water
  write(*,'(a,1x,f20.10)') 'absConvTol_liquid         = ', absConvTol_liquid
  ! error control
  message=trim(message)//'soil hydrology does not balance'
  err=20; return
 end if

 ! end association of local variables with information in the data structures
 end associate

 ! end association to canopy depth
 end associate canopy

 ! save the surface temperature (just to make things easier to visualize)
 prog_data%var(iLookPROG%scalarSurfaceTemp)%dat(1) = prog_data%var(iLookPROG%mLayerTemp)%dat(1)

 ! overwrite flux data with the timestep-average value
 if(.not.backwardsCompatibility)then
  do iVar=1,size(flux_mean%var)
   flux_data%var(averageFlux_meta(iVar)%ixParent)%dat = flux_mean%var(iVar)%dat
  end do
 end if

 iLayer = nSnow+1
 !print*, 'nsub, mLayerTemp(iLayer), mLayerVolFracIce(iLayer) = ', nsub, mLayerTemp(iLayer), mLayerVolFracIce(iLayer)
 !print*, 'nsub = ', nsub
 if(nsub>50000)then
  write(message,'(a,i0)') trim(cmessage)//'number of sub-steps > 50000 for HRU ', hruID
  err=20; return
 end if

 end subroutine coupled_em


 ! *********************************************************************************************************
 ! private subroutine implctMelt: compute melt of the "snow without a layer"
 ! *********************************************************************************************************
 subroutine implctMelt(&
                       ! input/output: integrated snowpack properties
                       scalarSWE,         & ! intent(inout): snow water equivalent (kg m-2)
                       scalarSnowDepth,   & ! intent(inout): snow depth (m)
                       scalarSfcMeltPond, & ! intent(inout): surface melt pond (kg m-2)
                       ! input/output: properties of the upper-most soil layer
                       soilTemp,          & ! intent(inout): surface layer temperature (K)
                       soilDepth,         & ! intent(inout): surface layer depth (m)
                       soilHeatcap,       & ! intent(inout): surface layer volumetric heat capacity (J m-3 K-1)
                       ! output: error control
                       err,message        ) ! intent(out): error control
 implicit none
 ! input/output: integrated snowpack properties
 real(dp),intent(inout)    :: scalarSWE          ! snow water equivalent (kg m-2)
 real(dp),intent(inout)    :: scalarSnowDepth    ! snow depth (m)
 real(dp),intent(inout)    :: scalarSfcMeltPond  ! surface melt pond (kg m-2)
 ! input/output: properties of the upper-most soil layer
 real(dp),intent(inout)    :: soilTemp           ! surface layer temperature (K)
 real(dp),intent(inout)    :: soilDepth          ! surface layer depth (m)
 real(dp),intent(inout)    :: soilHeatcap        ! surface layer volumetric heat capacity (J m-3 K-1)
 ! output: error control
 integer(i4b),intent(out)  :: err                ! error code
 character(*),intent(out)  :: message            ! error message
 ! local variables
 real(dp)                  :: nrgRequired        ! energy required to melt all the snow (J m-2)
 real(dp)                  :: nrgAvailable       ! energy available to melt the snow (J m-2)
 real(dp)                  :: snwDensity         ! snow density (kg m-3)
 ! initialize error control
 err=0; message='implctMelt/'

 ! check for the special case of "snow without a layer"
 if (nSnow==0 .and. scalarSWE > 0._dp)then
  ! only melt if temperature of the top soil layer is greater than Tfreeze
  if(soilTemp > Tfreeze)then
   ! compute the energy required to melt all the snow (J m-2)
   nrgRequired     = scalarSWE*LH_fus
   ! compute the energy available to melt the snow (J m-2)
   nrgAvailable    = soilHeatcap*(soilTemp - Tfreeze)*soilDepth
   ! compute the snow density (not saved)
   snwDensity      = scalarSWE/scalarSnowDepth
   ! compute the amount of melt, and update SWE (kg m-2)
   if(nrgAvailable > nrgRequired)then
    scalarSfcMeltPond  = scalarSWE
    scalarSWE          = 0._dp
   else
    scalarSfcMeltPond  = nrgAvailable/LH_fus
    scalarSWE          = scalarSWE - scalarSfcMeltPond
   end if
   ! update depth
   scalarSnowDepth = scalarSWE/snwDensity
   ! update temperature of the top soil layer (K)
   soilTemp =  soilTemp - (LH_fus*scalarSfcMeltPond/soilDepth)/soilHeatcap
  else  ! melt is zero if the temperature of the top soil layer is less than Tfreeze
   scalarSfcMeltPond = 0._dp  ! kg m-2
  end if ! (if the temperature of the top soil layer is greater than Tfreeze)
 else  ! melt is zero if the "snow without a layer" does not exist
  scalarSfcMeltPond = 0._dp  ! kg m-2
 end if ! (if the "snow without a layer" exists)

 end subroutine implctMelt

end module coupled_em_module<|MERGE_RESOLUTION|>--- conflicted
+++ resolved
@@ -170,12 +170,8 @@
  real(dp)                             :: subLoss                ! sublimation loss (kg m-2)
  real(dp)                             :: superflousSub          ! superflous sublimation (kg m-2 s-1)
  real(dp)                             :: superflousNrg          ! superflous energy that cannot be used for sublimation (W m-2 [J m-2 s-1])
-<<<<<<< HEAD
  integer(i4b)                         :: ixSolution             ! solution method used by opSplitting
- logical(lgt)                         :: firstStep              ! flag to denote if the first time step
-=======
  logical(lgt)                         :: firstSubStep           ! flag to denote if the first time step
->>>>>>> 35f90a4e
  logical(lgt)                         :: stepFailure            ! flag to denote the need to reduce length of the coupled step and try again
  logical(lgt)                         :: tooMuchMelt            ! flag to denote that there was too much melt in a given time step
  logical(lgt)                         :: doLayerMerge           ! flag to denote the need to merge snow layers
@@ -975,14 +971,10 @@
  mLayerVolFracLiq           => prog_data%var(iLookPROG%mLayerVolFracLiq)%dat(nSnow+1:nLayers)                ,&  ! volumetric liquid water content in each soil layer (-)
  scalarAquiferStorage       => prog_data%var(iLookPROG%scalarAquiferStorage)%dat(1)                          ,&  ! aquifer storage (m)
  ! error tolerance
-<<<<<<< HEAD
  absConvTol_liquid          => mpar_data%var(iLookPARAM%absConvTol_liquid)%dat(1)                            ,&  ! absolute convergence tolerance for vol frac liq water (-)
  totalSoilCompress          => diag_data%var(iLookDIAG%scalarSoilCompress)%dat(1)                             &  ! total soil compression over whole later (kg/m^2)
-=======
- absConvTol_liquid          => mpar_data%var(iLookPARAM%absConvTol_liquid)                                   ,&  ! absolute convergence tolerance for vol frac liq water (-)
  scalarTotalSoilIce         => diag_data%var(iLookDIAG%scalarTotalSoilIce)%dat(1)                            ,&  ! total ice in the soil column (kg m-2)
  scalarTotalSoilLiq         => diag_data%var(iLookDIAG%scalarTotalSoilLiq)%dat(1)                             &  ! total liquid water in the soil column (kg m-2)
->>>>>>> 35f90a4e
  ) ! (association of local variables with information in the data structures
 
  ! -----
