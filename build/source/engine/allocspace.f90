--- conflicted
+++ resolved
@@ -44,7 +44,6 @@
 private
 public::allocGlobal
 public::allocLocal
-public::allocate_gru_struc
 ! define missing values
 integer(i4b),parameter :: missingInteger=-9999
 real(dp),parameter     :: missingDouble=-9999._dp
@@ -53,162 +52,6 @@
 integer(i4b),parameter :: nTimeDelay=2000 ! number of elements in the time delay histogram
 ! -----------------------------------------------------------------------------------------------------------------------------------
 contains
-
- ! ************************************************************************************************
- ! public subroutine allocate_gru_struc: allocate space for GRU-HRU mapping structures
- ! ************************************************************************************************
- subroutine allocate_gru_struc(nGRU,nHRU,maxGRU,maxHRU,err,message,startGRU,checkHRU)
- USE netcdf
- USE nr_utility_module,only:arth
- ! provide access to subroutines
- USE netcdf_util_module,only:nc_file_open          ! open netCDF file
- ! provide access to data
- USE summaFileManager,only:SETNGS_PATH             ! path for metadata files
- USE summaFileManager,only:LOCAL_ATTRIBUTES        ! file containing information on local attributes
- USE globalData,only: index_map                    ! relating different indexing system
- USE globalData,only: gru_struc                    ! gru-hru mapping structures
- 
- implicit none
- ! define output
- integer(i4b),intent(inout)           :: nGRU               ! number of grouped response units
- integer(i4b),intent(inout)           :: nHRU               ! number of hydrologic response units
- integer(i4b),intent(in)              :: maxGRU             ! maximum number of GRUs in the input file
- integer(i4b),intent(in)              :: maxHRU             ! maximum number of HRUs in the input file
- integer(i4b),intent(out)             :: err                ! error code
- character(*),intent(out)             :: message            ! error message
- integer(i4b),intent(in),optional     :: startGRU           ! index of the starting GRU for parallelization run
- integer(i4b),intent(in),optional     :: checkHRU           ! index of the HRU for a single HRU run
- ! define general variables
- character(len=256)                   :: cmessage           ! error message for downwind routine
- character(LEN=256)                   :: infile             ! input filename
- 
- ! define variables for NetCDF file operation
- integer(i4b)                         :: mode               ! netCDF file open mode
- integer(i4b)                         :: ncid               ! integer variables for NetCDF IDs
- integer(i4b)                         :: varid              ! variable id from netcdf file
- integer(i4b),allocatable             :: gru_Id(:)          ! unique ids of GRUs stored in the netCDF file
- integer(i4b),allocatable             :: hru2gru_Id(:)      ! unique GRU ids at each HRU
-      
- ! define local variables
- integer(i4b)                         :: hruCount           ! number of hrus in a gru
- integer(i4b)                         :: iGRU               ! loop index of GRU
-
- ! Start procedure here
- err=0; message="allocate_gru_hru_map/"
-
- if (present(startGRU)) then
-  ! check the startGRU and CheckHRU for GRU-parallelization run
-  if (startGRU+nGRU-1>maxGRU) then 
-   ! try to reduce nGRU for incorrect parallelization specification
-   if (startGRU<=maxGRU) then 
-    nGRU=maxGRU-startGRU+1
-   else
-    err=1; message=trim(message)//'startGRU is larger than then the GRU dimension'; return
-   end if
-  end if  
- elseif (present(checkHRU)) then
-  !check CheckHRU is smaller than maxHRU for single-HRU run
-  if (checkHRU>maxHRU) then; err=1; message=trim(message)//'checkHRU is larger than then the HRU dimension'; return; end if
- else
-  ! define nGRU and nHRU for full run
-  nGRU = maxGRU; nHRU = maxHRU
- end if
-
- ! check that gru_struc structure is initialized
- if(allocated(gru_struc)) deallocate(gru_struc)
- if(allocated(index_map)) deallocate(index_map)
-
- ! build filename
- infile = trim(SETNGS_PATH)//trim(LOCAL_ATTRIBUTES)
- ! open file
- mode=nf90_noWrite
- call nc_file_open(trim(infile), mode, ncid, err, cmessage)
-<<<<<<< HEAD
- if(err/=0)then; message=trim(message)//trim(cmessage); return; end if
-
- ! get gru_ix dimension length
- err = nf90_inq_dimid(ncid, "ngru", gruDimID);             if(err/=0)then; message=trim(message)//'problem finding nGRU dimension'; return; end if
- err = nf90_inquire_dimension(ncid, gruDimID, len = nGRU); if(err/=0)then; message=trim(message)//'problem reading nGRU dimension'; return; end if
-
- ! get hru_dim dimension length (ie., the number of hrus in entire domain)
- err = nf90_inq_dimid(ncid, "nhru", hruDimID);             if(err/=0)then; message=trim(message)//'problem finding nHRU dimension'; return; end if
- err = nf90_inquire_dimension(ncid, hruDimID, len = nHRU); if(err/=0)then; message=trim(message)//'problem reading nHRU dimension'; return; end if
- 
- allocate(gru_struc(nGRU), index_map(nHRU), stat=err)
- if(err/=0)then; err=20; message=trim(message)//'problem allocating space for mapping structures'; return; end if
- 
- allocate(gru_id(nGRU),hru_id(nHRU),hru2gru_id(nHRU),stat=err)
- if(err/=0)then; err=20; message=trim(message)//'problem allocating space for zLocalAttributes gru-hru correspondence vectors'; return; end if
-
- ! read gru_id from netcdf file
- err = nf90_inq_varid(ncid, "gruId", varid);     if(err/=0)then; message=trim(message)//'problem finding gruId variable'; return; end if
- err = nf90_get_var(ncid,varid,gru_id);          if(err/=0)then; message=trim(message)//'problem reading gruId variable'; return; end if
-
- ! read the HRU to GRU mapping
- err = nf90_inq_varid(ncid, "hru2gruId", varid); if(err/=0)then; message=trim(message)//'problem finding hru2gruId variable'; return; end if
- err = nf90_get_var(ncid,varid,hru2gru_id);      if(err/=0)then; message=trim(message)//'problem reading hru2gruId variable'; return; end if
-
- ! allocate mapping array
- do iGRU=1,nGRU
-  hruCount = count(hru2gru_id==gru_id(iGRU))
-  gru_struc(iGRU)%hruCount = hruCount
-  allocate(gru_struc(iGRU)%hruInfo(hruCount),stat=err)
-  if(err/=0)then; err=20; message=trim(message)//'problem allocating space for hru in gru_struc'; return; end if
- end do
-
-=======
- if(err/=0)then; message=trim(message)//trim(cmessage); return; endif
- 
- ! read the HRU to GRU mapping
- allocate(hru2gru_Id(maxHRU),stat=err)
- if(err/=0)then; err=20; message=trim(message)//'problem allocating space for zLocalAttributes gru-hru correspondence vectors/'//trim(nf90_strerror(err)); return; endif
- err = nf90_inq_varid(ncid, "hru2gruId", varid); if(err/=nf90_noerr)then; message=trim(message)//'problem finding hru2gruId variable/'//trim(nf90_strerror(err)); return; endif
- err = nf90_get_var(ncid,varid,hru2gru_Id);      if(err/=nf90_noerr)then; message=trim(message)//'problem reading hru2gruId variable/'//trim(nf90_strerror(err)); return; endif
- 
- ! allocate mapping array  
- ! for full run or GRU parallelization run (looping over a set of GRUs),
- ! GRU Ids are retrieved from gruId in the local attribute file; 
- ! otherwise for single HRU run, gruId is retrieved from hru2gru.
- allocate(gru_struc(nGRU))  
- if (present(checkHRU)) then  
-  ! allocate space for single-HRU run
-  gru_struc(1)%gruId=hru2gru_Id(checkHRU)
-  gru_struc(1)%hruCount=1
-  allocate(gru_struc(1)%hruInfo(1))  
- else    
-  ! read gru_Id  
-  allocate(gru_Id(maxGRU),stat=err)  
-  if(err/=0)then; err=20; message=trim(message)//'problem allocating space for hru in gru_struc'; return; endif
-  err = nf90_inq_varid(ncid, "gruId", varid);    if(err/=nf90_noerr)then; message=trim(message)//'problem finding gruId variable/'//trim(nf90_strerror(err)); return; endif
-  err = nf90_get_var(ncid,varid,gru_Id);         if(err/=nf90_noerr)then; message=trim(message)//'problem reading gruId variable/'//trim(nf90_strerror(err)); return; endif    
-  ! allocate HRUs for each GRU 
-  do iGRU=1,nGRU
-   if (present(startGRU)) then 
-    gru_struc(iGRU)%gruId=gru_Id(iGRU+startGRU-1)
-   else
-    gru_struc(iGRU)%gruId=gru_Id(iGRU)    
-   end if
-   hruCount = count(hru2gru_Id==gru_struc(iGRU)%gruId) ! calculate the HRU number belonging to the GRU Id
-   if (hruCount<1) then; err=20; write(message((len_trim(message)+1):len(message)),"(A,I0)") ' problem finding HRUs belonging to GRU ', gru_struc(iGRU)%gruId; return; endif
-   gru_struc(iGRU)%hruCount = hruCount
-   allocate(gru_struc(iGRU)%hruInfo(hruCount),stat=err)
-   if(err/=0)then; err=20; message=trim(message)//'problem allocating space for HRU in gru_struc'; return; endif
-  end do
-  if (present(startGRU)) nHRU = sum(gru_struc%hruCount) ! calculate the total number of HRUs of the subset GRUs
- endif
- allocate(index_map(nHRU))
->>>>>>> 6a524edb
- ! close the HRU_ATTRIBUTES netCDF file
- err = nf90_close(ncid)
- if(err/=0)then; err=20; message=trim(message)//'error closing zLocalAttributes file'; return; end if
-
- ! check allocation was successful
- if(.not.allocated(gru_struc))then
-  message=trim(message)//'gru_struc is not allocated'
-  err=20; return
- end if
-
- end subroutine allocate_gru_struc
 
  ! ************************************************************************************************
  ! public subroutine allocGlobal: allocate space for global data structures 
