! SUMMA - Structure for Unifying Multiple Modeling Alternatives
! Copyright (C) 2014-2015 NCAR/RAL
!
! This file is part of SUMMA
!
! For more information see: http://www.ral.ucar.edu/projects/summa
!
! This program is free software: you can redistribute it and/or modify
! it under the terms of the GNU General Public License as published by
! the Free Software Foundation, either version 3 of the License, or
! (at your option) any later version.
!
! This program is distributed in the hope that it will be useful,
! but WITHOUT ANY WARRANTY; without even the implied warranty of
! MERCHANTABILITY or FITNESS FOR A PARTICULAR PURPOSE.  See the
! GNU General Public License for more details.
!
! You should have received a copy of the GNU General Public License
! along with this program.  If not, see <http://www.gnu.org/licenses/>.

module read_force_module
implicit none
private
public::read_force
contains


 ! ************************************************************************************************
 ! public subroutine read_force: read in forcing data
 ! ************************************************************************************************
 subroutine read_force(istep,iHRU_global,iFile,iRead,ncid,time_data,forc_data,err,message)
 ! provide access to subroutines
 USE nrtype                                            ! variable types, etc.
 USE netcdf                                            ! netcdf capability
 USE netcdf_util_module,only:nc_file_open              ! open netcdf file
 USE summaFileManager,only:INPUT_PATH                  ! path of the forcing data file
 USE time_utils_module,only:extractTime                ! extract time info from units string
 USE time_utils_module,only:compJulday                 ! convert calendar date to julian day
 USE time_utils_module,only:compcalday                 ! convert julian day to calendar date
 USE multiconst,only:secprday                          ! number of seconds in a day
 USE globalData,only:forcFileInfo                      ! forcing file info
 USE globalData,only:data_step                         ! length of the data step (s)
 USE globalData,only:dJulianStart                      ! julian day of start time of simulation
 USE globalData,only:refTime,refJulday                 ! reference time
 USE globalData,only:fracJulDay                        ! fractional julian days since the start of year
 USE globalData,only:yearLength                        ! number of days in the current year
 USE globalData,only:time_meta,forc_meta               ! metadata structures
 USE var_lookup,only:iLookTIME,iLookFORCE              ! named variables to define structure elements
 USE get_ixname_module,only:get_ixforce                ! identify index of named variable
 USE multiconst,only:integerMissing                    ! integer missing value
 implicit none
 ! define input variables
 integer(i4b),intent(in)           :: istep            ! time index AFTER the start index
 integer(i4b),intent(in)           :: iHRU_global      ! index of global hydrologic response unit
 ! define input-output variables
 integer(i4b),intent(inout)        :: iFile            ! index of current forcing file in forcing file list
 integer(i4b),intent(inout)        :: iRead            ! index of read position in time dimension in current netcdf file
 integer(i4b),intent(inout)        :: ncid             ! netcdf file identifier
 ! define output variables
 integer(i4b),intent(out)          :: time_data(:)     ! vector of time data for a given time step
 real(dp),    intent(out)          :: forc_data(:)     ! vector of forcing data for a given time step
 integer(i4b),intent(out)          :: err              ! error code
 character(*),intent(out)          :: message          ! error message
 ! define local variables
 ! netcdf related
 integer(i4b)                      :: varId            ! variable identifier
 integer(i4b)                      :: dimId            ! dimension identifier
 integer(i4b)                      :: mode             ! netcdf file mode
 integer(i4b)                      :: dimLen           ! dimension length
 integer(i4b)                      :: attLen           ! attribute length
 character(len = nf90_max_name)    :: varName          ! dimenison name
 integer(i4b)                      :: ncStart(2)       ! start array for reading hru forcing
 ! rest
 real(dp),parameter                :: amiss= -1.d+30   ! missing real
 real(dp),parameter                :: verySmall=1e-3   ! tiny number
 character(len=256)                :: infile           ! filename
 character(len=256)                :: cmessage         ! error message for downwind routine
 character(len=256)                :: refTimeString    ! reference time string
<<<<<<< HEAD
 logical(lgt)                      :: xist             ! .TRUE. if the file exists
=======
 integer(i4b),parameter            :: baseUnit=28      ! DK: need to either define units globally, or use getSpareUnit
>>>>>>> e4d2d3ab
 integer(i4b)                      :: iline            ! loop through lines in the file
 integer(i4b)                      :: iNC              ! loop through variables in forcing file
 integer(i4b)                      :: iVar             ! index of forcing variable in forcing data vector
 integer(i4b)                      :: iFFile           ! forcing file counter
 real(dp)                          :: startJulDay      ! julian day at the start of the year
 real(dp)                          :: currentJulday    ! Julian day of current time step
 logical(lgt),parameter            :: checkTime=.false.  ! flag to check the time
 real(dp)                          :: dataJulDay       ! julian day of current forcing data step being read
 real(dp)                          :: varTime(1)       ! time variable of current forcing data step being read
 integer(i4b)                      :: nFiles           ! number of forcing files
 real(dp),allocatable              :: fileTime(:)      ! array of time from netcdf file
 real(dp),allocatable              :: diffTime(:)      ! array of time differences
 integer(i4b)                      :: iyyy,im,id       ! year, month, day 
 integer(i4b)                      :: ih,imin          ! hour, minute   
 real(dp)                          :: dsec             ! double precision seconds (not used)
 ! Start procedure here
 err=0; message="read_force/"

 ! determine the julDay of current model step (istep) we need to read
 if(istep==1)then
  currentJulDay = dJulianStart
 else
  currentJulDay = dJulianStart + (data_step*real(iStep-1,dp))/secprday
 end if

 ! get the number of forcing files
 nFiles=size(forcFileInfo)  ! number of forcing files

 ! **********************************************************************************************
 ! ***** part 0: if initial step, then open first file and find initial model time step
 ! *****         loop through as many forcing files as necessary to find the initial model step
 ! ********************************************************************************************** 
 ! check if file is open
 if(ncid==integerMissing)then ! file is closed if ncid==integerMissing

  ! ***
  ! * find first timestep in any of the forcing files...
  ! ****************************************************

  ! keep going until we find the file containing the first time step
  do iFile=1,nFiles

   ! open netCDF file
   call openForcingFile()
 
   ! how many time steps in current file?
   err = nf90_inq_dimid(ncid,'time',dimId);             if(err/=nf90_noerr)then; message=trim(message)//'trouble finding time dimension/'//trim(nf90_strerror(err)); return; endif
   err = nf90_inquire_dimension(ncid,dimId,len=dimLen); if(err/=nf90_noerr)then; message=trim(message)//'trouble reading time dimension size/'//trim(nf90_strerror(err)); return; endif

   ! allocate space for time vectors
   if(allocated(fileTime)) deallocate(fileTime)
   if(allocated(diffTime)) deallocate(diffTime)
   allocate(fileTime(dimLen),diffTime(dimLen),stat=err)
   if(err/=0)then; message=trim(message)//'problem allocating time vectors'; return; end if

   ! read time vector from current file
   ! NOTE: This could be faster by checking just the start and the end times
   err = nf90_get_var(ncid,varId,fileTime,start=(/1/),count=(/dimLen/))
   if(err/=nf90_noerr)then; message=trim(message)//'trouble reading time vector/'//trim(nf90_strerror(err)); return; endif
   fileTime=fileTime/forcFileInfo(iFile)%convTime2Days + refJulday ! convert time to units of days, and add reference julian day

   ! find difference of fileTime from currentJulday
   diffTime=abs(fileTime-currentJulday)

   ! start time is in the current file
   if(any(diffTime < verySmall))then
    iRead=minloc(diffTime,1)
    exit

   else ! time step is not in current file

    ! close file
    err = nf90_close(ncid)
    if(err/=nf90_noerr)then; message=trim(message)//'trouble closing file '//trim(infile); return; endif

    ! check that it is not the last file
    if(iFile==nFiles)then; err=99; message=trim(message)//'first requested simulation timestep not in any forcing file'; return; end if

   end if  ! first time step is not in any forcing files

  end do ! end of search for model first time step in forcing files

 end if  ! if the file is not yet open

 ! **********************************************************************************************
 ! ***** part 1: if file open, check to see if we've reached the end of the file, if so close it, 
 ! *****         and open new file
 ! *****         Then read the data
 ! **********************************************************************************************
 if(ncid>0)then

  ! check to see if we've passed end of netcdf file
  if(iRead>forcFileInfo(iFile)%nTimeSteps)then

   ! close the NetCDF file
   err = nf90_close(ncid)
   if(err/=nf90_noerr)then; message=trim(message)//'problem closing file ['//trim(infile)//']'; return; endif

   ! increment iFile so we open next forcing file
   iFile = iFile+1

   call openForcingFile()

   ! get definition of time data
   err = nf90_inq_varid(ncid,'time',varId);              if(err/=nf90_noerr)then; message=trim(message)//'cannot find time variable/'//trim(nf90_strerror(err)); return; endif
   err = nf90_get_att(ncid,varid,'units',refTimeString); if(err/=nf90_noerr)then; message=trim(message)//'cannot read time units/'//trim(nf90_strerror(err));    return; endif
  
   ! define the reference time for the model simulation
   call extractTime(refTimeString, iyyy, im, id, ih, imin, dsec, err, cmessage)    
   if(err/=0)then; message=trim(message)//trim(cmessage); return; end if
  
   ! convert the reference time to days since the beginning of time
   call compjulday(iyyy, im, id, ih, imin, dsec, refJulDay, err, cmessage)
   if(err/=0)then; message=trim(message)//trim(cmessage); return; end if

   ! get the time multiplier needed to convert time to units of days
   select case( trim( refTimeString(1:index(refTimeString,' ')) ) )
    case('seconds'); forcFileInfo(iFile)%convTime2Days=86400._dp
    case('hours');   forcFileInfo(iFile)%convTime2Days=24._dp
    case('days');    forcFileInfo(iFile)%convTime2Days=1._dp
    case default;    message=trim(message)//'unable to identify time units'; err=20; return
   end select

   ! reset iRead since we opened a new file
   iRead=1

  end if  ! if we've passed the end of the NetCDF file

  ! **********************************************************************************************
  ! ***** part 1b: read data
  ! **********************************************************************************************

  ! initialize time and forcing data structures
  time_data(:) = integerMissing
  forc_data(:) = amiss

  ! read time data from iRead location in netcdf file
  err = nf90_inq_varid(ncid,'time',varId);                   if(err/=nf90_noerr)then; message=trim(message)//'trouble finding time variable/'//trim(nf90_strerror(err)); return; endif
  err = nf90_get_var(ncid,varId,varTime,start=(/iRead/));    if(err/=nf90_noerr)then; message=trim(message)//'trouble reading time variable/'//trim(nf90_strerror(err)); return; endif

  ! check that the compted julian day matches the time information in the NetCDF file
  dataJulDay = varTime(1)/forcFileInfo(iFile)%convTime2Days + refJulday
  if(abs(currentJulday - dataJulDay) > verySmall)then
   write(message,'(a,i0,f18.8,a,f18.8,a)') trim(message)//'date for time step: ',iStep,dataJulDay,' differs from the expected date: ',currentJulDay,' in file: '//trim(infile)
   err=40; return
  end if

  ! convert julian day to time vector
  call compcalday(dataJulDay,                     & ! input  = julian day
                  time_data(iLookTIME%iyyy),      & ! output = year
                  time_data(iLookTIME%im),        & ! output = month
                  time_data(iLookTIME%id),        & ! output = day
                  time_data(iLookTIME%ih),        & ! output = hour
                  time_data(iLookTIME%imin),dsec, & ! output = minute/second
                  err,cmessage)                     ! output = error control

  ! check to see if any of the time data is missing
  if(any(time_data(:)==integerMissing))then
   do iline=1,size(time_data)
    if(time_data(iline)==integerMissing)then; err=40; message=trim(message)//"variableMissing[var='"//trim(time_meta(iline)%varname)//"']"; return; end if
   end do
  end if

  ! setup count,start arrays
  ncStart = (/iHRU_global,iRead/)

  ! read data into forcing structure
  ! assign the time var, convert days since reference to seconds since reference
  forc_data(get_ixforce('time')) = (varTime(1)/forcFileInfo(iFile)%convTime2Days)*secprday

  ! other forcing var
  do iNC=1,forcFileInfo(iFile)%nVars

   ! inqure about current variable name
   err = nf90_inquire_variable(ncid,iNC,name=varName)
   if(err/=nf90_noerr)then; message=trim(message)//'problem finding variable: '//trim(varName)//'/'//trim(nf90_strerror(err)); return; endif

   ! make sure the variable name is one desired
   select case(trim(varname))
    case('pptrate','SWRadAtm','LWRadAtm','airtemp','windspd','airpres','spechum')
    case default; cycle
   end select

   ! get index of forcing variable in forcing data vector
   ivar = get_ixforce(trim(varname))
   if(ivar < 0)then;                                 err=40; message=trim(message)//"variableNotFound [var="//trim(varname)//"]"//'/'//trim(nf90_strerror(err)); return; endif
   if(ivar > size(forcFileInfo(iFile)%data_id))then; err=40; message=trim(message)//"indexOutOfRange  [var="//trim(varname)//"]"//'/'//trim(nf90_strerror(err)); return; endif

   ! get forcing data
   err=nf90_get_var(ncid,forcFileInfo(iFile)%data_id(ivar),forc_data(ivar),start=ncStart)
   if(err/=nf90_noerr)then; message=trim(message)//'problem inquiring variable: '//trim(varName)//'/'//trim(nf90_strerror(err)); return; endif
  end do  ! loop through forcing variables

 ! check that the file was in fact open
 else
  message=trim(message)//'expect the file to be open'
  err=20; return
 end if  ! end ncid open check

 ! **********************************************************************************************
 ! ***** part 2: compute time
 ! **********************************************************************************************

 ! compute the julian day at the start of the year
 call compjulday(time_data(iLookTIME%iyyy),          & ! input  = year
                 1, 1, 1, 1, 0._dp,                  & ! input  = month, day, hour, minute, second
                 startJulDay,err,cmessage)                 ! output = julian day (fraction of day) + error control
 if(err/=0)then; message=trim(message)//trim(cmessage); return; end if

 ! compute the fractional julian day for the current time step
 call compjulday(time_data(iLookTIME%iyyy),           & ! input  = year
                 time_data(iLookTIME%im),             & ! input  = month
                 time_data(iLookTIME%id),             & ! input  = day
                 time_data(iLookTIME%ih),             & ! input  = hour
                 time_data(iLookTIME%imin),0._dp,     & ! input  = minute/second
                 currentJulday,err,cmessage)            ! output = julian day (fraction of day) + error control
 if(err/=0)then; message=trim(message)//trim(cmessage); return; end if
 ! compute the time since the start of the year (in fractional days)
 fracJulday = currentJulday - startJulDay
 ! set timing of current forcing vector (in seconds since reference day)
 forc_data(iLookFORCE%time) = (currentJulday-refJulday)*secprday

 ! compute the number of days in the current year
 yearLength = 365
 if(mod(time_data(iLookTIME%iyyy),4) == 0)then
  yearLength = 366
  if(mod(time_data(iLookTIME%iyyy),100) == 0)then
   yearLength = 365
   if(mod(time_data(iLookTIME%iyyy),400) == 0)then
    yearLength = 366
   end if
  end if
 end if

 ! check to see if any of the forcing data is missing
 ! NOTE: The 0.99 multiplier is used to avoid precision issues when comparing real numbers.
 if(any(forc_data(:)<amiss*0.99_dp))then
  do iline=1,size(forc_meta)
   if(forc_data(iline)<amiss*0.99_dp)then; err=40; message=trim(message)//"variableMissing[var='"//trim(forc_meta(iline)%varname)//"']"; return; end if
  end do
 end if

 ! test
 if(checkTime)then
  write(*,'(i4,1x,4(i2,1x),f9.3,1x,i4)') time_data(iLookTIME%iyyy),           & ! year
                                         time_data(iLookTIME%im),             & ! month
                                         time_data(iLookTIME%id),             & ! day
                                         time_data(iLookTIME%ih),             & ! hour
                                         time_data(iLookTIME%imin),           & ! minute
                                         fracJulday,                          & ! fractional julian day for the current time step
                                         yearLength                             ! number of days in the current year
  !pause ' checking time'
 end if
 
 contains
 
  ! **************************************************
  ! * open the NetCDF forcing file and get the time information 
  ! **************************************************
  subroutine openForcingFile()
   
   ! define new filename
   infile=trim(INPUT_PATH)//trim(forcFileInfo(iFile)%filenmData)

   ! open file
   mode=nf90_NoWrite
   call nc_file_open(trim(infile),mode,ncid,err,cmessage)
   if(err/=0)then; message=trim(message)//trim(cmessage); return; end if
  
   ! get definition of time data
   err = nf90_inq_varid(ncid,'time',varId);                       if(err/=nf90_noerr)then; message=trim(message)//'cannot find time variable/'//trim(nf90_strerror(err)); return; endif
   err = nf90_inquire_attribute(ncid,varId,'units',len = attLen); if(err/=nf90_noerr)then; message=trim(message)//'cannot find time units/'//trim(nf90_strerror(err));    return; endif
   err = nf90_get_att(ncid,varid,'units',refTimeString);          if(err/=nf90_noerr)then; message=trim(message)//'cannot read time units/'//trim(nf90_strerror(err));    return; endif

   ! define the reference time for the model simulation
   call extractTime(refTimeString,                         & ! input  = units string for time data
                    refTime%var(iLookTIME%iyyy),           & ! output = year
                    refTime%var(iLookTIME%im),             & ! output = month
                    refTime%var(iLookTIME%id),             & ! output = day
                    refTime%var(iLookTIME%ih),             & ! output = hour
                    refTime%var(iLookTIME%imin),dsec,      & ! output = minute/second
                    err,cmessage)                            ! output = error code and error message
   if(err/=0)then; message=trim(message)//trim(cmessage); return; end if

   ! convert the reference time to days since the beginning of time
   call compjulday(refTime%var(iLookTIME%iyyy),            & ! input  = year
                   refTime%var(iLookTIME%im),              & ! input  = month
                   refTime%var(iLookTIME%id),              & ! input  = day
                   refTime%var(iLookTIME%ih),              & ! input  = hour
                   refTime%var(iLookTIME%imin),dsec,       & ! input  = minute/second
                   refJulday,err,cmessage)                   ! output = julian day (fraction of day) + error control
   if(err/=0)then; message=trim(message)//trim(cmessage); return; end if
   
   ! get the time multiplier needed to convert time to units of days
   select case( trim( refTimeString(1:index(refTimeString,' ')) ) )
    case('seconds'); forcFileInfo(iFile)%convTime2Days=86400._dp
    case('hours');   forcFileInfo(iFile)%convTime2Days=24._dp
    case('days');    forcFileInfo(iFile)%convTime2Days=1._dp
    case default;    message=trim(message)//'unable to identify time units'; err=20; return
   end select
  end subroutine openForcingFile
 end subroutine read_force

end module read_force_module<|MERGE_RESOLUTION|>--- conflicted
+++ resolved
@@ -76,11 +76,6 @@
  character(len=256)                :: infile           ! filename
  character(len=256)                :: cmessage         ! error message for downwind routine
  character(len=256)                :: refTimeString    ! reference time string
-<<<<<<< HEAD
- logical(lgt)                      :: xist             ! .TRUE. if the file exists
-=======
- integer(i4b),parameter            :: baseUnit=28      ! DK: need to either define units globally, or use getSpareUnit
->>>>>>> e4d2d3ab
  integer(i4b)                      :: iline            ! loop through lines in the file
  integer(i4b)                      :: iNC              ! loop through variables in forcing file
  integer(i4b)                      :: iVar             ! index of forcing variable in forcing data vector
