! SUMMA - Structure for Unifying Multiple Modeling Alternatives
! Copyright (C) 2014-2015 NCAR/RAL
!
! This file is part of SUMMA
!
! For more information see: http://www.ral.ucar.edu/projects/summa
!
! This program is free software: you can redistribute it and/or modify
! it under the terms of the GNU General Public License as published by
! the Free Software Foundation, either version 3 of the License, or
! (at your option) any later version.
!
! This program is distributed in the hope that it will be useful,
! but WITHOUT ANY WARRANTY; without even the implied warranty of
! MERCHANTABILITY or FITNESS FOR A PARTICULAR PURPOSE.  See the
! GNU General Public License for more details.
!
! You should have received a copy of the GNU General Public License
! along with this program.  If not, see <http://www.gnu.org/licenses/>.

module read_attrb_module
USE nrtype
implicit none
private
public::read_attrb
contains

 ! ************************************************************************************************
 ! public subroutine read_attrb: read information on local attributes
 ! ************************************************************************************************
 subroutine read_attrb(err,message)
 ! provide access to subroutines
 USE netcdf
 USE netcdf_util_module,only:nc_file_open          ! open netcdf file
 USE nr_utility_module,only:arth
 USE ascii_util_module,only:file_open              ! open ascii file
 USE ascii_util_module,only:split_line             ! extract the list of variable names from the character string
 USE ascii_util_module,only:get_vlines             ! read a vector of non-comment lines from an ASCII file
 USE allocspace_module,only:alloc_attr             ! module to allocate space for local attributes
 USE allocspace_module,only:alloc_type             ! module to allocate space for categorical data
 ! provide access to data
 USE summaFileManager,only:SETNGS_PATH             ! path for metadata files
 USE summaFileManager,only:LOCAL_ATTRIBUTES        ! file containing information on local attributes
 USE data_struc,only: gru_struc,nGRU,nHRU          ! gru-hru structure
 USE data_struc,only:index_map                     ! index mapping 
 USE data_struc,only:attr_meta,type_meta           ! metadata structures
 USE data_struc,only:attr_gru,type_gru             ! data structures
 USE var_lookup,only:iLookATTR,iLookTYPE           ! named variables for elements of the data structures
 USE get_ixname_module,only:get_ixAttr,get_ixType  ! access function to find index of elements in structure
 implicit none
 ! define output
 integer(i4b),intent(out)             :: err         ! error code
 character(*),intent(out)             :: message     ! error message
 ! define general variables
 real(dp),parameter                   :: missingDouble=-9999._dp  ! missing data
 integer(i4b),parameter               :: missingInteger=-9999     ! missing data
 character(len=256)                   :: cmessage        ! error message for downwind routine
 character(LEN=256)                   :: infile          ! input filename
 integer(i4b)                         :: ivars            ! loop through varibles in the netcdf file
 ! define local variables
 integer(i4b)                         :: ncid            ! netcdf file id
 integer(i4b)                         :: numDims         ! number of dimensions for netcdf variable
 integer(i4b)                         :: mode            ! netCDF file open mode
 integer(i4b)                         :: var_type        ! type of netcdf variable (e.g. integer, double, float)
 integer(i4b)                         :: varid           ! netcdf variable id
 character(LEN=nf90_max_name)         :: var_name        ! character array of netcdf variable name
 integer(i4b),parameter               :: categorical=101 ! named variable to denote categorical data
 integer(i4b),parameter               :: numerical=102   ! named variable to denote numerical data
 integer(i4b),allocatable             :: varType(:)      ! type of variable (categorical or numerical)
 integer(i4b),allocatable             :: varIndx(:)      ! index of variable within its data structure
 integer(i4b)                         :: nvar            ! number of variables in netcdf local attribute file
 integer(i4b)                         :: iAtt            ! index of an attribute name
 integer(i4b)                         :: iHRU            ! index of an HRU
 integer(i4b)                         :: iGRU            ! index of an GRU
 integer(i4b)                         :: nAtt            ! number of model attributes
 integer(i4b)                         :: nVar_attr       ! number of variables in the model attribute structure
 integer(i4b)                         :: nVar_type       ! number of variables in the model category structure
 logical(lgt),allocatable             :: checkType(:)    ! vector to check if we have all desired categorical values
 logical(lgt),allocatable             :: checkAttr(:)    ! vector to check if we have all desired local attributes
 integer(i4b)                         :: ix_gru             ! index of current gru
 integer(i4b)                         :: ix_hru             ! index of current hru
 integer(i4b)                         :: ix                 ! index of current GRU
 integer(i4b),allocatable             :: gru_ix(:)          ! sequential index of GRUs
 integer(i4b),allocatable             :: hru_ix(:)          ! sequential index of hru over entire domain
 integer(i4b),allocatable             :: hru2gru_ixGRU(:)   ! sequential index of GRU for each HRU
 integer(i4b),allocatable             :: hru2gru_ixHRU(:)   ! squential index of HRUs in each GRUs
 integer(i4b),allocatable             :: hru_id(:)          ! unique id of hru over entire domain
 integer(i4b),allocatable             :: gru_id(:)          ! unique ids of GRUs
 integer(i4b),allocatable             :: hru2gru_id(:)      ! unique GRU ids at each HRUare
 integer(i4b),allocatable             :: categorical_var(:) ! temporary categorical variable from local attributes netcdf file
 real(dp),allocatable                 :: numeric_var(:)     ! temporary numeric variable from local attributes netcdf file
 ! define indicators for different data structures
 integer(i4b),parameter               :: ixType=1           ! indicator for type_gru structure
 integer(i4b),parameter               :: ixAttr=2           ! indicator for attr_gru structure 
 integer(i4b), parameter              :: imiss = -999       ! missing value for variable id

 ! Start procedure here
 err=0; message="read_attrb/"

 ! **********************************************************************************************
 ! (0) get number of variables in each data structure
 ! **********************************************************************************************
 ! check that metadata structures are initialized
 if(.not.associated(attr_meta) .or. .not.associated(type_meta))then
  err=10; message=trim(message)//"metadataNotInitialized"; return
 endif
 nVar_attr = size(attr_meta)
 nVar_type = size(type_meta)
 ! allocate space for the check vectors
 allocate(checkType(nVar_type),checkAttr(nVar_attr),stat=err)
 if(err/=0)then; err=20; message=trim(message)//'problem allocating space for variable check vectors'; return; endif
 checkType(:) = .false.
 checkAttr(:) = .false.

 !total number of local attributes
 nAtt = nVar_attr + nVar_type

 ! **********************************************************************************************
 ! (1) open files, etc.
 ! **********************************************************************************************
 ! build filename
 infile = trim(SETNGS_PATH)//trim(LOCAL_ATTRIBUTES)
 ! open file
 mode=nf90_NoWrite
 call nc_file_open(trim(infile), mode, ncid, err, cmessage)
 if(err/=0)then; message=trim(message)//trim(cmessage); return; endif

 ! allocate space for local attributes, both numerical and categorical
 call alloc_attr(nGRU,err,cmessage); if(err/=0)then; message=trim(message)//trim(cmessage); return; endif
 call alloc_type(nGRU,err,cmessage); if(err/=0)then; message=trim(message)//trim(cmessage); return; endif

 ! allocate space for user input mapping vectors
 allocate(gru_id(nGRU),hru_id(nHRU),hru2gru_id(nHRU),stat=err)
 if(err/=0)then; err=20; message=trim(message)//'problem allocating space for user input gru-hru mapping vectors'; return; endif

 !allocate space for local mapping vectors
 allocate(hru2gru_ixGRU(nHRU),hru2gru_ixHRU(nHRU),gru_ix(nGRU),hru_ix(nHRU),stat=err)
 if(err/=0)then; err=20; message=trim(message)//'problem allocating space for local mapping vectors'; return; endif


 ! **********************************************************************************************
 ! (2) read mapping vectors and populate mapping structures
 ! **********************************************************************************************

 ! read gru_id from netcdf file
 err = nf90_inq_varid(ncid, "gru_id", varid)
 if(err/=0)then; message=trim(message)//'problem inquiring gru_id'; return; endif
 err = nf90_get_var(ncid,varid,gru_id)
 if(err/=0)then; message=trim(message)//'problem reading gru_id'; return; endif
 ! read hruIndex from netcdf file
 err = nf90_inq_varid(ncid, "hru_id", varid)
 if(err/=0)then; message=trim(message)//'problem inquiring hru_id'; return; endif
 err = nf90_get_var(ncid,varid,hru_id)
 if(err/=0)then; message=trim(message)//'problem reading hru_id'; return; endif
 ! read hru2gru_id from netcdf file
 err = nf90_inq_varid(ncid, "hru2gru_id", varid)
 if(err/=0)then; message=trim(message)//'problem inquiring hru2gru_id'; return; endif
 err = nf90_get_var(ncid,varid,hru2gru_id)
 if(err/=0)then; message=trim(message)//'problem reading hru2gru_id'; return; endif

 ! defining the indexes for the GRUs and HRUs
 gru_ix = arth(1,1,nGRU)
 hru_ix = arth(1,1,nHRU)

 ! create local mapping vectors
 do iGRU=1,nGRU
  ix=gru_ix(iGRU)
  where(hru2gru_id == gru_id(iGRU))
    hru2gru_ixGRU = ix
    hru2gru_ixHRU = arth(1,1,gru_struc(iGRU)%hruCount)
  endwhere
 enddo

 ! fill global mapping structures
 !gru_struc contains the HRU index for HRUs in GRUs and the unique HRU id for each HRU in each GRU
 !index_map contains the GRU index associated with each HRU and the global HRU index (1-nHRU)
 if(associated(gru_struc) .and. associated (index_map) )then
  do iHRU=1, nHRU
   gru_struc(hru2gru_ixGRU(iHRU))%hru(hru2gru_ixHRU(iHRU))%hru_ix = hru_ix(iHRU)   ! HRU index
   gru_struc(hru2gru_ixGRU(iHRU))%hru(hru2gru_ixHRU(iHRU))%hru_id = hru_id(iHRU)   ! HRU id

   index_map(hru2gru_ixHRU(iHRU))%gru_ix = hru2gru_ixGRU(iHRU)  !GRU index for each HRU
   index_map(hru2gru_ixHRU(iHRU))%ihru   = hru2gru_ixHRU(iHRU)  !HRU index for each HRU
  enddo
 else
  err = 40
  if(err/=0)then; message=trim(message)//'gru_struc and/or index_map not associated'; return; endif
 end if

 ! **********************************************************************************************
 ! (3) read local attributes
 ! **********************************************************************************************

 !run through netcdf file
 !how many variables are there?
 err = nf90_inquire(ncid, nvariables=nvar)
 call netcdf_err(err,message); if (err/=0) return

 allocate(varType(nAtt),varIndx(nAtt), stat=err)
 if(err/=0)then; err=20; message=trim(message)//'unable to allocate space for the variable type and index'; return; endif
 ! initialize variables as missing
 varType(:) = missingInteger
 varIndx(:) = missingInteger

 !loop through variables in netcdf file and pull out local attributes
 iAtt = 1
 do ivars=1,nvar
  !inqure about current variable name, type, number of dimensions
  err = nf90_inquire_variable(ncid,ivars,name=var_name,xtype=var_type,ndims=numDims)
  if(err/=0)then; message=trim(message)//'problem inquiring variable: '//trim(var_name); return; endif

  ! find attribute name
  select case(trim(var_name))
   ! categorical data
   case('hru_id','vegTypeIndex','soilTypeIndex','slopeTypeIndex','downHRUindex')
    varType(iAtt) = categorical
    if(trim(var_name) == "hru_id") then
     varIndx(iAtt) = get_ixType("hruIndex")
    else
     varIndx(iAtt) = get_ixType(var_name)
    end if
    checkType(varIndx(iAtt)) = .true.
    ! check that the variable could be identified in the data structure
    if(varIndx(iAtt) < 1)then; err=20; message=trim(message)//'unable to find variable ['//trim(var_name)//'] in data structure'; return; endif
    !allocate space for attribute
    if(allocated(categorical_var))then
      deallocate(categorical_var)
    end if
    allocate(categorical_var(nHRU),stat=err)
    if(err/=0)then; err=20; message=trim(message)//'unable to allocate space for netcdf variable ['//trim(var_name)//']'; return; endif
    !grab variable from netcdf file
    err = nf90_get_var(ncid,ivars,categorical_var)
    if(err/=0)then; message=trim(message)//'problem reading: '//trim(var_name); return; endif
    ! set attribute to GRU & HRU
    do iHRU=1,nHRU
     ix_gru = index_map(iHRU)%gru_ix
     ix_hru = index_map(iHRU)%ihru
     type_gru(ix_gru)%hru(ix_hru)%var(varIndx(iAtt)) = categorical_var(iHRU)
    end do
    iAtt = iAtt + 1

   ! numerical data
   case('latitude','longitude','elevation','tan_slope','contourLength','HRUarea','mHeight')
    varType(iAtt) = numerical
    varIndx(iAtt) = get_ixAttr(var_name)
    checkAttr(varIndx(iAtt)) = .true.
    ! check that the variable could be identified in the data structure
    if(varIndx(iAtt) < 1)then; err=20; message=trim(message)//'unable to find variable ['//trim(var_name)//'] in data structure'; return; endif
    !allocate space for attribute
    if(allocated(numeric_var))then
      deallocate(numeric_var)
    end if
    allocate(numeric_var(nHRU),stat=err)
    if(err/=0)then; err=20; message=trim(message)//'unable to allocate space for netcdf variable ['//trim(var_name)//']'; return; endif
    !grab variable from netcdf file
    err = nf90_get_var(ncid,ivars,numeric_var)
    if(err/=0)then; message=trim(message)//'problem reading: '//trim(var_name); return; endif
    ! set attribute to GRU & HRU
    do iHRU=1,nHRU
     ix_gru = index_map(iHRU)%gru_ix
     ix_hru = index_map(iHRU)%ihru
     attr_gru(ix_gru)%hru(ix_hru)%var(varIndx(iAtt)) = numeric_var(iHRU)
    end do
    iAtt = iAtt + 1
   !for mapping varibles, do nothing
   case('hru2gru_id','gru_id')
   ! check that variables are what we expect
   case default
    message=trim(message)//'unknown variable ['//trim(var_name)//'] in local attributes file'
    err=20; return
  end select
 end do! (looping through netcdf local attribute file)

! check that we have all desired categorical variables
 if(any(.not.checkType))then
  do iAtt=1,nVar_type
   if(.not.checkType(iAtt))then; err=20; message=trim(message)//'missing variable ['//trim(type_meta(iAtt)%varname)//'] in local attributes file'; return; endif
  end do
 endif
 ! check that we have all desired local attributes
 if(any(.not.checkAttr))then
  do iAtt=1,nVar_attr
   if(.not.checkAttr(iAtt))then; err=20; message=trim(message)//'missing variable ['//trim(attr_meta(iAtt)%varname)//'] in local attributes file'; return; endif
  end do
 endif

<<<<<<< HEAD

 ! **********************************************************************************************
 ! (3) read attributes for each HRU, and allocate space
 ! **********************************************************************************************
 ! get a list of character strings from non-comment lines
 call get_vlines(unt,dataLines,err,cmessage)
 if(err/=0)then; message=trim(message)//trim(cmessage); return; endif

 ! allocate space
 call alloc_attr(nGRU,nHRU,err,cmessage); if(err/=0)then; message=trim(message)//trim(cmessage); return; endif
 call alloc_type(nGRU,nHRU,err,cmessage); if(err/=0)then; message=trim(message)//trim(cmessage); return; endif


 ! **********************************************************************************************
 ! (4) put data in the structures
 ! **********************************************************************************************
 ! loop through GRUs
 do iGRU=1,nGRU
 hruCount=gru_struc(iGRU)%hruCount
  ! loop through HRUs
  do iHRU=1,hruCount
   ! split the line into an array of words
   call split_line(dataLines(iHRU),attData,err,cmessage)
   if(err/=0)then; message=trim(message)//trim(cmessage); return; endif
   if(size(attData) /= nAtt)then; err=20; message=trim(message)//'number of attributes does not match expected number of attributes'; return; endif
   ! put attributes in the appropriate structures
   do iAtt=1,nAtt
    select case(varType(iAtt))
     case(numerical);   read(attData(iAtt),*,iostat=err) attr_gru(iGRU)%hru(iHRU)%var(varIndx(iAtt))
     case(categorical); read(attData(iAtt),*,iostat=err) type_gru(iGRU)%hru(iHRU)%var(varIndx(iAtt))
     case default; err=20; message=trim(message)//'unable to find type of attribute (categorical or numerical)'; return
    end select
    if(err/=0)then; err=20; message=trim(message)//'problem with internal read of attribute data'; return; endif
   end do  ! (looping through model attributes)
  end do   ! (looping through HRUs)
 end do    ! (looping through GRUs)
=======
! test
! do iGRU=1,nGRU
! do iHRU=1,nHRU
!  print*, '*****'
!  print*, 'hruIndex       = ', type_gru(iGRU)%hru(iHRU)%var(iLookTYPE%hruIndex)
!  print*, 'latitude       = ', attr_gru(iGRU)%hru(iHRU)%var(iLookATTR%latitude)
!  print*, 'longitude      = ', attr_gru(iGRU)%hru(iHRU)%var(iLookATTR%longitude)
!  print*, 'elevation      = ', attr_gru(iGRU)%hru(iHRU)%var(iLookATTR%elevation)
!  print*, 'mHeight        = ', attr_gru(iGRU)%hru(iHRU)%var(iLookATTR%mHeight)
!  print*, 'vegTypeIndex   = ', type_gru(iGRU)%hru(iHRU)%var(iLookTYPE%vegTypeIndex)
!  print*, 'soilTypeIndex  = ', type_gru(iGRU)%hru(iHRU)%var(iLookTYPE%soilTypeIndex)
!  print*, 'slopeTypeIndex = ', type_gru(iGRU)%hru(iHRU)%var(iLookTYPE%slopeTypeIndex)
! end do ! (looping through HRUs)
! end do ! (looping through GRUs)
 !pause
>>>>>>> 2c48d994

 ! **********************************************************************************************
 ! (5) deallocate space
 ! **********************************************************************************************
 deallocate(varType,varIndx,checkType,checkAttr, stat=err)
 if(err/=0)then; err=20; message=trim(message)//'problem deallocating space'; return; endif

 end subroutine read_attrb


 ! **********************************************************************************************************
 ! private subroutine netcdf_err: error control
 ! **********************************************************************************************************
 subroutine netcdf_err(err,message)
 ! used to handle errors for NetCDF calls
 use netcdf
 implicit none
 ! declare dummies
 integer(i4b), intent(inout)   :: err
 character(*), intent(inout)   :: message
 ! start procedure here
 if (err/=nf90_noerr) then
  message=trim(message)//"["//trim(nf90_strerror(err))//"]"
  err=200
 endif
 end subroutine netcdf_err


end module read_attrb_module<|MERGE_RESOLUTION|>--- conflicted
+++ resolved
@@ -284,44 +284,6 @@
   end do
  endif
 
-<<<<<<< HEAD
-
- ! **********************************************************************************************
- ! (3) read attributes for each HRU, and allocate space
- ! **********************************************************************************************
- ! get a list of character strings from non-comment lines
- call get_vlines(unt,dataLines,err,cmessage)
- if(err/=0)then; message=trim(message)//trim(cmessage); return; endif
-
- ! allocate space
- call alloc_attr(nGRU,nHRU,err,cmessage); if(err/=0)then; message=trim(message)//trim(cmessage); return; endif
- call alloc_type(nGRU,nHRU,err,cmessage); if(err/=0)then; message=trim(message)//trim(cmessage); return; endif
-
-
- ! **********************************************************************************************
- ! (4) put data in the structures
- ! **********************************************************************************************
- ! loop through GRUs
- do iGRU=1,nGRU
- hruCount=gru_struc(iGRU)%hruCount
-  ! loop through HRUs
-  do iHRU=1,hruCount
-   ! split the line into an array of words
-   call split_line(dataLines(iHRU),attData,err,cmessage)
-   if(err/=0)then; message=trim(message)//trim(cmessage); return; endif
-   if(size(attData) /= nAtt)then; err=20; message=trim(message)//'number of attributes does not match expected number of attributes'; return; endif
-   ! put attributes in the appropriate structures
-   do iAtt=1,nAtt
-    select case(varType(iAtt))
-     case(numerical);   read(attData(iAtt),*,iostat=err) attr_gru(iGRU)%hru(iHRU)%var(varIndx(iAtt))
-     case(categorical); read(attData(iAtt),*,iostat=err) type_gru(iGRU)%hru(iHRU)%var(varIndx(iAtt))
-     case default; err=20; message=trim(message)//'unable to find type of attribute (categorical or numerical)'; return
-    end select
-    if(err/=0)then; err=20; message=trim(message)//'problem with internal read of attribute data'; return; endif
-   end do  ! (looping through model attributes)
-  end do   ! (looping through HRUs)
- end do    ! (looping through GRUs)
-=======
 ! test
 ! do iGRU=1,nGRU
 ! do iHRU=1,nHRU
@@ -337,7 +299,6 @@
 ! end do ! (looping through HRUs)
 ! end do ! (looping through GRUs)
  !pause
->>>>>>> 2c48d994
 
  ! **********************************************************************************************
  ! (5) deallocate space
