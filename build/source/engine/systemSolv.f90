--- conflicted
+++ resolved
@@ -78,15 +78,6 @@
                     in_type_summaSolve4numrec, & ! class for summaSolve4numrec arguments
                     io_type_summaSolve4numrec, & ! class for summaSolve4numrec arguments
                     out_type_summaSolve4numrec   ! class for summaSolve4numrec arguments
-<<<<<<< HEAD
-
-! look-up values for the choice of heat capacity computation
-USE mDecisions_module,only:       &
-                    closedForm,   & ! heat capacity closed form in backward Euler residual
-                    enthalpyFDlu, & ! enthalpy with lookup tables finite difference in backward Euler residual
-                    enthalpyFD      ! enthalpy with hypergeometric function finite difference in backward Euler residual
-=======
->>>>>>> a9e519e4
 
 ! look-up values for the choice of groundwater representation (local-column, or single-basin)
 USE mDecisions_module,only:&
@@ -164,12 +155,7 @@
   USE allocspace_module,only:allocLocal                   ! allocate local data structures
   ! state vector and solver
   USE getVectorz_module,only:getScaling                   ! get the scaling vectors
-<<<<<<< HEAD
-  USE enthalpyTemp_module,only:T2enthalpy_snow            ! convert temperature to enthalpy for a snow layer
-  USE enthalpyTemp_module,only:T2enthTemp                 ! compute enthalpy
-=======
   USE enthalpyTemp_module,only:T2enthalpy_snwWat          ! convert temperature to liq+ice enthalpy for a snow layer
->>>>>>> a9e519e4
 #ifdef SUNDIALS_ACTIVE
   USE tol4ida_module,only:popTol4ida                      ! populate tolerances
   USE eval8summaWithPrime_module,only:eval8summaWithPrime ! get the fluxes and residuals
@@ -377,15 +363,10 @@
    ! allocate space for mLayerCmpress_sum at the start of the time step
    if (ixNumericalMethod==ida) then
      allocate( mLayerCmpress_sum(nSoil) )
-<<<<<<< HEAD
-   else
-     allocate( mLayerCmpress_sum(0) ) ! allocate zero-length dimnensions to avoid passing around an unallocated matrix
-=======
      allocate( mLayerMatricHeadPrime(nSoil) )
    else
      allocate( mLayerCmpress_sum(0) )     ! allocate zero-length dimensions to avoid passing around an unallocated matrix
      allocate( mLayerMatricHeadPrime(0) ) ! allocate zero-length dimensions to avoid passing around an unallocated matrix
->>>>>>> a9e519e4
    end if
 
    ! allocate space for the baseflow derivatives
@@ -393,11 +374,7 @@
    if (ixGroundwater==qbaseTopmodel) then
     allocate(dBaseflow_dMatric(nSoil,nSoil),stat=err) ! baseflow depends on total storage in the soil column, hence on matric head in every soil layer
    else
-<<<<<<< HEAD
-    allocate(dBaseflow_dMatric(0,0),stat=err)         ! allocate zero-length dimnensions to avoid passing around an unallocated matrix
-=======
     allocate(dBaseflow_dMatric(0,0),stat=err)         ! allocate zero-length dimensions to avoid passing around an unallocated matrix
->>>>>>> a9e519e4
    end if
    if (err/=0) then; err=20; message=trim(message)//'unable to allocate space for the baseflow derivatives'; return_flag=.true.; return; end if
   end associate
@@ -410,20 +387,6 @@
   ! initialize the trial state vectors
   stateVecTrial = stateVecInit
 
-<<<<<<< HEAD
-  associate(&
-   ixNumericalMethod => model_decisions(iLookDECISIONS%num_method)%iDecision,& ! intent(in): [i4b] choice of numerical solver
-   ixNrgConserv      => model_decisions(iLookDECISIONS%nrgConserv)%iDecision & ! intent(in): [i4b] choice of variable in energy conservation backward Euler residual
-   &)
-   if ((ixNrgConserv.ne.closedForm .or. computNrgBalance) .and. ixNumericalMethod.ne.ida) then
-    call enthalpy_function_evaluations; if (return_flag) return
-   end if
-  end associate
-
-  ! compute the initial flux and the residual vector, also gets values needed for the Jacobian matrix 
-  call initial_flux_and_residual_vectors; if (return_flag) return
-
-=======
   ! compute the initial flux and the residual vector, also gets values needed for the Jacobian matrix 
   associate(ixNumericalMethod => model_decisions(iLookDECISIONS%num_method)%iDecision) ! intent(in): [i4b] choice of numerical solver
    if (ixNumericalMethod==ida) then
@@ -433,7 +396,6 @@
    end if
   end associate
 
->>>>>>> a9e519e4
   if (.not.feasible) then; message=trim(message)//'state vector not feasible'; err=20; return_flag=.true.; return; end if
 
   ! copy over the initial flux structure since some model fluxes are not computed in the iterations
@@ -453,11 +415,7 @@
    if (nSnow>0) then
      ! compute the energy required to melt the top snow layer (J m-2)
      bulkDensity = mLayerVolFracIce(1)*iden_ice + mLayerVolFracLiq(1)*iden_water
-<<<<<<< HEAD
-     volEnthalpy = T2enthalpy_snow(mLayerTemp(1),bulkDensity,snowfrz_scale)
-=======
      volEnthalpy = T2enthalpy_snwWat(mLayerTemp(1),bulkDensity,snowfrz_scale)
->>>>>>> a9e519e4
      ! set flag and error codes for too much melt
      if (-volEnthalpy < flux_init%var(iLookFLUX%mLayerNrgFlux)%dat(1)*dt_cur) then
        tooMuchMelt = .true.
@@ -468,50 +426,6 @@
   end associate
  end subroutine initial_function_evaluations
 
-<<<<<<< HEAD
- subroutine enthalpy_function_evaluations
-  ! ** Compute H_T at the beginning of the data step without phase change **
-  associate(&
-   ixNrgConserv         => model_decisions(iLookDECISIONS%nrgConserv)%iDecision,& ! intent(in): [i4b] choice of variable in energy conservation backward Euler residual
-   scalarCanairTemp     => prog_data%var(iLookPROG%scalarCanairTemp)%dat(1)    ,& ! intent(in): [dp] temperature of the canopy air space (K)
-   scalarCanopyTemp     => prog_data%var(iLookPROG%scalarCanopyTemp)%dat(1)    ,& ! intent(in): [dp] temperature of the vegetation canopy (K)
-   scalarCanopyWat      => prog_data%var(iLookPROG%scalarCanopyWat)%dat(1)     ,& ! intent(in): [dp] mass of total water on the vegetation canopy (kg m-2)
-   mLayerTemp           => prog_data%var(iLookPROG%mLayerTemp)%dat             ,& ! intent(in): [dp(:)] temperature of each snow/soil layer (K)
-   mLayerVolFracWat     => prog_data%var(iLookPROG%mLayerVolFracWat)%dat       ,& ! intent(in): [dp(:)] volumetric fraction of total water (-)
-   mLayerMatricHead     => prog_data%var(iLookPROG%mLayerMatricHead)%dat       ,& ! intent(inout): [dp(:)] matric head (m)
-   scalarCanairEnthalpy => diag_data%var(iLookDIAG%scalarCanairEnthalpy)%dat(1),& ! intent(out): [dp] enthalpy of the canopy air space (J m-3)
-   scalarCanopyEnthTemp => diag_data%var(iLookDIAG%scalarCanopyEnthTemp)%dat(1),& ! intent(out): [dp] temperature component of enthalpy of the vegetation canopy (J m-3)
-   mLayerEnthTemp       => diag_data%var(iLookDIAG%mLayerEnthTemp)%dat          & ! intent(out): [dp(:)] temperature component of enthalpy of the snow+soil layers (J m-3)
-   &)
-
-   ! will need enthalpy change, compute H_T at the beginning of the data step
-   call T2enthTemp(&
-                 ixNrgConserv==enthalpyFDlu,  & ! intent(in):  flag to use the lookup table for soil enthalpy
-                 ! input: data structures
-                 diag_data,                   & ! intent(in):  model diagnostic variables for a local HRU
-                 mpar_data,                   & ! intent(in):  parameter data structure
-                 indx_data,                   & ! intent(in):  model indices
-                 lookup_data,                 & ! intent(in):  lookup table data structure
-                 ! input: state variables for the vegetation canopy
-                 scalarCanairTemp,            & ! intent(in):  value of canopy air temperature (K)
-                 scalarCanopyTemp,            & ! intent(in):  value of canopy temperature (K)
-                 scalarCanopyWat,             & ! intent(in):  value of canopy total water (kg m-2)
-                 ! input: variables for the snow-soil domain
-                 mLayerTemp,                  & ! intent(in):  vector of layer temperature (K)
-                 mLayerVolFracWat,            & ! intent(in):  vector of volumetric total water content (-)
-                 mLayerMatricHead,            & ! intent(in):  vector of total water matric potential (m)
-                 ! output: enthalpy
-                 scalarCanairEnthalpy,        & ! intent(out): enthalpy of the canopy air space (J m-3)
-                 scalarCanopyEnthTemp,        & ! intent(out): temperature component of enthalpy of the vegetation canopy (J m-3)
-                 mLayerEnthTemp,              & ! intent(out): temperature component of enthalpy of each snow+soil layer (J m-3)
-                 ! output: error control
-                 err,cmessage)                  ! intent(out): error control
-  end associate
-  if (err/=0) then; message=trim(message)//trim(cmessage); return_flag=.true.; return; end if
- end subroutine enthalpy_function_evaluations
-
-=======
->>>>>>> a9e519e4
  subroutine initial_flux_and_residual_vectors
   ! ** Compute initial flux and residual vectors ** 
   ! Note: prime initial values are 0 so it's fine to run the regular eval8summa with every solver choice
@@ -565,96 +479,6 @@
   if (err/=0) then; message=trim(message)//trim(cmessage); return_flag=.true.; return; end if  ! check for errors
  end subroutine initial_flux_and_residual_vectors
 
-<<<<<<< HEAD
- subroutine Newton_step
-  ! ** Compute the Newton step using numerical recipes ** 
-  associate(&
-   ! layer geometry
-   nSnow                   => indx_data%var(iLookINDEX%nSnow)%dat(1)                 ,& ! intent(in):    [i4b]    number of snow layers
-   nSoil                   => indx_data%var(iLookINDEX%nSoil)%dat(1)                  & ! intent(in):    [i4b]    number of soil layers
-   )
-   call in_SS4NR % initialize(dt_cur,dt,iter,nSnow,nSoil,nLayers,nLeadDim,nState,ixMatrix,firstSubStep,computeVegFlux,scalarSolution,fOld)
-   call io_SS4NR % initialize(firstFluxCall,xMin,xMax,ixSaturation)
-   call summaSolve4numrec(in_SS4NR,&                                                                                ! input: model control
-                         &stateVecTrial,fScale,xScale,resVec,sMul,dMat,&                                            ! input: state vectors
-                         &model_decisions,lookup_data,type_data,attr_data,mpar_data,forc_data,bvar_data,prog_data,& ! input: data structures
-                         &indx_data,diag_data,flux_temp,deriv_data,&                                                ! input-output: data structures
-                         &dBaseflow_dMatric,io_SS4NR,&                                                              ! input-output: baseflow
-                         &stateVecNew,fluxVec,resSink,resVecNew,out_SS4NR)                                          ! output
-   call io_SS4NR % finalize(firstFluxCall,xMin,xMax,ixSaturation)
-   call out_SS4NR % finalize(fNew,converged,err,cmessage)                
-  end associate
-  if (err/=0) then; message=trim(message)//trim(cmessage); return_flag=.true.; return; end if  ! check for errors
- 
-  ! save the computed functions, residuals, and solution
-  fOld          = fNew
-  resVec        = resVecNew
-  stateVecTrial = stateVecNew
-  stateVecPrime = stateVecTrial  !prime values not used here, dummy
-  nSteps = 1 ! number of time steps taken in solver
- end subroutine Newton_step
-
- subroutine check_Newton_convergence
-  ! ** Check for convergence of current Newton step **    
-
-  ! exit iteration loop if converged
-  if (converged) then; exit_flag=.true.; return; end if
-      
-  ! check convergence
-  if (iter==localMaxiter) then
-    message=trim(message)//'failed to converge'
-    err=-20; return_flag=.true.; return
-  end if
- end subroutine check_Newton_convergence    
-
- subroutine enforce_mass_conservation
-  ! Post processing step to “perfectly” conserve mass by pushing the errors into the state variables
-  ! NOTE: if the residual is large this will cause the state variables to be pushed outside of their bounds
-  layerVars: associate(&
-    nSnow        => indx_data%var(iLookINDEX%nSnow)%dat(1)        ,& ! intent(in): [i4b] number of snow layers
-    ! vector of energy and hydrology indices for the snow and soil domains
-    ixSnowSoilNrg => indx_data%var(iLookINDEX%ixSnowSoilNrg)%dat   ,& ! intent(in): [i4b(:)] index in the state subset for energy state variables in the snow+soil domain
-    ixSnowSoilHyd => indx_data%var(iLookINDEX%ixSnowSoilHyd)%dat   ,& ! intent(in): [i4b(:)] index in the state subset for hydrology state variables in the snow+soil domain
-    nSnowSoilNrg  => indx_data%var(iLookINDEX%nSnowSoilNrg )%dat(1),& ! intent(in): [i4b] number of energy state variables in the snow+soil domain
-    nSnowSoilHyd  => indx_data%var(iLookINDEX%nSnowSoilHyd )%dat(1) & ! intent(in): [i4b] number of hydrology state variables in the snow+soil domain
-    )
-  
-    ! update temperatures (ensure new temperature is consistent with the fluxes)
-    if (nSnowSoilNrg>0) then
-      do concurrent (iLayer=1:nLayers,ixSnowSoilNrg(iLayer)/=integerMissing) ! loop through non-missing energy state variables in the snow+soil domain
-        iState = ixSnowSoilNrg(iLayer)
-        stateVecTrial(iState) = stateVecInit(iState) + (fluxVec(iState)*dt_cur + resSink(iState))/real(sMul(iState), rkind)
-        resVec(iState) = 0._qp
-      end do  ! looping through non-missing energy state variables in the snow+soil domain
-    end if
-    
-    ! update volumetric water content in the snow (ensure change in state is consistent with the fluxes)
-    ! NOTE: for soil water balance is constrained within the iteration loop
-    if (nSnowSoilHyd>0) then
-      do concurrent (iLayer=1:nSnow,ixSnowSoilHyd(iLayer)/=integerMissing)   ! (loop through non-missing water state variables in the snow domain)
-        iState = ixSnowSoilHyd(iLayer)
-        stateVecTrial(iState) = stateVecInit(iState) + (fluxVec(iState)*dt_cur + resSink(iState))
-        resVec(iState) = 0._qp
-      end do  ! looping through non-missing water state variables in the soil domain
-    end if
-  end associate layerVars
- end subroutine enforce_mass_conservation
-
- subroutine solve_with_IDA
-#ifdef SUNDIALS_ACTIVE
-  ! get tolerance vectors
-  call popTol4ida(&
-                  ! input
-                  nState,                           & ! intent(in):  number of desired state variables
-                  prog_data,                        & ! intent(in):  model prognostic variables for a local HRU
-                  diag_data,                        & ! intent(in):  model diagnostic variables for a local HRU
-                  indx_data,                        & ! intent(in):  indices defining model states and layers
-                  mpar_data,                        & ! intent(in):  model parameters
-                  ! output
-                  atol,                             & ! intent(out): absolute tolerances vector (mixed units)
-                  rtol,                             & ! intent(out): relative tolerances vector (mixed units)
-                  err,cmessage)                       ! intent(out): error control
-=======
  subroutine initial_flux_and_residual_vectors_prime
 #ifdef SUNDIALS_ACTIVE
   ! ** Compute initial flux and residual vectors ** 
@@ -812,7 +636,6 @@
                   atol,          & ! intent(out): absolute tolerances vector (mixed units)
                   rtol,          & ! intent(out): relative tolerances vector (mixed units)
                   err,cmessage)    ! intent(out): error control
->>>>>>> a9e519e4
   if (err/=0) then; message=trim(message)//trim(cmessage); return; end if  ! check for errors
 
   layerGeometry: associate(&
@@ -830,11 +653,8 @@
    end do
    ! initialize sum of compression of the soil matrix
    mLayerCmpress_sum(:) = 0._rkind
-<<<<<<< HEAD
-=======
    stateVecNew(:) = 0._rkind 
    stateVecPrime(:) = 0._rkind
->>>>>>> a9e519e4
 
    !---------------------------
    ! * solving F(y,y') = 0 by IDA, y is the state vector and y' is the time derivative vector dy/dt
@@ -861,10 +681,7 @@
                        dMat,                    & ! intent(inout): diagonal of the Jacobian matrix (excludes fluxes)
                        ! input: data structures
                        model_decisions,         & ! intent(in):    model decisions
-<<<<<<< HEAD
-=======
                        lookup_data,             & ! intent(in):    lookup data
->>>>>>> a9e519e4
                        type_data,               & ! intent(in):    type of vegetation and soil
                        attr_data,               & ! intent(in):    spatial attributes
                        mpar_data,               & ! intent(in):    model parameters
@@ -929,10 +746,7 @@
    !---------------------------
    ! * solving F(y) = 0 from Backward Euler with KINSOL, y is the state vector 
    !---------------------------
-<<<<<<< HEAD
-=======
    stateVecNew(:) = 0._rkind
->>>>>>> a9e519e4
    ! iterations and updates to trial state vector, fluxes, and derivatives are done inside IDA solver
    call summaSolve4kinsol(&
                           dt_cur,                  & ! intent(in):    data time step
@@ -1022,10 +836,7 @@
 
   ! free memory
   deallocate(mLayerCmpress_sum)
-<<<<<<< HEAD
-=======
   deallocate(mLayerMatricHeadPrime)
->>>>>>> a9e519e4
   deallocate(dBaseflow_dMatric)
  end subroutine finalize_systemSolv
 
