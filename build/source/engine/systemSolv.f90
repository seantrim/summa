! SUMMA - Structure for Unifying Multiple Modeling Alternatives
! Copyright (C) 2014-2020 NCAR/RAL; University of Saskatchewan; University of Washington
!
! This file is part of SUMMA
!
! For more information see: http://www.ral.ucar.edu/projects/summa
!
! This program is free software: you can redistribute it and/or modify
! it under the terms of the GNU General Public License as published by
! the Free Software Foundation, either version 3 of the License, or
! (at your option) any later version.
!
! This program is distributed in the hope that it will be useful,
! but WITHOUT ANY WARRANTY; without even the implied warranty of
! MERCHANTABILITY or FITNESS FOR A PARTICULAR PURPOSE.  See the
! GNU General Public License for more details.
!
! You should have received a copy of the GNU General Public License
! along with this program.  If not, see <http://www.gnu.org/licenses/>.

module systemSolv_module

! data types
USE nrtype

! access the global print flag
USE globalData,only:globalPrintFlag

! access missing values
USE globalData,only:integerMissing  ! missing integer
USE globalData,only:realMissing     ! missing double precision number
USE globalData,only:quadMissing     ! missing quadruple precision number

! access matrix information
USE globalData,only: nBands         ! length of the leading dimension of the band diagonal matrix
USE globalData,only: ixFullMatrix   ! named variable for the full Jacobian matrix
USE globalData,only: ixBandMatrix   ! named variable for the band diagonal matrix
USE globalData,only: iJac1          ! first layer of the Jacobian to print
USE globalData,only: iJac2          ! last layer of the Jacobian to print

! state variable type
USE globalData,only:iname_nrgCanair ! named variable defining the energy of the canopy air space
USE globalData,only:iname_nrgCanopy ! named variable defining the energy of the vegetation canopy
USE globalData,only:iname_watCanopy ! named variable defining the mass of total water on the vegetation canopy
USE globalData,only:iname_liqCanopy ! named variable defining the mass of liquid water on the vegetation canopy
USE globalData,only:iname_nrgLayer  ! named variable defining the energy state variable for snow+soil layers
USE globalData,only:iname_watLayer  ! named variable defining the total water state variable for snow+soil layers
USE globalData,only:iname_liqLayer  ! named variable defining the liquid  water state variable for snow+soil layers
USE globalData,only:iname_matLayer  ! named variable defining the matric head state variable for soil layers
USE globalData,only:iname_lmpLayer  ! named variable defining the liquid matric potential state variable for soil layers

! global metadata
USE globalData,only:flux_meta       ! metadata on the model fluxes

! constants
USE multiconst,only:&
                    LH_fus,       & ! latent heat of fusion                (J K-1)
                    Tfreeze,      & ! temperature at freezing              (K)
                    iden_ice,     & ! intrinsic density of ice             (kg m-3)
                    iden_water      ! intrinsic density of liquid water    (kg m-3)

! provide access to indices that define elements of the data structures
USE var_lookup,only:iLookPROG       ! named variables for structure elements
USE var_lookup,only:iLookDIAG       ! named variables for structure elements
USE var_lookup,only:iLookFLUX       ! named variables for structure elements
USE var_lookup,only:iLookFORCE      ! named variables for structure elements
USE var_lookup,only:iLookPARAM      ! named variables for structure elements
USE var_lookup,only:iLookINDEX      ! named variables for structure elements
USE var_lookup,only:iLookDECISIONS  ! named variables for elements of the decision structure
USE var_lookup,only:iLookDERIV      ! named variables for structure elements

! provide access to the derived types to define the data structures
USE data_types,only:&
                    var_i,        & ! data vector (i4b)
                    var_d,        & ! data vector (rkind)
                    var_ilength,  & ! data vector with variable length dimension (i4b)
                    var_dlength,  & ! data vector with variable length dimension (rkind)
                    zLookup,      & ! lookup tables
                    model_options   ! defines the model decisions

! look-up values for the choice of heat capacity computation
USE mDecisions_module,only:       &
                    closedForm,   & ! heat capacity closed form in backward Euler residual
                    enthalpyFDlu, & ! enthalpy with lookup tables finite difference in backward Euler residual
                    enthalpyFD      ! enthalpy with hypergeometric function finite difference in backward Euler residual

! look-up values for the choice of groundwater representation (local-column, or single-basin)
USE mDecisions_module,only:&
                    localColumn,  & ! separate groundwater representation in each local soil column
                    singleBasin     ! single groundwater store over the entire basin

! look-up values for the choice of groundwater parameterization
USE mDecisions_module,only:  &
                    qbaseTopmodel,& ! TOPMODEL-ish baseflow parameterization
                    bigBucket,    & ! a big bucket (lumped aquifer model)
                    noExplicit      ! no explicit groundwater parameterization

 ! look-up values for the numerical method
USE mDecisions_module,only:&
                    numrec       ,& ! home-grown backward Euler solution using free versions of Numerical recipes
                    kinsol       ,& ! SUNDIALS backward Euler solution using Kinsol
                    ida             ! SUNDIALS solution using IDA

! safety: set private unless specified otherwise
implicit none
private
public::systemSolv

contains


! **********************************************************************************************************
! public subroutine systemSolv: run the coupled energy-mass model for one timestep
! **********************************************************************************************************
subroutine systemSolv(&
                      ! input: model control
                      dt_cur,            & ! intent(in):    current stepsize
                      dt,                & ! intent(in):    entire time step (s)
                      nState,            & ! intent(in):    total number of state variables
                      nLayers,           & ! intent(in):    total number of layers
                      firstSubStep,      & ! intent(in):    flag to denote first sub-step
                      firstFluxCall,     & ! intent(inout): flag to indicate if we are processing the first flux call
                      firstSplitOper,    & ! intent(inout): flag to indicate if we are processing the first flux call in a splitting operation
                      computeVegFlux,    & ! intent(in):    flag to denote if computing energy flux over vegetation
                      scalarSolution,    & ! intent(in):    flag to denote if implementing the scalar solution
                      computMassBalance, & ! intent(in):    flag to compute mass balance
                      computNrgBalance,  & ! intent(in):    flag to compute energy balance
                      ! input/output: data structures
                      lookup_data,       & ! intent(in):    lookup tables
                      type_data,         & ! intent(in):    type of vegetation and soil
                      attr_data,         & ! intent(in):    spatial attributes
                      forc_data,         & ! intent(in):    model forcing data
                      mpar_data,         & ! intent(in):    model parameters
                      indx_data,         & ! intent(inout): index data
                      prog_data,         & ! intent(inout): model prognostic variables for a local HRU
                      diag_data,         & ! intent(inout): model diagnostic variables for a local HRU
                      flux_temp,         & ! intent(inout): model fluxes for a local HRU
                      bvar_data,         & ! intent(in):    model variables for the local basin
                      model_decisions,   & ! intent(in):    model decisions
                      stateVecInit,      & ! intent(in):    initial state vector
                      ! output
                      deriv_data,        & ! intent(inout): derivatives in model fluxes w.r.t. relevant state variables
                      ixSaturation,      & ! intent(inout): index of the lowest saturated layer (NOTE: only computed on the first iteration)
                      stateVecTrial,     & ! intent(out):   updated state vector
                      stateVecPrime,     & ! intent(out):   updated state vector if need the prime space (ida)
                      fluxVec,           & ! intent(out):   new flux vector
                      resSink,           & ! intent(out):   additional (sink) terms on the RHS of the state equa
                      resVec,            & ! intent(out):   new residual vector
                      untappedMelt,      & ! intent(out):   un-tapped melt energy (J m-3 s-1)
                      ! output: balances (only computed at this level for ida)
                      balance,           & ! intent(out):   balance of energy per state
                      ! output: model control
                      niter,             & ! intent(out):   number of iterations taken (numrec)
                      nSteps,            & ! intent(out):   number of time steps taken in solver
                      reduceCoupledStep, & ! intent(out):   flag to reduce the length of the coupled step
                      tooMuchMelt,       & ! intent(out):   flag to denote that there was too much melt
                      err,message)         ! intent(out):   error code and error message
  ! ---------------------------------------------------------------------------------------
  ! structure allocations
  USE allocspace_module,only:allocLocal                   ! allocate local data structures
  ! state vector and solver
  USE getVectorz_module,only:getScaling                   ! get the scaling vectors
  USE enthalpyTemp_module,only:t2enthalpy_snow            ! convert temperature to enthalpy for a snow layer
  USE enthalpyTemp_module,only:t2enthalpy                 ! compute enthalpy
#ifdef SUNDIALS_ACTIVE
  USE tol4ida_module,only:popTol4ida                      ! populate tolerances
  USE eval8summaWithPrime_module,only:eval8summaWithPrime ! get the fluxes and residuals
  USE summaSolve4ida_module,only:summaSolve4ida           ! solve DAE by IDA
  USE summaSolve4kinsol_module,only:summaSolve4kinsol     ! solve DAE by KINSOL
#endif
  USE eval8summa_module,only:eval8summa                   ! get the fluxes and residuals
  USE summaSolve4numrec_module,only:summaSolve4numrec     ! solve DAE by numerical recipes

  implicit none
  ! ---------------------------------------------------------------------------------------
  ! * dummy variables
  ! ---------------------------------------------------------------------------------------
  ! input: model control
  real(rkind),intent(in)          :: dt_cur                        ! current stepsize
  real(rkind),intent(in)          :: dt                            ! entire time step for drainage pond rate
  integer(i4b),intent(in)         :: nState                        ! total number of state variables
  integer(i4b),intent(in)         :: nLayers                       ! total number of layers
  logical(lgt),intent(in)         :: firstSubStep                  ! flag to indicate if we are processing the first sub-step
  logical(lgt),intent(inout)      :: firstFluxCall                 ! flag to define the first flux call
  logical(lgt),intent(inout)      :: firstSplitOper                ! flag to indicate if we are processing the first flux call in a splitting operation
  logical(lgt),intent(in)         :: computeVegFlux                ! flag to indicate if we are computing fluxes over vegetation (.false. means veg is buried with snow)
  logical(lgt),intent(in)         :: scalarSolution                ! flag to denote if implementing the scalar solution
  logical(lgt),intent(in)         :: computMassBalance             ! flag to compute mass balance
  logical(lgt),intent(in)         :: computNrgBalance              ! flag to compute energy balance
  ! input/output: data structures
  type(zLookup),intent(in)        :: lookup_data                   ! lookup tables
  type(var_i),intent(in)          :: type_data                     ! type of vegetation and soil
  type(var_d),intent(in)          :: attr_data                     ! spatial attributes
  type(var_d),intent(in)          :: forc_data                     ! model forcing data
  type(var_dlength),intent(in)    :: mpar_data                     ! model parameters
  type(var_ilength),intent(inout) :: indx_data                     ! indices for a local HRU
  type(var_dlength),intent(inout) :: prog_data                     ! prognostic variables for a local HRU
  type(var_dlength),intent(inout) :: diag_data                     ! diagnostic variables for a local HRU
  type(var_dlength),intent(inout) :: flux_temp                     ! model fluxes for a local HRU
  type(var_dlength),intent(in)    :: bvar_data                     ! model variables for the local basin
  type(model_options),intent(in)  :: model_decisions(:)            ! model decisions
  real(rkind),intent(in)          :: stateVecInit(:)               ! initial state vector (mixed units)
  ! output
  type(var_dlength),intent(inout) :: deriv_data                    ! derivatives in model fluxes w.r.t. relevant state variables
  integer(i4b),intent(inout)      :: ixSaturation                  ! index of the lowest saturated layer (NOTE: only computed on the first iteration)
  real(rkind),intent(out)         :: stateVecTrial(:)              ! trial state vector (mixed units)
  real(rkind),intent(out)         :: stateVecPrime(:)              ! trial state vector (mixed units)
  real(rkind),intent(out)         :: fluxVec(nState)               ! flux vector (mixed units)
  real(rkind),intent(out)         :: resSink(nState)               ! additional terms in the residual vector numrec
  real(qp),intent(out)            :: resVec(nState)    ! NOTE: qp  ! residual vector
  real(rkind),intent(out)         :: untappedMelt(:)               ! un-tapped melt energy (J m-3 s-1)
  ! output: balances (only computed at this level for ida)
  real(rkind),intent(out)         :: balance(nState)               ! balance per state
  ! output: model control
  integer(i4b),intent(out)        :: niter                         ! number of iterations taken
  integer(i4b),intent(out)        :: nSteps                        ! number of time steps taken in solver
  logical(lgt),intent(out)        :: reduceCoupledStep             ! flag to reduce the length of the coupled step
  logical(lgt),intent(out)        :: tooMuchMelt                   ! flag to denote that there was too much melt
  integer(i4b),intent(out)        :: err                           ! error code
  character(*),intent(out)        :: message                       ! error message
  ! ---------------------------------------------------------------------------------------
  ! * general local variables
  ! ---------------------------------------------------------------------------------------
  character(LEN=256)              :: cmessage                      ! error message of downwind routine
  integer(i4b)                    :: iter                          ! iteration index
  integer(i4b)                    :: iVar                          ! index of variable
  integer(i4b)                    :: iLayer                        ! index of layer in the snow+soil domain
  integer(i4b)                    :: iState                        ! index of model state
  integer(i4b)                    :: nLeadDim                      ! length of the leading dimension of the Jacobian matrix (nBands or nState)
  integer(i4b)                    :: local_ixGroundwater           ! local index for groundwater representation
  real(rkind)                     :: bulkDensity                   ! bulk density of a given layer (kg m-3)
  real(rkind)                     :: volEnthalpy                   ! volumetric enthalpy of a given layer (J m-3)
  real(rkind),parameter           :: tinyStep=0.000001_rkind       ! stupidly small time step (s)
  ! ------------------------------------------------------------------------------------------------------
  ! * model solver
  ! ------------------------------------------------------------------------------------------------------
  logical(lgt),parameter          :: forceFullMatrix=.false.       ! flag to force the use of the full Jacobian matrix
  integer(i4b)                    :: ixMatrix                      ! form of matrix (band diagonal or full matrix)
  type(var_dlength)               :: flux_init                     ! model fluxes at the start of the time step
  real(rkind),allocatable         :: dBaseflow_dMatric(:,:)        ! derivative in baseflow w.r.t. matric head (s-1)  ! NOTE: allocatable, since not always needed
  real(rkind)                     :: stateVecNew(nState)           ! new state vector (mixed units)
  real(rkind)                     :: fluxVec0(nState)              ! flux vector (mixed units)
  real(rkind)                     :: dMat(nState)                  ! diagonal matrix (excludes flux derivatives)
  real(qp)                        :: sMul(nState)    ! NOTE: qp    ! multiplier for state vector for the residual calculations
  real(rkind)                     :: rAdd(nState)                  ! additional terms in the residual vector
  logical(lgt)                    :: feasible                      ! feasibility flag
  logical(lgt)                    :: sunSucceeds                   ! flag to indicate if SUNDIALS successfully solved the problem in current data step
  ! ida variables
  real(rkind)                     :: atol(nState)                  ! absolute tolerance ida
  real(rkind)                     :: rtol(nState)                  ! relative tolerance ida
  type(var_dlength)               :: flux_sum                      ! sum of fluxes model fluxes for a local HRU over a dt_cur
  real(rkind), allocatable        :: mLayerCmpress_sum(:)          ! sum of compression of the soil matrix
  ! kinsol and numrec variables
  real(rkind)                     :: fScale(nState)                ! characteristic scale of the function evaluations (mixed units)
  real(rkind)                     :: xScale(nState)                ! characteristic scale of the state vector (mixed units)
  real(qp)                        :: resVecNew(nState)  ! NOTE: qp ! new residual vector numrec
  ! numrec variables
  real(rkind)                     :: fOld,fNew                     ! function values (-); NOTE: dimensionless because scaled numrec
  real(rkind)                     :: xMin,xMax                     ! state minimum and maximum (mixed units) numrec
  integer(i4b)                    :: maxiter                       ! maximum number of iterations numrec
  integer(i4b)                    :: localMaxIter                  ! maximum number of iterations (depends on solution type) numrec
  integer(i4b), parameter         :: scalarMaxIter=100             ! maximum number of iterations for the scalar solution numrec
  logical(lgt)                    :: converged                     ! convergence flag numrec
  logical(lgt), parameter         :: post_massCons=.false.         ! “perfectly” conserve mass by pushing the errors into the states, turn off for now to agree with SUNDIALS
<<<<<<< HEAD
  ! enthalpy derivatives
  real(rkind)                     :: dCanEnthalpy_dTk              ! derivatives in canopy enthalpy w.r.t. temperature
  real(rkind)                     :: dCanEnthalpy_dWat             ! derivatives in canopy enthalpy w.r.t. water state
  real(rkind)                     :: dEnthalpy_dTk(nLayers)         ! derivatives in layer enthalpy w.r.t. temperature
  real(rkind)                     :: dEnthalpy_dWat(nLayers)        ! derivatives in layer enthalpy w.r.t. water state
=======
>>>>>>> 5bd98306
  ! ---------------------------------------------------------------------------------------
  ! point to variables in the data structures
  ! ---------------------------------------------------------------------------------------
  globalVars: associate(&
    ! model decisions
    ixNumericalMethod       => model_decisions(iLookDECISIONS%num_method)%iDecision   ,& ! intent(in): [i4b] choice of numerical solver
    ixNrgConserv            => model_decisions(iLookDECISIONS%nrgConserv)%iDecision   ,& ! intent(in):    [i4b]   choice of variable in energy conservation backward Euler residual
    ixGroundwater           => model_decisions(iLookDECISIONS%groundwatr)%iDecision   ,& ! intent(in):    [i4b]   groundwater parameterization
    ixSpatialGroundwater    => model_decisions(iLookDECISIONS%spatial_gw)%iDecision   ,& ! intent(in):    [i4b]   spatial representation of groundwater (local-column or single-basin)
    ! enthalpy
    scalarCanairEnthalpy    => diag_data%var(iLookDIAG%scalarCanairEnthalpy)%dat(1)   ,&  ! intent(out):  [dp]    temperature component of enthalpy of the canopy air space (J m-3)
    scalarCanopyEnthalpy    => diag_data%var(iLookDIAG%scalarCanopyEnthalpy)%dat(1)   ,&  ! intent(out):  [dp]    temperature component of enthalpy of the vegetation canopy (J m-3)
    mLayerEnthalpy          => diag_data%var(iLookDIAG%mLayerEnthalpy)%dat            ,&  ! intent(out):  [dp(:)] temperature component of enthalpy of the snow+soil layers (J m-3)
    ! derivatives, diagnostic for enthalpy
    dTheta_dTkCanopy        => deriv_data%var(iLookDERIV%dTheta_dTkCanopy)%dat(1)     ,& ! intent(in):    [dp]    derivative of volumetric liquid water content w.r.t. temperature
    mLayerdTheta_dTk        => deriv_data%var(iLookDERIV%mLayerdTheta_dTk)%dat        ,& ! intent(in):    [dp(:)] derivative of volumetric liquid water content w.r.t. temperature
    scalarFracLiqVeg        => diag_data%var(iLookDIAG%scalarFracLiqVeg)%dat(1)       ,& ! intent(in):    [dp]    fraction of liquid water on vegetation (-)
    mLayerFracLiqSnow       => diag_data%var(iLookDIAG%mLayerFracLiqSnow)%dat         ,& ! intent(in):    [dp(:)] fraction of liquid water in each snow layer (-)
    ! model state variables   
    scalarCanairTemp        => prog_data%var(iLookPROG%scalarCanairTemp)%dat(1)       ,& ! intent(in):    [dp]     temperature of the canopy air space (K)
    scalarCanopyTemp        => prog_data%var(iLookPROG%scalarCanopyTemp)%dat(1)       ,& ! intent(in):    [dp]     temperature of the vegetation canopy (K)
    scalarCanopyIce         => prog_data%var(iLookPROG%scalarCanopyIce)%dat(1)        ,& ! intent(in):    [dp]     mass of ice on the vegetation canopy (kg m-2)
    scalarCanopyWat         => prog_data%var(iLookPROG%scalarCanopyWat)%dat(1)        ,& ! intent(in):    [dp]     mass of total water on the vegetation canopy (kg m-2)
    ! model state variables (snow and soil domains)   
    mLayerTemp              => prog_data%var(iLookPROG%mLayerTemp)%dat                ,& ! intent(in):    [dp(:)]  temperature of each snow/soil layer (K)
    mLayerVolFracIce        => prog_data%var(iLookPROG%mLayerVolFracIce)%dat          ,& ! intent(in):    [dp(:)]  volumetric fraction of ice (-)
    mLayerVolFracLiq        => prog_data%var(iLookPROG%mLayerVolFracLiq)%dat          ,& ! intent(in):    [dp(:)]  volumetric fraction of liquid water (-)
    mLayerVolFracWat        => prog_data%var(iLookPROG%mLayerVolFracWat)%dat          ,& ! intent(in):    [dp(:)]  volumetric fraction of total water (-)
    mLayerMatricHead        => prog_data%var(iLookPROG%mLayerMatricHead)%dat          ,& ! intent(inout): [dp(:)]  matric head (m)
    ! check the need to merge snow layers
    snowfrz_scale           => mpar_data%var(iLookPARAM%snowfrz_scale)%dat(1)         ,& ! intent(in):    [dp]     scaling parameter for the snow freezing curve (K-1)
    ! mapping from full domain to the sub-domain
    ixMapFull2Subset        => indx_data%var(iLookINDEX%ixMapFull2Subset)%dat         ,& ! intent(in):    [i4b]    mapping of full state vector to the state subset
    ixControlVolume         => indx_data%var(iLookINDEX%ixControlVolume)%dat          ,& ! intent(in):    [i4b]    index of control volume for different domains (veg, snow, soil)
    ! type of state and domain for a given variable
    ixStateType_subset      => indx_data%var(iLookINDEX%ixStateType_subset)%dat       ,& ! intent(in):    [i4b(:)] [state subset] type of desired model state variables
    ixDomainType_subset     => indx_data%var(iLookINDEX%ixDomainType_subset)%dat      ,& ! intent(in):    [i4b(:)] [state subset] domain for desired model state variables
    ! layer geometry
    nSnow                   => indx_data%var(iLookINDEX%nSnow)%dat(1)                 ,& ! intent(in):    [i4b]    number of snow layers
    nSoil                   => indx_data%var(iLookINDEX%nSoil)%dat(1)                  & ! intent(in):    [i4b]    number of soil layers
    )
    ! ---------------------------------------------------------------------------------------
    ! initialize error control
    err=0; message="systemSolv/"
    nSteps = 0 ! initialize number of time steps taken in solver

    ! initialize the residual parts and balances
    fluxVec = 0._rkind
    resSink = 0._rkind
    resVec  = 0._rkind
    balance = 0._rkind

    ! *****
    ! (0) PRELIMINARIES...
    ! ********************

    ! check
    if(dt_cur < tinyStep)then
      message=trim(message)//'dt is tiny'
      err=20; return
    endif

    ! initialize the flags
    tooMuchMelt        = .false.   ! too much melt
    reduceCoupledStep  = .false.   ! need to reduce the length of the coupled step
  
    ! modify the groundwater representation for this single-column implementation
    select case(ixSpatialGroundwater)
      case(singleBasin); local_ixGroundwater = noExplicit    ! force no explicit representation of groundwater at the local scale
      case(localColumn); local_ixGroundwater = ixGroundwater ! go with the specified decision
      case default; err=20; message=trim(message)//'unable to identify spatial representation of groundwater'; return
    end select ! (modify the groundwater representation for this single-column implementation)

    ! allocate space for the model fluxes at the start of the time step
    call allocLocal(flux_meta(:),flux_init,nSnow,nSoil,err,cmessage)
    if(err/=0)then; err=20; message=trim(message)//trim(cmessage); return; endif

    ! allocate space for mLayerCmpress_sum at the start of the time step
    if(ixNumericalMethod==ida)then
      allocate( mLayerCmpress_sum(nSoil) )
    else
      allocate( mLayerCmpress_sum(0) ) ! allocate zero-length dimnensions to avoid passing around an unallocated matrix
    end if

    ! allocate space for the baseflow derivatives
    ! NOTE: needs allocation because only used when baseflow sinks are active
    if(ixGroundwater==qbaseTopmodel)then
      allocate(dBaseflow_dMatric(nSoil,nSoil),stat=err)  ! baseflow depends on total storage in the soil column, hence on matric head in every soil layer
    else
      allocate(dBaseflow_dMatric(0,0),stat=err)          ! allocate zero-length dimnensions to avoid passing around an unallocated matrix
    end if
    if(err/=0)then; err=20; message=trim(message)//'unable to allocate space for the baseflow derivatives'; return; end if

    ! identify the matrix solution method, using the full matrix can be slow in many-layered systems
    ! (the type of matrix used to solve the linear system A.X=B)
    if(local_ixGroundwater==qbaseTopmodel .or. scalarSolution .or. forceFullMatrix .or. computeVegFlux)then
      nLeadDim=nState         ! length of the leading dimension
      ixMatrix=ixFullMatrix   ! named variable to denote the full Jacobian matrix
    else
      nLeadDim=nBands         ! length of the leading dimension
      ixMatrix=ixBandMatrix   ! named variable to denote the band-diagonal matrix
    endif

    ! initialize the model fluxes (some model fluxes are not computed in the iterations)
    do iVar=1,size(flux_temp%var)
      flux_init%var(iVar)%dat(:) = flux_temp%var(iVar)%dat(:)
    end do

    ! -----
    ! * get scaling vectors...
    ! ------------------------

    ! initialize state vectors
    call getScaling(&
                    ! input
                    diag_data,        & ! intent(in):    model diagnostic variables for a local HRU
                    indx_data,        & ! intent(in):    indices defining model states and layers
                    ! output
                    fScale,           & ! intent(out):   characteristic scale of the function evaluations (mixed units)
                    xScale,           & ! intent(out):   variable scaling vector (mixed units)
                    sMul,             & ! intent(out):   multiplier for state vector (used in the residual calculations)
                    dMat,             & ! intent(out):   diagonal of the Jacobian matrix (excludes fluxes)
                    err,cmessage)       ! intent(out):   error control
    if(err/=0)then; message=trim(message)//trim(cmessage); return; endif  ! (check for errors)

    ! -----
    ! * compute the initial function evaluation...
    ! --------------------------------------------

    ! initialize the trial state vectors
    stateVecTrial = stateVecInit

    if((ixNrgConserv.ne.closedForm .or. computNrgBalance) .and. ixNumericalMethod.ne.ida)then
      ! will need enthalpy change, compute H_T at the beginning of the data step
      call t2enthalpy(&
                    ixNrgConserv==enthalpyFDlu,  & ! intent(in):  flag to use the lookup table for soil enthalpy
                    ! input: data structures
                    diag_data,                   & ! intent(in):  model diagnostic variables for a local HRU
                    mpar_data,                   & ! intent(in):  parameter data structure
                    indx_data,                   & ! intent(in):  model indices
                    lookup_data,                 & ! intent(in):  lookup table data structure
                    ! input: state variables for the vegetation canopy
                    scalarCanairTemp,            & ! intent(in):  value of canopy air temperature (K)
                    scalarCanopyTemp,            & ! intent(in):  value of canopy temperature (K)
                    scalarCanopyWat,             & ! intent(in):  value of canopy total water (kg m-2)
                    ! input: variables for the snow-soil domain
                    mLayerTemp,                  & ! intent(in):  vector of layer temperature (K)
                    mLayerVolFracWat,            & ! intent(in):  vector of volumetric total water content (-)
                    mLayerMatricHead,            & ! intent(in):  vector of total water matric potential (m)
                    ! output: enthalpy
                    scalarCanairEnthalpy,        & ! intent(out): temperature component of enthalpy of the canopy air space (J m-3)
                    scalarCanopyEnthalpy,        & ! intent(out): temperature component of enthalpy of the vegetation canopy (J m-3)
                    mLayerEnthalpy,              & ! intent(out): temperature component of enthalpy of each snow+soil layer (J m-3)
                    ! output: error control
                    err,cmessage)                  ! intent(out): error control
      if(err/=0)then; message=trim(message)//trim(cmessage); return; endif
    endif

    ! compute the initial flux and the residual vector, also gets values needed for the Jacobian matrix 
    !   (prime initial values are 0 so it's fine to run the regular eval8summa with every solver choice)
    call eval8summa(&
                    ! input: model control
                    dt_cur,                  & ! intent(in):    current stepsize
                    dt,                      & ! intent(in):    length of the entire time step (seconds) for drainage pond rate
                    nSnow,                   & ! intent(in):    number of snow layers
                    nSoil,                   & ! intent(in):    number of soil layers
                    nLayers,                 & ! intent(in):    number of layers
                    nState,                  & ! intent(in):    number of state variables in the current subset
                    .false.,                 & ! intent(in):    not inside Sundials solver
                    firstSubStep,            & ! intent(in):    flag to indicate if we are processing the first sub-step
                    firstFluxCall,           & ! intent(inout): flag to indicate if we are processing the first flux call
                    firstSplitOper,          & ! intent(in):    flag to indicate if we are processing the first flux call in a splitting operation
                    computeVegFlux,          & ! intent(in):    flag to indicate if we need to compute fluxes over vegetation
                    scalarSolution,          & ! intent(in):    flag to indicate the scalar solution
                    ! input: state vectors
                    stateVecTrial,           & ! intent(in):    model state vector
                    fScale,                  & ! intent(in):    characteristic scale of the function evaluations
                    sMul,                    & ! intent(inout): state vector multiplier (used in the residual calculations)
                    ! input: data structures
                    model_decisions,         & ! intent(in):    model decisions
                    lookup_data,             & ! intent(in):    lookup tables
                    type_data,               & ! intent(in):    type of vegetation and soil
                    attr_data,               & ! intent(in):    spatial attributes
                    mpar_data,               & ! intent(in):    model parameters
                    forc_data,               & ! intent(in):    model forcing data
                    bvar_data,               & ! intent(in):    average model variables for the entire basin
                    prog_data,               & ! intent(in):    model prognostic variables for a local HRU
                    ! input-output: data structures
                    indx_data,               & ! intent(inout): index data
                    diag_data,               & ! intent(inout): model diagnostic variables for a local HRU
                    flux_init,               & ! intent(inout): model fluxes for a local HRU (initial flux structure)
                    deriv_data,              & ! intent(inout): derivatives in model fluxes w.r.t. relevant state variables
                    ! input-output: baseflow
                    ixSaturation,            & ! intent(inout): index of the lowest saturated layer (NOTE: only computed on the first iteration)
                    dBaseflow_dMatric,       & ! intent(out):   derivative in baseflow w.r.t. matric head (s-1)
                    ! output
                    feasible,                & ! intent(out):   flag to denote the feasibility of the solution
                    fluxVec0,                & ! intent(out):   flux vector
                    rAdd,                    & ! intent(out):   additional (sink) terms on the RHS of the state equation
                    resVec,                  & ! intent(out):   residual vector
                    fOld,                    & ! intent(out):   function evaluation
                    err,cmessage)              ! intent(out):   error control
    if(err/=0)then; message=trim(message)//trim(cmessage); return; endif  ! (check for errors)

    if(.not.feasible)then; message=trim(message)//'state vector not feasible'; err=20; return; endif

    ! copy over the initial flux structure since some model fluxes are not computed in the iterations
    do concurrent ( iVar=1:size(flux_meta) )
      flux_temp%var(iVar)%dat(:) = flux_init%var(iVar)%dat(:)
    end do

    ! check the need to merge snow layers
    if(nSnow>0)then
      ! compute the energy required to melt the top snow layer (J m-2)
      bulkDensity = mLayerVolFracIce(1)*iden_ice + mLayerVolFracLiq(1)*iden_water
      volEnthalpy = t2enthalpy_snow(mLayerTemp(1),bulkDensity,snowfrz_scale)
      ! set flag and error codes for too much melt
      if(-volEnthalpy < flux_init%var(iLookFLUX%mLayerNrgFlux)%dat(1)*dt_cur)then
        tooMuchMelt = .true.
        message=trim(message)//'net flux in the top snow layer can melt all the snow in the top layer'
        err=-20; return ! negative error code to denote a warning
      endif
    endif

    ! **************************
    ! * Solving the System
    ! **************************
    select case(ixNumericalMethod)
#ifdef SUNDIALS_ACTIVE
      case(ida)
        ! get tolerance vectors
        call popTol4ida(&
                        ! input
                        nState,                           & ! intent(in):    number of desired state variables
                        prog_data,                        & ! intent(in):    model prognostic variables for a local HRU
                        diag_data,                        & ! intent(in):    model diagnostic variables for a local HRU
                        indx_data,                        & ! intent(in):    indices defining model states and layers
                        mpar_data,                        & ! intent(in):    model parameters
                        ! output
                        atol,                             & ! intent(out):   absolute tolerances vector (mixed units)
                        rtol,                             & ! intent(out):   relative tolerances vector (mixed units)
                        err,cmessage)                       ! intent(out):   error control
        if(err/=0)then; message=trim(message)//trim(cmessage); return; endif  ! (check for errors)

        ! allocate space for the temporary flux_sum structure
        call allocLocal(flux_meta(:),flux_sum,nSnow,nSoil,err,cmessage)
        if(err/=0)then; err=20; message=trim(message)//trim(cmessage); return; endif

        ! initialize flux_sum
        do concurrent ( iVar=1:size(flux_meta) )
          flux_sum%var(iVar)%dat(:) = 0._rkind
        end do
        ! initialize sum of compression of the soil matrix
        mLayerCmpress_sum(:) = 0._rkind

        !---------------------------
        ! * solving F(y,y') = 0 by IDA, y is the state vector and y' is the time derivative vector dy/dt
        !---------------------------
        ! iterations and updates to trial state vector, fluxes, and derivatives are done inside IDA solver
        call summaSolve4ida(&
                          dt_cur,                  & ! intent(in):    current stepsize
                          dt,                      & ! intent(in):    entire time step for drainage pond rate
                          atol,                    & ! intent(in):    absolute tolerance
                          rtol,                    & ! intent(in):    relative tolerance
                          nSnow,                   & ! intent(in):    number of snow layers
                          nSoil,                   & ! intent(in):    number of soil layers
                          nLayers,                 & ! intent(in):    number of snow+soil layers
                          nState,                  & ! intent(in):    number of state variables in the current subset
                          ixMatrix,                & ! intent(in):    type of matrix (dense or banded)
                          firstSubStep,            & ! intent(in):    flag to indicate if we are processing the first sub-step
                          computeVegFlux,          & ! intent(in):    flag to indicate if we need to compute fluxes over vegetation
                          scalarSolution,          & ! intent(in):    flag to indicate the scalar solution
                          computMassBalance,       & ! intent(in):    flag to compute mass balance
                          computNrgBalance,        & ! intent(in):    flag to compute energy balance
                          ! input: state vector
                          stateVecTrial,           & ! intent(in):    model state vector at the beginning of the data time step
                          sMul,                    & ! intent(inout): state vector multiplier (used in the residual calculations)
                          dMat,                    & ! intent(inout): diagonal of the Jacobian matrix (excludes fluxes)
                          ! input: data structures
                          model_decisions,         & ! intent(in):    model decisions
                          type_data,               & ! intent(in):    type of vegetation and soil
                          attr_data,               & ! intent(in):    spatial attributes
                          mpar_data,               & ! intent(in):    model parameters
                          forc_data,               & ! intent(in):    model forcing data
                          bvar_data,               & ! intent(in):    average model variables for the entire basin
                          prog_data,               & ! intent(in):    model prognostic variables for a local HRU
                          ! input-output: data structures
                          indx_data,               & ! intent(inout): index data
                          diag_data,               & ! intent(inout): model diagnostic variables for a local HRU
                          flux_temp,               & ! intent(inout): model fluxes for a local HRU
                          flux_sum,                & ! intent(inout): sum of fluxes model fluxes for a local HRU over a data step
                          deriv_data,              & ! intent(inout): derivatives in model fluxes w.r.t. relevant state variables
                          mLayerCmpress_sum,       & ! intent(inout): sum of compression of the soil matrix
                          ! output
                          ixSaturation,            & ! intent(inout): index of the lowest saturated layer (NOTE: only computed on the first iteration)
                          sunSucceeds,             & ! intent(out):   flag to indicate if ida successfully solved the problem in current data step
                          tooMuchMelt,             & ! intent(inout): flag to denote that there was too much melt
                          nSteps,                  & ! intent(out):   number of time steps taken in solver
                          stateVecNew,             & ! intent(inout): model state vector (y) at the end of the data time step
                          stateVecPrime,           & ! intent(inout): derivative of model state vector (y') at the end of the data time step
                          balance,                 & ! intent(inout): balance per state
                          err,cmessage)              ! intent(out):   error control
        ! check if IDA is successful, only fail outright in the case of a non-recoverable error
        if( .not.sunSucceeds )then
          message=trim(message)//trim(cmessage)
          !if(err.ne.-20 .or. err=0) err = 20 ! 0 if infeasible solution, could happen since not using imposeConstraints 
          if(err.ne.-20) err = 20 ! -20 is a recoverable error
          return
        else
          if (tooMuchMelt) return !exit to start same step over after merge
        endif
        niter = 0  ! iterations are counted inside IDA solver

        ! save the computed solution
        stateVecTrial = stateVecNew

        ! compute average flux
        do iVar=1,size(flux_meta)
          flux_temp%var(iVar)%dat(:) = ( flux_sum%var(iVar)%dat(:) ) /  dt_cur
        end do

        ! compute the total change in storage associated with compression of the soil matrix (kg m-2)
        soilVars: associate(&
          ! layer geometry
          mLayerDepth             => prog_data%var(iLookPROG%mLayerDepth)%dat               ,& ! depth of each layer in the snow-soil sub-domain (m)
          mLayerCompress          => diag_data%var(iLookDIAG%mLayerCompress)%dat            ,& ! change in storage associated with compression of the soil matrix (-)
          scalarSoilCompress      => diag_data%var(iLookDIAG%scalarSoilCompress)%dat(1)      & ! total change in storage associated with compression of the soil matrix (kg m-2 s-1)
          )
          mLayerCompress = mLayerCmpress_sum /  dt_cur
          scalarSoilCompress = sum(mLayerCompress(1:nSoil)*mLayerDepth(nSnow+1:nLayers))*iden_water
        end associate soilVars

      case(kinsol)
        !---------------------------
        ! * solving F(y) = 0 by Backward Euler with KINSOL, y is the state vector 
        !---------------------------
        ! iterations and updates to trial state vector, fluxes, and derivatives are done inside IDA solver
        call summaSolve4kinsol(&
                          dt_cur,                  & ! intent(in):    data time step
                          dt,                      & ! intent(in):    length of the entire time step (seconds) for drainage pond rate
                          fScale,                  & ! intent(in):    characteristic scale of the function evaluations
                          xScale,                  & ! intent(in):    characteristic scale of the state vector
                          nSnow,                   & ! intent(in):    number of snow layers
                          nSoil,                   & ! intent(in):    number of soil layers
                          nLayers,                 & ! intent(in):    number of snow+soil layers
                          nState,                  & ! intent(in):    number of state variables in the current subset
                          ixMatrix,                & ! intent(in):    type of matrix (dense or banded)
                          firstSubStep,            & ! intent(in):    flag to indicate if we are processing the first sub-step
                          computeVegFlux,          & ! intent(in):    flag to indicate if we need to compute fluxes over vegetation
                          scalarSolution,          & ! intent(in):    flag to indicate the scalar solution
                          ! input: state vector
                          stateVecTrial,           & ! intent(in):    model state vector at the beginning of the data time step
                          sMul,                    & ! intent(inout): state vector multiplier (used in the residual calculations)
                          dMat,                    & ! intent(inout)  diagonal of the Jacobian matrix (excludes fluxes)
                          ! input: data structures
                          model_decisions,         & ! intent(in):    model decisions
                          lookup_data,             & ! intent(in):    lookup tables
                          type_data,               & ! intent(in):    type of vegetation and soil
                          attr_data,               & ! intent(in):    spatial attributes
                          mpar_data,               & ! intent(in):    model parameters
                          forc_data,               & ! intent(in):    model forcing data
                          bvar_data,               & ! intent(in):    average model variables for the entire basin
                          prog_data,               & ! intent(in):    model prognostic variables for a local HRU
                          ! input-output: data structures
                          indx_data,               & ! intent(inout): index data
                          diag_data,               & ! intent(inout): model diagnostic variables for a local HRU
                          flux_temp,               & ! intent(inout): model fluxes for a local HRU
                          deriv_data,              & ! intent(inout): derivatives in model fluxes w.r.t. relevant state variables
                          ! output
                          ixSaturation,            & ! intent(inout): index of the lowest saturated layer (NOTE: only computed on the first iteration)
                          sunSucceeds,             & ! intent(out):   flag to indicate if ida successfully solved the problem in current data step
                          stateVecNew,             & ! intent(out):   model state vector (y) at the end of the data time step
                          fluxVec,                 & ! intent(out):   new flux vector
                          resSink,                 & ! intent(out):   additional (sink) terms on the RHS of the state equation
                          resVec,                  & ! intent(out):   new residual vector       
                          err,cmessage)              ! intent(out):   error control
        ! check if KINSOL is successful, only fail outright in the case of a non-recoverable error
        if( .not.sunSucceeds )then
          message=trim(message)//trim(cmessage)
          !if(err.ne.-20 .or. err=0) err = 20 ! 0 if infeasible solution, should not happen with imposeConstraints 
          if(err.ne.-20) err = 20 ! -20 if hit maximum iterations
          return
        endif
        niter = 0  ! iterations are counted inside KINSOL solver
        nSteps = 1 ! number of time steps taken in solver

        ! save the computed solution
        stateVecTrial = stateVecNew
        stateVecPrime = stateVecTrial ! prime values not used here, dummy

#endif
      case(numrec)
        ! define maximum number of iterations
        maxiter = nint(mpar_data%var(iLookPARAM%maxiter)%dat(1))

        ! correct the number of iterations
        localMaxIter = merge(scalarMaxIter, maxIter, scalarSolution)

        !---------------------------
        ! * solving F(y) = 0 by Backward Euler with free numerical recipes routines, y is the state vector 
        !---------------------------
        ! iterate and update trial state vector, fluxes, and derivatives
        do iter=1,localMaxIter
          ! keep track of the number of iterations
          niter = iter+1  ! +1 because xFluxResid was moved outside the iteration loop (for backwards compatibility)
          call summaSolve4numrec(&
                          ! input: model control
                          dt_cur,                        & ! intent(in):    current stepsize
                          dt,                            & ! intent(in):    length of the entire time step (seconds) for drainage pond rate
                          iter,                          & ! intent(in):    iteration index
                          nSnow,                         & ! intent(in):    number of snow layers
                          nSoil,                         & ! intent(in):    number of soil layers
                          nLayers,                       & ! intent(in):    total number of layers
                          nLeadDim,                      & ! intent(in):    length of the leading dimension of the Jacobian matrix (either nBands or nState)
                          nState,                        & ! intent(in):    total number of state variables
                          ixMatrix,                      & ! intent(in):    type of matrix (full or band diagonal)
                          firstSubStep,                  & ! intent(in):    flag to indicate if we are processing the first sub-step
                          firstFluxCall,                 & ! intent(inout): flag to indicate if we are processing the first flux call
                          computeVegFlux,                & ! intent(in):    flag to indicate if we need to compute fluxes over vegetation
                          scalarSolution,                & ! intent(in):    flag to indicate the scalar solution
                          ! input: state vectors
                          stateVecTrial,                 & ! intent(in):    trial state vector
                          xMin,xMax,                     & ! intent(inout): state maximum and minimum
                          fScale,                        & ! intent(in):    characteristic scale of the function evaluations
                          xScale,                        & ! intent(in):    characteristic scale of the state vector
                          resVec,                        & ! intent(in):    residual vector
                          sMul,                          & ! intent(inout): state vector multiplier (used in the residual calculations)
                          dMat,                          & ! intent(inout): diagonal matrix (excludes flux derivatives)
                          fOld,                          & ! intent(in):    old function evaluation
                          ! input: data structures
                          model_decisions,               & ! intent(in):    model decisions
                          lookup_data,                   & ! intent(in):    lookup tables
                          type_data,                     & ! intent(in):    type of vegetation and soil
                          attr_data,                     & ! intent(in):    spatial attributes
                          mpar_data,                     & ! intent(in):    model parameters
                          forc_data,                     & ! intent(in):    model forcing data
                          bvar_data,                     & ! intent(in):    average model variables for the entire basin
                          prog_data,                     & ! intent(in):    model prognostic variables for a local HRU
                          ! input-output: data structures
                          indx_data,                     & ! intent(inout): index data
                          diag_data,                     & ! intent(inout): model diagnostic variables for a local HRU
                          flux_temp,                     & ! intent(inout): model fluxes for a local HRU (temporary structure)
                          deriv_data,                    & ! intent(inout): derivatives in model fluxes w.r.t. relevant state variables
                          ! input-output: baseflow
                          ixSaturation,                  & ! intent(inout): index of the lowest saturated layer (NOTE: only computed on the first iteration)
                          dBaseflow_dMatric,             & ! intent(inout): derivative in baseflow w.r.t. matric head (s-1)
                          ! output
                          stateVecNew,                   & ! intent(out):   new state vector
                          fluxVec,                       & ! intent(out):   new flux vector
                          resSink,                       & ! intent(out):   additional (sink) terms on the RHS of the state equa
                          resVecNew,                     & ! intent(out):   new residual vector
                          fNew,                          & ! intent(out):   new function evaluation
                          converged,                     & ! intent(out):   convergence flag
                          err,cmessage)                    ! intent(out):   error control
          if(err/=0)then; message=trim(message)//trim(cmessage); return; endif  ! (check for errors)
 
          ! save the computed functions, residuals, and solution
          fOld          = fNew
          resVec        = resVecNew
          stateVecTrial = stateVecNew
          stateVecPrime = stateVecTrial  !prime values not used here, dummy
          nSteps = 1 ! number of time steps taken in solver

          ! exit iteration loop if converged
          if(converged) exit
              
          ! check convergence
          if(iter==localMaxiter)then
            message=trim(message)//'failed to converge'
            err=-20; return
          endif
              
        end do  ! iterating
      
        ! -----
        ! * update states...
        ! Post processing step to “perfectly” conserve mass by pushing the errors into the state variables
        ! NOTE: if the residual is large this will cause the state variables to be pushed outside of their bounds
        ! ------------------
        if (post_massCons)then
          layerVars: associate(&
          ! vector of energy and hydrology indices for the snow and soil domains
            ixSnowSoilNrg           => indx_data%var(iLookINDEX%ixSnowSoilNrg)%dat            ,& ! intent(in):    [i4b(:)] index in the state subset for energy state variables in the snow+soil domain
            ixSnowSoilHyd           => indx_data%var(iLookINDEX%ixSnowSoilHyd)%dat            ,& ! intent(in):    [i4b(:)] index in the state subset for hydrology state variables in the snow+soil domain
            nSnowSoilNrg            => indx_data%var(iLookINDEX%nSnowSoilNrg )%dat(1)         ,& ! intent(in):    [i4b]    number of energy state variables in the snow+soil domain
            nSnowSoilHyd            => indx_data%var(iLookINDEX%nSnowSoilHyd )%dat(1)          & ! intent(in):    [i4b]    number of hydrology state variables in the snow+soil domain
            )
          
            ! update temperatures (ensure new temperature is consistent with the fluxes)
            if(nSnowSoilNrg>0)then
              do concurrent (iLayer=1:nLayers,ixSnowSoilNrg(iLayer)/=integerMissing)   ! (loop through non-missing energy state variables in the snow+soil domain)
                iState = ixSnowSoilNrg(iLayer)
                stateVecTrial(iState) = stateVecInit(iState) + (fluxVec(iState)*dt_cur + resSink(iState))/real(sMul(iState), rkind)
                resVec(iState) = 0._qp
              end do  ! looping through non-missing energy state variables in the snow+soil domain
            endif
            
            ! update volumetric water content in the snow (ensure change in state is consistent with the fluxes)
            ! NOTE: for soil water balance is constrained within the iteration loop
            if(nSnowSoilHyd>0)then
              do concurrent (iLayer=1:nSnow,ixSnowSoilHyd(iLayer)/=integerMissing)   ! (loop through non-missing water state variables in the snow domain)
                iState = ixSnowSoilHyd(iLayer)
                stateVecTrial(iState) = stateVecInit(iState) + (fluxVec(iState)*dt_cur + resSink(iState))
                resVec(iState) = 0._qp
              end do  ! looping through non-missing water state variables in the soil domain
            endif
          end associate layerVars
        endif
    end select

    ! set untapped melt energy to zero
    untappedMelt(:) = 0._rkind

    ! **************************
    ! free memory
    deallocate(mLayerCmpress_sum)
    deallocate(dBaseflow_dMatric)

  ! end associate statements
  end associate globalVars

end subroutine systemSolv

end module systemSolv_module<|MERGE_RESOLUTION|>--- conflicted
+++ resolved
@@ -262,14 +262,6 @@
   integer(i4b), parameter         :: scalarMaxIter=100             ! maximum number of iterations for the scalar solution numrec
   logical(lgt)                    :: converged                     ! convergence flag numrec
   logical(lgt), parameter         :: post_massCons=.false.         ! “perfectly” conserve mass by pushing the errors into the states, turn off for now to agree with SUNDIALS
-<<<<<<< HEAD
-  ! enthalpy derivatives
-  real(rkind)                     :: dCanEnthalpy_dTk              ! derivatives in canopy enthalpy w.r.t. temperature
-  real(rkind)                     :: dCanEnthalpy_dWat             ! derivatives in canopy enthalpy w.r.t. water state
-  real(rkind)                     :: dEnthalpy_dTk(nLayers)         ! derivatives in layer enthalpy w.r.t. temperature
-  real(rkind)                     :: dEnthalpy_dWat(nLayers)        ! derivatives in layer enthalpy w.r.t. water state
-=======
->>>>>>> 5bd98306
   ! ---------------------------------------------------------------------------------------
   ! point to variables in the data structures
   ! ---------------------------------------------------------------------------------------
