--- conflicted
+++ resolved
@@ -456,7 +456,6 @@
  ! * CALCULATE ENERGY FLUXES OVER VEGETATION...
  ! *********************************************
 
-<<<<<<< HEAD
  ! check if there is a need to calculate the energy fluxes over vegetation
  if(ixCasNrg/=integerMissing .or. ixVegNrg/=integerMissing .or. ixTopNrg/=integerMissing .or. firstFluxCall)then
 
@@ -533,83 +532,10 @@
   endif ! if checking fluxes
 
  endif ! if calculating the energy fluxes over vegetation
-=======
- call vegNrgFlux(&
-                 ! input: model control
-                 firstSubStep,                           & ! intent(in): flag to indicate if we are processing the first sub-step
-                 firstFluxCall,                          & ! intent(in): flag to indicate if we are processing the first flux call
-                 computeVegFlux,                         & ! intent(in): flag to indicate if we need to compute fluxes over vegetation
-                 ! input: model state variables
-                 upperBoundTemp,                         & ! intent(in): temperature of the upper boundary (K) --> NOTE: use air temperature
-                 scalarCanairTempTrial,                  & ! intent(in): trial value of the canopy air space temperature (K)
-                 scalarCanopyTempTrial,                  & ! intent(in): trial value of canopy temperature (K)
-                 mLayerTempTrial(1),                     & ! intent(in): trial value of ground temperature (K)
-                 scalarCanopyIceTrial,                   & ! intent(in): trial value of mass of ice on the vegetation canopy (kg m-2)
-                 scalarCanopyLiqTrial,                   & ! intent(in): trial value of mass of liquid water on the vegetation canopy (kg m-2)
-                 ! input: model derivatives
-                 dCanLiq_dTcanopy,                       & ! intent(in): derivative in canopy liquid storage w.r.t. canopy temperature (kg m-2 K-1)
-                 ! input/output: data structures
-                 type_data,                              & ! intent(in):    type of vegetation and soil
-                 attr_data,                              & ! intent(in):    spatial attributes
-                 forc_data,                              & ! intent(in):    model forcing data
-                 mpar_data,                              & ! intent(in):    model parameters
-                 indx_data,                              & ! intent(in):    index data
-                 prog_data,                              & ! intent(in):    model prognostic variables for a local HRU
-                 diag_data,                              & ! intent(inout): model diagnostic variables for a local HRU
-                 flux_data,                              & ! intent(inout): model fluxes for a local HRU
-                 bvar_data,                              & ! intent(in):    model variables for the local basin
-                 model_decisions,                        & ! intent(in):    model decisions
-                 ! output: liquid water fluxes associated with evaporation/transpiration
-                 scalarCanopyTranspiration,              & ! intent(out): canopy transpiration (kg m-2 s-1)
-                 scalarCanopyEvaporation,                & ! intent(out): canopy evaporation/condensation (kg m-2 s-1)
-                 scalarGroundEvaporation,                & ! intent(out): ground evaporation/condensation -- below canopy or non-vegetated (kg m-2 s-1)
-                 ! output: fluxes
-                 scalarCanairNetNrgFlux,                 & ! intent(out): net energy flux for the canopy air space (W m-2)
-                 scalarCanopyNetNrgFlux,                 & ! intent(out): net energy flux for the vegetation canopy (W m-2)
-                 scalarGroundNetNrgFlux,                 & ! intent(out): net energy flux for the ground surface (W m-2)
-                 ! output: flux derivatives
-                 dCanairNetFlux_dCanairTemp,             & ! intent(out): derivative in net canopy air space flux w.r.t. canopy air temperature (W m-2 K-1)
-                 dCanairNetFlux_dCanopyTemp,             & ! intent(out): derivative in net canopy air space flux w.r.t. canopy temperature (W m-2 K-1)
-                 dCanairNetFlux_dGroundTemp,             & ! intent(out): derivative in net canopy air space flux w.r.t. ground temperature (W m-2 K-1)
-                 dCanopyNetFlux_dCanairTemp,             & ! intent(out): derivative in net canopy flux w.r.t. canopy air temperature (W m-2 K-1)
-                 dCanopyNetFlux_dCanopyTemp,             & ! intent(out): derivative in net canopy flux w.r.t. canopy temperature (W m-2 K-1)
-                 dCanopyNetFlux_dGroundTemp,             & ! intent(out): derivative in net canopy flux w.r.t. ground temperature (W m-2 K-1)
-                 dGroundNetFlux_dCanairTemp,             & ! intent(out): derivative in net ground flux w.r.t. canopy air temperature (W m-2 K-1)
-                 dGroundNetFlux_dCanopyTemp,             & ! intent(out): derivative in net ground flux w.r.t. canopy temperature (W m-2 K-1)
-                 dGroundNetFlux_dGroundTemp,             & ! intent(out): derivative in net ground flux w.r.t. ground temperature (W m-2 K-1)
-                 ! output: liquid water flux derivarives (canopy evap)
-                 dCanopyEvaporation_dCanLiq,             & ! intent(out): derivative in canopy evaporation w.r.t. canopy liquid water content (s-1)
-                 dCanopyEvaporation_dTCanair,            & ! intent(out): derivative in canopy evaporation w.r.t. canopy air temperature (kg m-2 s-1 K-1)
-                 dCanopyEvaporation_dTCanopy,            & ! intent(out): derivative in canopy evaporation w.r.t. canopy temperature (kg m-2 s-1 K-1)
-                 dCanopyEvaporation_dTGround,            & ! intent(out): derivative in canopy evaporation w.r.t. ground temperature (kg m-2 s-1 K-1)
-                 ! output: liquid water flux derivarives (ground evap)
-                 dGroundEvaporation_dCanLiq,             & ! intent(out): derivative in ground evaporation w.r.t. canopy liquid water content (s-1)
-                 dGroundEvaporation_dTCanair,            & ! intent(out): derivative in ground evaporation w.r.t. canopy air temperature (kg m-2 s-1 K-1)
-                 dGroundEvaporation_dTCanopy,            & ! intent(out): derivative in ground evaporation w.r.t. canopy temperature (kg m-2 s-1 K-1)
-                 dGroundEvaporation_dTGround,            & ! intent(out): derivative in ground evaporation w.r.t. ground temperature (kg m-2 s-1 K-1)
-                 ! output: cross derivative terms
-                 dCanopyNetFlux_dCanLiq,                 & ! intent(out): derivative in net canopy fluxes w.r.t. canopy liquid water content (J kg-1 s-1)
-                 dGroundNetFlux_dCanLiq,                 & ! intent(out): derivative in net ground fluxes w.r.t. canopy liquid water content (J kg-1 s-1)
-                 ! output: error control
-                 err,cmessage)                             ! intent(out): error control
- if(err/=0)then; message=trim(message)//trim(cmessage); return; end if  ! (check for errors)
-
- ! check fluxes
- if(globalPrintFlag)then
-  write(*,'(a,1x,f30.20)') 'scalarCanairTempTrial = ',  scalarCanairTempTrial   ! trial value of the canopy air space temperature (K)
-  write(*,'(a,1x,f30.20)') 'scalarCanopyTempTrial = ',  scalarCanopyTempTrial   ! trial value of canopy temperature (K)
-  write(*,'(a,1x,f30.20)') 'mLayerTempTrial(1)    = ',  mLayerTempTrial(1)      ! trial value of ground temperature (K)
-  write(*,'(a,1x,f30.20)') 'scalarCanairNetNrgFlux = ', scalarCanairNetNrgFlux
-  write(*,'(a,1x,f30.20)') 'scalarCanopyNetNrgFlux = ', scalarCanopyNetNrgFlux
-  write(*,'(a,1x,f30.20)') 'scalarGroundNetNrgFlux = ', scalarGroundNetNrgFlux
-  write(*,'(a,1x,f30.20)') 'dGroundNetFlux_dGroundTemp = ', dGroundNetFlux_dGroundTemp
- end if
->>>>>>> 5fd84d38
 
  ! *****
  ! * CALCULATE ENERGY FLUXES THROUGH THE SNOW-SOIL DOMAIN...
  ! **********************************************************
-<<<<<<< HEAD
 
  ! check the need to compute energy fluxes throughout the snow+soil domain
  if(size(ixSnowSoilNrg)>0 .or. firstFluxCall)then
@@ -647,44 +573,10 @@
   end do
 
  endif  ! if computing energy fluxes throughout the snow+soil domain
-=======
- ! calculate energy fluxes at layer interfaces through the snow and soil domain
- call ssdNrgFlux(&
-                 ! input: fluxes and derivatives at the upper boundary
-                 scalarGroundNetNrgFlux,                 & ! intent(in): total flux at the ground surface (W m-2)
-                 dGroundNetFlux_dGroundTemp,             & ! intent(in): derivative in total ground surface flux w.r.t. ground temperature (W m-2 K-1)
-                 ! input: liquid water fluxes throughout the snow and soil domains
-                 iLayerLiqFluxSnow,                      & ! intent(in): liquid flux at the interface of each snow layer (m s-1)
-                 iLayerLiqFluxSoil,                      & ! intent(in): liquid flux at the interface of each soil layer (m s-1)
-                 ! input: trial value of model state variabes
-                 mLayerTempTrial,                        & ! intent(in): trial temperature at the current iteration (K)
-                 ! input-output: data structures
-                 mpar_data,                              & ! intent(in):    model parameters
-                 indx_data,                              & ! intent(in):    model indices
-                 prog_data,                              & ! intent(in):    model prognostic variables for a local HRU
-                 diag_data,                              & ! intent(in):    model diagnostic variables for a local HRU
-                 flux_data,                              & ! intent(inout): model fluxes for a local HRU
-                 ! output: fluxes and derivatives at all layer interfaces
-                 iLayerNrgFlux,                          & ! intent(out): energy flux at the layer interfaces (W m-2)
-                 dNrgFlux_dTempAbove,                    & ! intent(out): derivatives in the flux w.r.t. temperature in the layer above (W m-2 K-1)
-                 dNrgFlux_dTempBelow,                    & ! intent(out): derivatives in the flux w.r.t. temperature in the layer below (W m-2 K-1)
-                 ! output: error control
-                 err,cmessage)                             ! intent(out): error control
- if(err/=0)then; message=trim(message)//trim(cmessage); return; end if
-
- ! calculate net energy fluxes for each snow and soil layer (J m-3 s-1)
- do iLayer=1,nLayers
-  mLayerNrgFlux(iLayer) = -(iLayerNrgFlux(iLayer) - iLayerNrgFlux(iLayer-1))/mLayerDepth(iLayer)
-  if(globalPrintFlag)then
-   if(iLayer < 3) write(*,'(a,1x,i4,1x,10(f25.15,1x))') 'iLayer, iLayerNrgFlux(iLayer-1:iLayer), mLayerNrgFlux(iLayer)   = ', iLayer, iLayerNrgFlux(iLayer-1:iLayer), mLayerNrgFlux(iLayer)
-  end if
- end do
->>>>>>> 5fd84d38
 
  ! *****
  ! * CALCULATE THE LIQUID FLUX THROUGH VEGETATION...
  ! **************************************************
-<<<<<<< HEAD
 
  ! check the need to compute the liquid water fluxes through vegetation
  if(ixVegWat/=integerMissing .or. firstFluxCall)then
@@ -721,34 +613,6 @@
   endif
 
  endif  ! computing the liquid water fluxes through vegetation
-=======
- call vegLiqFlux(&
-                 ! input
-                 computeVegFlux,                         & ! intent(in): flag to denote if computing energy flux over vegetation
-                 scalarCanopyLiqTrial,                   & ! intent(in): trial mass of liquid water on the vegetation canopy at the current iteration (kg m-2)
-                 scalarRainfall,                         & ! intent(in): rainfall rate (kg m-2 s-1)
-                 ! input-output: data structures
-                 mpar_data,                              & ! intent(in): model parameters
-                 diag_data,                              & ! intent(in): local HRU diagnostic model variables
-                 ! output
-                 scalarThroughfallRain,                  & ! intent(out): rain that reaches the ground without ever touching the canopy (kg m-2 s-1)
-                 scalarCanopyLiqDrainage,                & ! intent(out): drainage of liquid water from the vegetation canopy (kg m-2 s-1)
-                 scalarThroughfallRainDeriv,             & ! intent(out): derivative in throughfall w.r.t. canopy liquid water (s-1)
-                 scalarCanopyLiqDrainageDeriv,           & ! intent(out): derivative in canopy drainage w.r.t. canopy liquid water (s-1)
-                 err,cmessage)                             ! intent(out): error control
- if(err/=0)then; message=trim(message)//trim(cmessage); return; end if
- ! calculate the net liquid water flux for the vegetation canopy
- scalarCanopyNetLiqFlux = scalarRainfall + scalarCanopyEvaporation - scalarThroughfallRain - scalarCanopyLiqDrainage
- ! calculate the total derivative in the downward liquid flux
- scalarCanopyLiqDeriv   = scalarThroughfallRainDeriv + scalarCanopyLiqDrainageDeriv
- ! test
- if(globalPrintFlag)then
-  print*, 'scalarRainfall = ', scalarRainfall
-  print*, 'scalarThroughfallRain   = ', scalarThroughfallRain
-  print*, 'scalarCanopyEvaporation = ', scalarCanopyEvaporation
-  print*, 'scalarCanopyLiqDrainage = ', scalarCanopyLiqDrainage
- end if
->>>>>>> 5fd84d38
 
  ! *****
  ! * CALCULATE THE LIQUID FLUX THROUGH SNOW...
@@ -776,12 +640,8 @@
                   iLayerLiqFluxSnowDeriv(0:nSnow),       & ! intent(out): derivative in vertical liquid water flux at layer interfaces (m s-1)
                   ! output: error control
                   err,cmessage)                            ! intent(out): error control
-<<<<<<< HEAD
   if(err/=0)then; message=trim(message)//trim(cmessage); return; endif
 
-=======
-  if(err/=0)then; message=trim(message)//trim(cmessage); return; end if
->>>>>>> 5fd84d38
   ! define forcing for the soil domain
   scalarRainPlusMelt = iLayerLiqFluxSnow(nSnow)    ! drainage from the base of the snowpack
 
@@ -792,7 +652,6 @@
   end do
 
  else
-<<<<<<< HEAD
 
   ! define forcing for the soil domain for the case of no snow layers
   ! NOTE: in case where size(ixSnowOnlyWat)==0 AND snow layers exist, then scalarRainPlusMelt is taken from the previous flux evaluation
@@ -802,17 +661,10 @@
   endif  ! if no snow layers
 
  endif
-=======
-  ! define forcing for the soil domain
-  scalarRainPlusMelt = (scalarThroughfallRain + scalarCanopyLiqDrainage)/iden_water &  ! liquid flux from the canopy (m s-1)
-                        + drainageMeltPond/iden_water  ! melt of the snow without a layer (m s-1)
- end if
->>>>>>> 5fd84d38
 
  ! *****
  ! * CALCULATE THE LIQUID FLUX THROUGH SOIL...
  ! ********************************************
-<<<<<<< HEAD
 
  ! check the need to calculate the liquid flux through soil
  if(size(ixSoilOnlyHyd)>0 .or. firstFluxCall)then
@@ -889,77 +741,11 @@
   dq_dHydStateBelow(0:nSoil-1) = dq_dHydStateBelow(0:nSoil-1)*dPsiLiq_dPsi0(1:nSoil)
 
  endif  ! if calculating the liquid flux through soil
-=======
- call soilLiqFlx(&
-                 ! input: model control
-                 nSoil,                                  & ! intent(in): number of soil layers
-                 firstFluxCall,                          & ! intent(in): flag indicating first call
-                 .true.,                                 & ! intent(in): flag indicating if derivatives are desired
-                 ! input: trial state variables
-                 mLayerTempTrial(nSnow+1:nLayers),       & ! intent(in): trial temperature at the current iteration (K)
-                 mLayerMatricHeadLiq(1:nSoil),           & ! intent(in): liquid water matric potential (m)
-                 mLayerVolFracLiqTrial(nSnow+1:nLayers), & ! intent(in): volumetric fraction of liquid water (-)
-                 mLayerVolFracIceTrial(nSnow+1:nLayers), & ! intent(in): volumetric fraction of ice (-)
-                 ! input: pre-computed deriavatives
-                 mLayerdTheta_dTk(nSnow+1:nLayers),      & ! intent(in): derivative in volumetric liquid water content w.r.t. temperature (K-1)
-                 dPsiLiq_dTemp(1:nSoil),                 & ! intent(in): derivative in liquid water matric potential w.r.t. temperature (m K-1)
-                 ! input: fluxes
-                 scalarCanopyTranspiration,              & ! intent(in): canopy transpiration (kg m-2 s-1)
-                 scalarGroundEvaporation,                & ! intent(in): ground evaporation (kg m-2 s-1)
-                 scalarRainPlusMelt,                     & ! intent(in): rain plus melt (m s-1)
-                 ! input-output: data structures
-                 mpar_data,                              & ! intent(in):    model parameters
-                 indx_data,                              & ! intent(in):    model indices
-                 prog_data,                              & ! intent(in):    model prognostic variables for a local HRU
-                 diag_data,                              & ! intent(in):    model diagnostic variables for a local HRU
-                 flux_data,                              & ! intent(in):    model fluxes for a local HRU
-                 ! output: diagnostic variables for surface runoff
-                 scalarMaxInfilRate,                     & ! intent(inout): maximum infiltration rate (m s-1)
-                 scalarInfilArea,                        & ! intent(inout): fraction of unfrozen area where water can infiltrate (-)
-                 scalarFrozenArea,                       & ! intent(inout): fraction of area that is considered impermeable due to soil ice (-)
-                 scalarSurfaceRunoff,                    & ! intent(out):   surface runoff (m s-1)
-                 ! output: diagnostic variables for model layers
-                 mLayerdTheta_dPsi,                      & ! intent(out):   derivative in the soil water characteristic w.r.t. psi (m-1)
-                 mLayerdPsi_dTheta,                      & ! intent(out):   derivative in the soil water characteristic w.r.t. theta (m)
-                 dHydCond_dMatric,                       & ! intent(out):   derivative in hydraulic conductivity w.r.t matric head (s-1)
-                 ! output: fluxes
-                 scalarInfiltration,                     & ! intent(out):   surface infiltration rate (m s-1) -- controls on infiltration only computed for iter==1
-                 iLayerLiqFluxSoil,                      & ! intent(out):   liquid fluxes at layer interfaces (m s-1)
-                 mLayerTranspire,                        & ! intent(out):   transpiration loss from each soil layer (m s-1)
-                 mLayerHydCond,                          & ! intent(out):   hydraulic conductivity in each layer (m s-1)
-                 ! output: derivatives in fluxes w.r.t. state variables -- matric head or volumetric lquid water -- in the layer above and layer below (m s-1 or s-1)
-                 dq_dHydStateAbove,                      & ! intent(out):   derivatives in the flux w.r.t. matric head in the layer above (s-1)
-                 dq_dHydStateBelow,                      & ! intent(out):   derivatives in the flux w.r.t. matric head in the layer below (s-1)
-                 ! output: derivatives in fluxes w.r.t. energy state variables -- now just temperature -- in the layer above and layer below (m s-1 K-1)
-                 dq_dNrgStateAbove,                      & ! intent(out):   derivatives in the flux w.r.t. temperature in the layer above (m s-1 K-1)
-                 dq_dNrgStateBelow,                      & ! intent(out):   derivatives in the flux w.r.t. temperature in the layer below (m s-1 K-1)
-                 ! output: error control
-                 err,cmessage)                             ! intent(out): error control
- if(err/=0)then; message=trim(message)//trim(cmessage); return; end if
- ! calculate net liquid water fluxes for each soil layer (s-1)
- do iLayer=1,nSoil
-  mLayerLiqFluxSoil(iLayer) = -(iLayerLiqFluxSoil(iLayer) - iLayerLiqFluxSoil(iLayer-1))/mLayerDepth(iLayer+nSnow)
- end do
- ! calculate the soil control on infiltration
- if(nSnow==0) then
-  ! * case of infiltration into soil
-  if(scalarMaxInfilRate > scalarRainPlusMelt)then  ! infiltration is not rate-limited
-   scalarSoilControl = (1._dp - scalarFrozenArea)*scalarInfilArea
-  else
-   scalarSoilControl = 0._dp  ! (scalarRainPlusMelt exceeds maximum infiltration rate
-  end if
- else
-  ! * case of infiltration into snow
-  scalarSoilControl = 1._dp
- end if
->>>>>>> 5fd84d38
-
 
  ! *****
  ! * CALCULATE THE GROUNDWATER FLOW...
  ! ************************************
 
-<<<<<<< HEAD
  ! check if computing soil hydrology
  if(size(ixSoilOnlyHyd)>0 .or. firstFluxCall)then
 
@@ -1010,53 +796,6 @@
   scalarSoilBaseflow = sum(mLayerBaseflow)
 
  endif  ! if computing soil hydrology
-=======
- ! set baseflow fluxes to zero if the baseflow routine is not used
- if(local_ixGroundwater/=qbaseTopmodel)then
-  ! (diagnostic variables in the data structures)
-  scalarExfiltration     = 0._dp  ! exfiltration from the soil profile (m s-1)
-  mLayerColumnOutflow(:) = 0._dp  ! column outflow from each soil layer (m3 s-1)
-  ! (variables needed for the numerical solution)
-  mLayerBaseflow(:)      = 0._dp  ! baseflow from each soil layer (m s-1)
-
- ! topmodel-ish shallow groundwater
- else ! local_ixGroundwater==qbaseTopmodel
-
-  ! check the derivative matrix is sized appropriately
-  if(size(dBaseflow_dMatric,1)/=nSoil .or. size(dBaseflow_dMatric,2)/=nSoil)then
-   message=trim(message)//'expect dBaseflow_dMatric to be nSoil x nSoil'
-   err=20; return
-  end if
-
-  ! compute the baseflow flux
-  call groundwatr(&
-                  ! input: model control
-                  nSnow,                                   & ! intent(in):    number of snow layers
-                  nSoil,                                   & ! intent(in):    number of soil layers
-                  nLayers,                                 & ! intent(in):    total number of layers
-                  firstFluxCall,                           & ! intent(in):    logical flag to compute index of the lowest saturated layer
-                  ! input: state and diagnostic variables
-                  mLayerdTheta_dPsi,                       & ! intent(in):    derivative in the soil water characteristic w.r.t. matric head in each layer (m-1)
-                  mLayerMatricHeadLiq,                     & ! intent(in):    liquid water matric potential (m)
-                  mLayerVolFracLiqTrial(nSnow+1:nLayers),  & ! intent(in):    volumetric fraction of liquid water (-)
-                  mLayerVolFracIceTrial(nSnow+1:nLayers),  & ! intent(in):    volumetric fraction of ice (-)
-                  ! input: data structures
-                  attr_data,                               & ! intent(in):    model attributes
-                  mpar_data,                               & ! intent(in):    model parameters
-                  prog_data,                               & ! intent(in):    model prognostic variables for a local HRU
-                  diag_data,                               & ! intent(in):    model diagnostic variables for a local HRU
-                  flux_data,                               & ! intent(inout): model fluxes for a local HRU
-                  ! output
-                  ixSaturation,                            & ! intent(inout) index of lowest saturated layer (NOTE: only computed on the first iteration)
-                  mLayerBaseflow,                          & ! intent(out): baseflow from each soil layer (m s-1)
-                  dBaseflow_dMatric,                       & ! intent(out): derivative in baseflow w.r.t. matric head (s-1)
-                  err,cmessage)                              ! intent(out): error control
-  if(err/=0)then; message=trim(message)//trim(cmessage); return; end if
- end if  ! computing baseflow flux
-
- ! compute total baseflow from the soil zone (needed for mass balance checks)
- scalarSoilBaseflow = sum(mLayerBaseflow)
->>>>>>> 5fd84d38
 
  ! *****
  ! (7) CALCUALTE FLUXES FOR THE DEEP AQUIFER...
@@ -1078,17 +817,9 @@
  ! (X) WRAP UP...
  ! *************
  ! define model flux vector for the vegetation sub-domain
-<<<<<<< HEAD
  if(ixCasNrg/=integerMissing) fluxVec(ixCasNrg) = scalarCanairNetNrgFlux/canopyDepth
  if(ixVegNrg/=integerMissing) fluxVec(ixVegNrg) = scalarCanopyNetNrgFlux/canopyDepth
  if(ixVegWat/=integerMissing) fluxVec(ixVegWat) = scalarCanopyNetLiqFlux   ! NOTE: solid fluxes are handled separately
-=======
- if(computeVegFlux)then
-  fluxVec(ixCasNrg) = scalarCanairNetNrgFlux/canopyDepth
-  fluxVec(ixVegNrg) = scalarCanopyNetNrgFlux/canopyDepth
-  fluxVec(ixVegWat) = scalarCanopyNetLiqFlux   ! NOTE: solid fluxes are handled separately
- end if
->>>>>>> 5fd84d38
 
  ! define the model flux vector for the snow and soil sub-domains
  if(size(ixSnowSoilNrg)>0) fluxVec(ixSnowSoilNrg) = mLayerNrgFlux(1:nLayers)
