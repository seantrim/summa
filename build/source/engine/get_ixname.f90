! SUMMA - Structure for Unifying Multiple Modeling Alternatives
! Copyright (C) 2014-2015 NCAR/RAL
!
! This file is part of SUMMA
!
! For more information see: http://www.ral.ucar.edu/projects/summa
!
! This program is free software: you can redistribute it and/or modify
! it under the terms of the GNU General Public License as published by
! the Free Software Foundation, either version 3 of the License, or
! (at your option) any later version.
!
! This program is distributed in the hope that it will be useful,
! but WITHOUT ANY WARRANTY; without even the implied warranty of
! MERCHANTABILITY or FITNESS FOR A PARTICULAR PURPOSE.  See the
! GNU General Public License for more details.
!
! You should have received a copy of the GNU General Public License
! along with this program.  If not, see <http://www.gnu.org/licenses/>.

module get_ixname_module
! used to get the index of a named variable
USE nrtype                                          ! variable types, etc.
implicit none
private
public::get_ixdecisions
public::get_ixTime
public::get_ixAttr
public::get_ixType
public::get_ixForce
public::get_ixParam
public::get_ixMvar
public::get_ixIndex
public::get_ixBpar
public::get_ixBvar
contains

 ! *******************************************************************************************************************
 ! public function get_ixdecisions: get the index of the named variables for the model decisions
 ! *******************************************************************************************************************
 function get_ixdecisions(varName)
 USE var_lookup,only:iLookDECISIONS                  ! indices of the named variables
 implicit none
 ! define dummy variables
 character(*), intent(in) :: varName                 ! variable name
 integer(i4b)             :: get_ixdecisions         ! index of the named variable
 ! define local variables
 integer(i4b), parameter  :: imiss = -999            ! missing value
 ! get the index of the named variables
 select case(trim(varName))
  ! simulation options
  case('simulStart'      ); get_ixdecisions=iLookDECISIONS%simulStart  ! ( 1) simulation start time
  case('simulFinsh'      ); get_ixdecisions=iLookDECISIONS%simulFinsh  ! ( 2) simulation end time
  case('soilCatTbl'      ); get_ixdecisions=iLookDECISIONS%soilCatTbl  ! ( 3) soil-category dateset
  case('vegeParTbl'      ); get_ixdecisions=iLookDECISIONS%vegeParTbl  ! ( 4) vegetation category dataset
  case('soilStress'      ); get_ixdecisions=iLookDECISIONS%soilStress  ! ( 5) choice of function for the soil moisture control on stomatal resistance
  case('stomResist'      ); get_ixdecisions=iLookDECISIONS%stomResist  ! ( 6) choice of function for stomatal resistance
<<<<<<< HEAD
  case('bbTempFunc'      ); get_ixdecisions=iLookDECISIONS%bbTempFunc  ! ( 7) Ball-Berry: leaf temperature controls on photosynthesis + stomatal resistance
  case('bbHumdFunc'      ); get_ixdecisions=iLookDECISIONS%bbHumdFunc  ! ( 8) Ball-Berry: humidity controls on stomatal resistance
  case('bbElecFunc'      ); get_ixdecisions=iLookDECISIONS%bbElecFunc  ! ( 9) Ball-Berry: dependence of photosynthesis on PAR
  case('bbCO2point'      ); get_ixdecisions=iLookDECISIONS%bbCO2point  ! (10) Ball-Berry: use of CO2 compensation point to calculate stomatal resistance
  case('bbNumerics'      ); get_ixdecisions=iLookDECISIONS%bbNumerics  ! (11) Ball-Berry: iterative numerical solution method
  case('bbAssimFnc'      ); get_ixdecisions=iLookDECISIONS%bbAssimFnc  ! (12) Ball-Berry: controls on carbon assimilation
  case('bbCanIntg8'      ); get_ixdecisions=iLookDECISIONS%bbCanIntg8  ! (13) Ball-Berry: scaling of photosynthesis from the leaf to the canopy
  case('num_method'      ); get_ixdecisions=iLookDECISIONS%num_method  ! (14) choice of numerical method
  case('fDerivMeth'      ); get_ixdecisions=iLookDECISIONS%fDerivMeth  ! (15) choice of method to calculate flux derivatives
  case('LAI_method'      ); get_ixdecisions=iLookDECISIONS%LAI_method  ! (16) choice of method to determine LAI and SAI
  case('cIntercept'      ); get_ixdecisions=iLookDECISIONS%cIntercept  ! (17) choice of parameterization for canopy interception
  case('f_Richards'      ); get_ixdecisions=iLookDECISIONS%f_Richards  ! (18) form of Richards' equation
  case('groundwatr'      ); get_ixdecisions=iLookDECISIONS%groundwatr  ! (19) choice of groundwater parameterization
  case('hc_profile'      ); get_ixdecisions=iLookDECISIONS%hc_profile  ! (20) choice of hydraulic conductivity profile
  case('bcUpprTdyn'      ); get_ixdecisions=iLookDECISIONS%bcUpprTdyn  ! (21) type of upper boundary condition for thermodynamics
  case('bcLowrTdyn'      ); get_ixdecisions=iLookDECISIONS%bcLowrTdyn  ! (22) type of lower boundary condition for thermodynamics
  case('bcUpprSoiH'      ); get_ixdecisions=iLookDECISIONS%bcUpprSoiH  ! (23) type of upper boundary condition for soil hydrology
  case('bcLowrSoiH'      ); get_ixdecisions=iLookDECISIONS%bcLowrSoiH  ! (24) type of lower boundary condition for soil hydrology
  case('veg_traits'      ); get_ixdecisions=iLookDECISIONS%veg_traits  ! (25) choice of parameterization for vegetation roughness length and displacement height
  case('rootProfil'      ); get_ixdecisions=iLookDECISIONS%rootProfil  ! (26) choice of parameterization for the rooting profile
  case('canopyEmis'      ); get_ixdecisions=iLookDECISIONS%canopyEmis  ! (27) choice of parameterization for canopy emissivity
  case('snowIncept'      ); get_ixdecisions=iLookDECISIONS%snowIncept  ! (28) choice of parameterization for snow interception
  case('windPrfile'      ); get_ixdecisions=iLookDECISIONS%windPrfile  ! (29) choice of canopy wind profile
  case('astability'      ); get_ixdecisions=iLookDECISIONS%astability  ! (30) choice of stability function
  case('compaction'      ); get_ixdecisions=iLookDECISIONS%compaction  ! (31) choice of compaction routine
  case('snowLayers'      ); get_ixdecisions=iLookDECISIONS%snowLayers  ! (32) choice of method to combine and sub-divide snow layers
  case('thCondSnow'      ); get_ixdecisions=iLookDECISIONS%thCondSnow  ! (33) choice of thermal conductivity representation for snow
  case('thCondSoil'      ); get_ixdecisions=iLookDECISIONS%thCondSoil  ! (34) choice of thermal conductivity representation for soil
  case('canopySrad'      ); get_ixdecisions=iLookDECISIONS%canopySrad  ! (35) choice of method for canopy shortwave radiation
  case('alb_method'      ); get_ixdecisions=iLookDECISIONS%alb_method  ! (36) choice of albedo representation
  case('spatial_gw'      ); get_ixdecisions=iLookDECISIONS%spatial_gw  ! (37) choice of method for spatial representation of groundwater
  case('subRouting'      ); get_ixdecisions=iLookDECISIONS%subRouting  ! (38) choice of method for sub-grid routing
=======
  ! SUMMA decisions
  case('num_method'      ); get_ixdecisions=iLookDECISIONS%num_method  ! ( 7) choice of numerical method
  case('fDerivMeth'      ); get_ixdecisions=iLookDECISIONS%fDerivMeth  ! ( 8) choice of method to calculate flux derivatives
  case('LAI_method'      ); get_ixdecisions=iLookDECISIONS%LAI_method  ! ( 9) choice of method to determine LAI and SAI
  case('cIntercept'      ); get_ixdecisions=iLookDECISIONS%cIntercept  ! (10) choice of parameterization for canopy interception
  case('f_Richards'      ); get_ixdecisions=iLookDECISIONS%f_Richards  ! (11) form of Richards' equation
  case('groundwatr'      ); get_ixdecisions=iLookDECISIONS%groundwatr  ! (12) choice of groundwater parameterization
  case('hc_profile'      ); get_ixdecisions=iLookDECISIONS%hc_profile  ! (13) choice of hydraulic conductivity profile
  case('bcUpprTdyn'      ); get_ixdecisions=iLookDECISIONS%bcUpprTdyn  ! (14) type of upper boundary condition for thermodynamics
  case('bcLowrTdyn'      ); get_ixdecisions=iLookDECISIONS%bcLowrTdyn  ! (15) type of lower boundary condition for thermodynamics
  case('bcUpprSoiH'      ); get_ixdecisions=iLookDECISIONS%bcUpprSoiH  ! (16) type of upper boundary condition for soil hydrology
  case('bcLowrSoiH'      ); get_ixdecisions=iLookDECISIONS%bcLowrSoiH  ! (17) type of lower boundary condition for soil hydrology
  case('veg_traits'      ); get_ixdecisions=iLookDECISIONS%veg_traits  ! (18) choice of parameterization for vegetation roughness length and displacement height
  case('canopyEmis'      ); get_ixdecisions=iLookDECISIONS%canopyEmis  ! (19) choice of parameterization for canopy emissivity
  case('snowIncept'      ); get_ixdecisions=iLookDECISIONS%snowIncept  ! (20) choice of parameterization for snow interception
  case('windPrfile'      ); get_ixdecisions=iLookDECISIONS%windPrfile  ! (21) choice of canopy wind profile
  case('astability'      ); get_ixdecisions=iLookDECISIONS%astability  ! (22) choice of stability function
  case('compaction'      ); get_ixdecisions=iLookDECISIONS%compaction  ! (23) choice of compaction routine
  case('snowLayers'      ); get_ixdecisions=iLookDECISIONS%snowLayers  ! (24) choice of method to combine and sub-divide snow layers
  case('thCondSnow'      ); get_ixdecisions=iLookDECISIONS%thCondSnow  ! (25) choice of thermal conductivity representation for snow
  case('thCondSoil'      ); get_ixdecisions=iLookDECISIONS%thCondSoil  ! (26) choice of thermal conductivity representation for soil
  case('canopySrad'      ); get_ixdecisions=iLookDECISIONS%canopySrad  ! (27) choice of method for canopy shortwave radiation
  case('alb_method'      ); get_ixdecisions=iLookDECISIONS%alb_method  ! (28) choice of albedo representation
  case('spatial_gw'      ); get_ixdecisions=iLookDECISIONS%spatial_gw  ! (29) choice of method for spatial representation of groundwater
  case('subRouting'      ); get_ixdecisions=iLookDECISIONS%subRouting  ! (30) choice of method for sub-grid routing
>>>>>>> 24b29639
  ! get to here if cannot find the variable
  case default
   get_ixdecisions = imiss
 endselect
 end function get_ixdecisions


 ! *******************************************************************************************************************
 ! public function get_ixtime: get the index of the named variables for the model time
 ! *******************************************************************************************************************
 function get_ixtime(varName)
 USE var_lookup,only:iLookTIME                       ! indices of the named variables
 implicit none
 ! define dummy variables
 character(*), intent(in) :: varName                 ! variable name
 integer(i4b)             :: get_ixtime              ! index of the named variable
 ! define local variables
 integer(i4b), parameter  :: imiss = -999            ! missing value
 ! get the index of the named variables
 select case(trim(varName))
  case('iyyy'            ); get_ixtime = iLookTIME%iyyy             ! year
  case('im'              ); get_ixtime = iLookTIME%im               ! month
  case('id'              ); get_ixtime = iLookTIME%id               ! day
  case('ih'              ); get_ixtime = iLookTIME%ih               ! hour
  case('imin'            ); get_ixtime = iLookTIME%imin             ! minute
  ! get to here if cannot find the variable
  case default
   get_ixtime = imiss
 endselect
 end function get_ixtime


 ! *******************************************************************************************************************
 ! public function get_ixforce: get the index of the named variables for the model forcing data
 ! *******************************************************************************************************************
 function get_ixforce(varName)
 USE var_lookup,only:iLookFORCE                      ! indices of the named variables
 implicit none
 ! define dummy variables
 character(*), intent(in) :: varName                 ! variable name
 integer(i4b)             :: get_ixforce             ! index of the named variable
 ! define local variables
 integer(i4b), parameter  :: imiss = -999            ! missing value
 ! get the index of the named variables
 select case(trim(varName))
  case('time'            ); get_ixforce = iLookFORCE%time             ! time since time reference       (s)
  case('pptrate'         ); get_ixforce = iLookFORCE%pptrate          ! precipitation rate              (kg m-2 s-1)
  case('airtemp'         ); get_ixforce = iLookFORCE%airtemp          ! air temperature                 (K)
  case('spechum'         ); get_ixforce = iLookFORCE%spechum          ! specific humidity               (g/g)
  case('windspd'         ); get_ixforce = iLookFORCE%windspd          ! windspeed                       (m/s)
  case('SWRadAtm'        ); get_ixforce = iLookFORCE%SWRadAtm         ! downwelling shortwave radiaiton (W m-2)
  case('LWRadAtm'        ); get_ixforce = iLookFORCE%LWRadAtm         ! downwelling longwave radiation  (W m-2)
  case('airpres'         ); get_ixforce = iLookFORCE%airpres          ! pressure                        (Pa)
  ! get to here if cannot find the variable
  case default
   get_ixforce = imiss
 endselect
 end function get_ixforce


 ! *******************************************************************************************************************
 ! public function get_ixAttr: get the index of the named variables for the site characteristics
 ! *******************************************************************************************************************
 function get_ixAttr(varName)
 USE var_lookup,only:iLookATTR                       ! indices of the named variables
 implicit none
 ! define dummy variables
 character(*), intent(in) :: varName                 ! variable name
 integer(i4b)             :: get_ixAttr              ! index of the named variable
 ! define local variables
 integer(i4b), parameter  :: imiss = -999            ! missing value
 ! get the index of the named variables
 select case(trim(varName))
  case('latitude'      ); get_ixAttr = iLookATTR%latitude       ! latitude (degrees north)
  case('longitude'     ); get_ixAttr = iLookATTR%longitude      ! longitude (degrees east)
  case('elevation'     ); get_ixAttr = iLookATTR%elevation      ! elevation (m)
  case('tan_slope'     ); get_ixAttr = iLookATTR%tan_slope      ! tan water table slope, taken as tan local ground surface slope (-)
  case('contourLength' ); get_ixAttr = iLookATTR%contourLength  ! length of contour at downslope edge of HRU (m)
  case('HRUarea'       ); get_ixAttr = iLookATTR%HRUarea        ! area of each HRU (m2)
  case('mHeight'       ); get_ixAttr = iLookATTR%mHeight        ! measurement height above bare ground (m)
  ! get to here if cannot find the variable
  case default
   get_ixAttr = imiss
 endselect
 end function get_ixAttr


 ! *******************************************************************************************************************
 ! public function get_ixType: get the index of the named variables for the local classification of veg, soil, etc.
 ! *******************************************************************************************************************
 function get_ixType(varName)
 USE var_lookup,only:iLookTYPE                       ! indices of the named variables
 implicit none
 ! define dummy variables
 character(*), intent(in) :: varName                 ! variable name
 integer(i4b)             :: get_ixType              ! index of the named variable
 ! define local variables
 integer(i4b), parameter  :: imiss = -999            ! missing value
 ! get the index of the named variables
 select case(trim(varName))
  case('hruIndex'       ); get_ixType = iLookTYPE%hruIndex           ! index defining HRU index
  case('vegTypeIndex'   ); get_ixType = iLookTYPE%vegTypeIndex       ! index defining vegetation type
  case('soilTypeIndex'  ); get_ixType = iLookTYPE%soilTypeIndex      ! index defining soil type
  case('slopeTypeIndex' ); get_ixType = iLookTYPE%slopeTypeIndex     ! index defining slope
  case('downHRUindex'   ); get_ixType = iLookTYPE%downHRUindex       ! index of downslope HRU (0 = basin outlet)
  ! get to here if cannot find the variable
  case default
   get_ixType = imiss
 endselect
 end function get_ixType


 ! *******************************************************************************************************************
 ! public function get_ixparam: get the index of the named variables for the model parameters
 ! *******************************************************************************************************************
 function get_ixparam(varName)
 USE var_lookup,only:iLookPARAM                      ! indices of the named variables
 implicit none
 ! define dummy variables
 character(*), intent(in) :: varName                 ! variable name
 integer(i4b)             :: get_ixparam             ! index of the named variable
 ! define local variables
 integer(i4b), parameter  :: imiss = -999            ! missing value
 ! get the index of the named variables
 select case(trim(varName))
  ! boundary conditions
  case('upperBoundHead'           ); get_ixparam = iLookPARAM%upperBoundHead         ! matric head of the upper boundary (m)
  case('lowerBoundHead'           ); get_ixparam = iLookPARAM%lowerBoundHead         ! matric head of the lower boundary (m)
  case('upperBoundTheta'          ); get_ixparam = iLookPARAM%upperBoundTheta        ! volumetric liquid water content at the upper boundary (-)
  case('lowerBoundTheta'          ); get_ixparam = iLookPARAM%lowerBoundTheta        ! volumetric liquid water content at the lower boundary (-)
  case('upperBoundTemp'           ); get_ixparam = iLookPARAM%upperBoundTemp         ! temperature of the upper boundary (K)
  case('lowerBoundTemp'           ); get_ixparam = iLookPARAM%lowerBoundTemp         ! temperature of the lower boundary (K)
  ! precipitation partitioning
  case('tempCritRain'             ); get_ixparam = iLookPARAM%tempCritRain           ! critical temperature where precipitation is rain (K)
  case('tempRangeTimestep'        ); get_ixparam = iLookPARAM%tempRangeTimestep      ! temperature range over the time step (K)
  case('frozenPrecipMultip'       ); get_ixparam = iLookPARAM%frozenPrecipMultip     ! frozen precipitation multiplier (-)
  ! freezing curve for snow
  case('snowfrz_scale'            ); get_ixparam = iLookPARAM%snowfrz_scale          ! scaling parameter for the freezing curve for snow (K-1)
  ! snow albedo
  case('albedoMax'                ); get_ixparam = iLookPARAM%albedoMax              ! maximum snow albedo for a single spectral band (-)
  case('albedoMinWinter'          ); get_ixparam = iLookPARAM%albedoMinWinter        ! minimum snow albedo during winter for a single spectral band (-)
  case('albedoMinSpring'          ); get_ixparam = iLookPARAM%albedoMinSpring        ! minimum snow albedo during spring for a single spectral band (-)
  case('albedoMaxVisible'         ); get_ixparam = iLookPARAM%albedoMaxVisible       ! maximum snow albedo in the visible part of the spectrum (-)
  case('albedoMinVisible'         ); get_ixparam = iLookPARAM%albedoMinVisible       ! minimum snow albedo in the visible part of the spectrum (-)
  case('albedoMaxNearIR'          ); get_ixparam = iLookPARAM%albedoMaxNearIR        ! maximum snow albedo in the near infra-red part of the spectrum (-)
  case('albedoMinNearIR'          ); get_ixparam = iLookPARAM%albedoMinNearIR        ! minimum snow albedo in the near infra-red part of the spectrum (-)
  case('albedoDecayRate'          ); get_ixparam = iLookPARAM%albedoDecayRate        ! albedo decay rate (s)
  case('albedoSootLoad'           ); get_ixparam = iLookPARAM%albedoSootLoad         ! soot load factor (-)
  case('albedoRefresh'            ); get_ixparam = iLookPARAM%albedoRefresh          ! critical mass necessary for albedo refreshment (kg m-2)
  ! radiation transfer
  case('radExt_snow'              ); get_ixparam = iLookPARAM%radExt_snow            ! extinction coefficient for radiation penetration within the snowpack (m-1)
  case('directScale'              ); get_ixparam = iLookPARAM%directScale            ! scaling factor for fractional driect radiaion parameterization (-)
  case('Frad_direct'              ); get_ixparam = iLookPARAM%Frad_direct            ! maximum fraction of direct radiation (-)
  case('Frad_vis'                 ); get_ixparam = iLookPARAM%Frad_vis               ! fraction of radiation in the visible part of the spectrum (-)
  ! new snow density
  case('newSnowDenMin'            ); get_ixparam = iLookPARAM%newSnowDenMin          ! minimum new snow density (kg m-3)
  case('newSnowDenMult'           ); get_ixparam = iLookPARAM%newSnowDenMult         ! multiplier for new snow density (kg m-3)
  case('newSnowDenScal'           ); get_ixparam = iLookPARAM%newSnowDenScal         ! scaling factor for new snow density (K)
  ! snow compaction
  case('densScalGrowth'           ); get_ixparam = iLookPARAM%densScalGrowth         ! density scaling factor for grain growth (kg-1 m3)
  case('tempScalGrowth'           ); get_ixparam = iLookPARAM%tempScalGrowth         ! temperature scaling factor for grain growth (K-1)
  case('grainGrowthRate'          ); get_ixparam = iLookPARAM%grainGrowthRate        ! rate of grain growth (s-1)
  case('densScalOvrbdn'           ); get_ixparam = iLookPARAM%densScalOvrbdn         ! density scaling factor for overburden pressure (kg-1 m3)
  case('tempScalOvrbdn'           ); get_ixparam = iLookPARAM%tempScalOvrbdn         ! temperature scaling factor for overburden pressure (K-1)
  case('base_visc'                ); get_ixparam = iLookPARAM%base_visc              ! viscosity coefficient at T=T_frz and snow density=0  (kg s m-2)
  ! water flow through snow
  case('Fcapil'                   ); get_ixparam = iLookPARAM%Fcapil                 ! capillary retention as a fraction of the total pore volume (-)
  case('k_snow'                   ); get_ixparam = iLookPARAM%k_snow                 ! hydraulic conductivity of snow (m s-1), 0.0055 = approx. 20 m/hr, from UEB
  case('mw_exp'                   ); get_ixparam = iLookPARAM%mw_exp                 ! exponent for meltwater flow (-)
  ! turbulent heat fluxes
  case('z0Snow'                   ); get_ixparam = iLookPARAM%z0Snow                 ! roughness length of snow (m)
  case('z0Soil'                   ); get_ixparam = iLookPARAM%z0Soil                 ! roughness length of bare soil below the canopy (m)
  case('z0Canopy'                 ); get_ixparam = iLookPARAM%z0Canopy               ! roughness length of the canopy (m)
  case('zpdFraction'              ); get_ixparam = iLookPARAM%zpdFraction            ! zero plane displacement / canopy height (-)
  case('critRichNumber'           ); get_ixparam = iLookPARAM%critRichNumber         ! critical value for the bulk Richardson number (-)
  case('Louis79_bparam'           ); get_ixparam = iLookPARAM%Louis79_bparam         ! parameter in Louis (1979) stability function (-)
  case('Louis79_cStar'            ); get_ixparam = iLookPARAM%Louis79_cStar          ! parameter in Louis (1979) stability function (-)
  case('Mahrt87_eScale'           ); get_ixparam = iLookPARAM%Mahrt87_eScale         ! exponential scaling factor in the Mahrt (1987) stability function (-)
  case('leafExchangeCoeff'        ); get_ixparam = iLookPARAM%leafExchangeCoeff      ! turbulent exchange coeff between canopy surface and canopy air ( m s-(1/2) )
  case('windReductionParam'       ); get_ixparam = iLookPARAM%windReductionParam     ! canopy wind reduction parameter (-)
  ! stomatal conductance
  case('Kc25'                     ); get_ixparam = iLookPARAM%Kc25                   ! Michaelis-Menten constant for CO2 at 25 degrees C (umol mol-1)
  case('Ko25'                     ); get_ixparam = iLookPARAM%Ko25                   ! Michaelis-Menten constant for O2 at 25 degrees C (mol mol-1)
  case('Kc_qFac'                  ); get_ixparam = iLookPARAM%Kc_qFac                ! factor in the q10 function defining temperature controls on Kc (-)
  case('Ko_qFac'                  ); get_ixparam = iLookPARAM%Ko_qFac                ! factor in the q10 function defining temperature controls on Ko (-)
  case('kc_Ha'                    ); get_ixparam = iLookPARAM%kc_Ha                  ! activation energy for the Michaelis-Menten constant for CO2 (J mol-1)
  case('ko_Ha'                    ); get_ixparam = iLookPARAM%ko_Ha                  ! activation energy for the Michaelis-Menten constant for CO2 (J mol-1)
  case('vcmax25_canopyTop'        ); get_ixparam = iLookPARAM%vcmax25_canopyTop      ! potential carboxylation rate at 25 degrees C at the canopy top (umol co2 m-2 s-1)
  case('vcmax_qFac'               ); get_ixparam = iLookPARAM%vcmax_qFac             ! factor in the q10 function defining temperature controls on vcmax (-)
  case('vcmax_Ha'                 ); get_ixparam = iLookPARAM%vcmax_Ha               ! activation energy in the vcmax function (J mol-1)
  case('vcmax_Hd'                 ); get_ixparam = iLookPARAM%vcmax_Hd               ! deactivation energy in the vcmax function (J mol-1)
  case('vcmax_Sv'                 ); get_ixparam = iLookPARAM%vcmax_Sv               ! entropy term in the vcmax function (J mol-1 K-1)
  case('vcmax_Kn'                 ); get_ixparam = iLookPARAM%vcmax_Kn               ! foliage nitrogen decay coefficient (-)
  case('jmax25_scale'             ); get_ixparam = iLookPARAM%jmax25_scale           ! scaling factor to relate jmax25 to vcmax25 (-)
  case('jmax_Ha'                  ); get_ixparam = iLookPARAM%jmax_Ha                ! activation energy in the jmax function (J mol-1)
  case('jmax_Hd'                  ); get_ixparam = iLookPARAM%jmax_Hd                ! deactivation energy in the jmax function (J mol-1)
  case('jmax_Sv'                  ); get_ixparam = iLookPARAM%jmax_Sv                ! entropy term in the jmax function (J mol-1 K-1)
  case('fractionJ'                ); get_ixparam = iLookPARAM%fractionJ              ! fraction of light lost by other than the chloroplast lamellae (-)
  case('quantamYield'             ); get_ixparam = iLookPARAM%quantamYield           ! quantam yield (mol e mol-1 quanta)
  case('vpScaleFactor'            ); get_ixparam = iLookPARAM%vpScaleFactor          ! vapor pressure scaling factor in stomatal conductance function (Pa)
  case('cond2photo_slope'         ); get_ixparam = iLookPARAM%cond2photo_slope       ! slope of conductance-photosynthesis relationship (-)
  case('minStomatalConductance'   ); get_ixparam = iLookPARAM%minStomatalConductance ! minimum stomatal conductance (umol H2O m-2 s-1)
  ! vegetation properties
  case('winterSAI'                ); get_ixparam = iLookPARAM%winterSAI              ! stem area index prior to the start of the growing season (m2 m-2)
  case('summerLAI'                ); get_ixparam = iLookPARAM%summerLAI              ! maximum leaf area index at the peak of the growing season (m2 m-2)
  case('rootingDepth'             ); get_ixparam = iLookPARAM%rootingDepth           ! rooting depth (m)
  case('rootDistExp'              ); get_ixparam = iLookPARAM%rootDistExp            ! exponent for the vertical distriution of root density (-)
  case('plantWiltPsi'             ); get_ixparam = iLookPARAM%plantWiltPsi           ! matric head at wilting point (m)
  case('soilStressParam'          ); get_ixparam = iLookPARAM%soilStressParam        ! parameter in the exponential soil stress function
  case('critSoilWilting'          ); get_ixparam = iLookPARAM%critSoilWilting        ! critical vol. liq. water content when plants are wilting (-)
  case('critSoilTranspire'        ); get_ixparam = iLookPARAM%critSoilTranspire      ! critical vol. liq. water content when transpiration is limited (-)
  case('critAquiferTranspire'     ); get_ixparam = iLookPARAM%critAquiferTranspire   ! critical aquifer storage value when transpiration is limited (m)
  case('minStomatalResistance'    ); get_ixparam = iLookPARAM%minStomatalResistance  ! minimum canopy resistance (s m-1)
  case('leafDimension'            ); get_ixparam = iLookPARAM%leafDimension          ! characteristic leaf dimension (m)
  case('heightCanopyTop'          ); get_ixparam = iLookPARAM%heightCanopyTop        ! height of top of the vegetation canopy above ground surface (m)
  case('heightCanopyBottom'       ); get_ixparam = iLookPARAM%heightCanopyBottom     ! height of bottom of the vegetation canopy above ground surface (m)
  case('specificHeatVeg'          ); get_ixparam = iLookPARAM%specificHeatVeg        ! specific heat of vegetation (J kg-1 K-1)
  case('maxMassVegetation'        ); get_ixparam = iLookPARAM%maxMassVegetation      ! maximum mass of vegetation (full foliage) (kg m-2)
  case('throughfallScaleSnow'     ); get_ixparam = iLookPARAM%throughfallScaleSnow   ! scaling factor for throughfall (snow) (-)
  case('throughfallScaleRain'     ); get_ixparam = iLookPARAM%throughfallScaleRain   ! scaling factor for throughfall (rain) (-)
  case('refInterceptCapSnow'      ); get_ixparam = iLookPARAM%refInterceptCapSnow    ! reference canopy interception capacity per unit leaf area (snow) (kg m-2)
  case('refInterceptCapRain'      ); get_ixparam = iLookPARAM%refInterceptCapRain    ! canopy interception capacity per unit leaf area (rain) (kg m-2)
  case('snowUnloadingCoeff'       ); get_ixparam = iLookPARAM%snowUnloadingCoeff     ! time constant for unloading of snow from the forest canopy (s-1)
  case('canopyDrainageCoeff'      ); get_ixparam = iLookPARAM%canopyDrainageCoeff    ! time constant for drainage of liquid water from the forest canopy (s-1)
  case('ratioDrip2Unloading'      ); get_ixparam = iLookPARAM%ratioDrip2Unloading    ! ratio of canopy drip to unloading of snow from the forest canopy (-)
  case('canopyWettingFactor'      ); get_ixparam = iLookPARAM%canopyWettingFactor    ! maximum wetted fraction of the canopy (-)
  case('canopyWettingExp'         ); get_ixparam = iLookPARAM%canopyWettingExp       ! exponent in canopy wetting function (-)
  ! soil properties
  case('soil_dens_intr'           ); get_ixparam = iLookPARAM%soil_dens_intr         ! intrinsic soil density (kg m-3)
  case('thCond_soil'              ); get_ixparam = iLookPARAM%thCond_soil            ! thermal conductivity of soil (W m-1 K-1)
  case('frac_sand'                ); get_ixparam = iLookPARAM%frac_sand              ! fraction of sand (-)
  case('frac_silt'                ); get_ixparam = iLookPARAM%frac_silt              ! fraction of silt (-)
  case('frac_clay'                ); get_ixparam = iLookPARAM%frac_clay              ! fraction of clay (-)
  case('fieldCapacity'            ); get_ixparam = iLookPARAM%fieldCapacity          ! field capacity (-)
  case('wettingFrontSuction'      ); get_ixparam = iLookPARAM%wettingFrontSuction    ! Green-Ampt wetting front suction (m)
  case('theta_mp'                 ); get_ixparam = iLookPARAM%theta_mp               ! volumetric liquid water content when macropore flow begins (-)
  case('theta_sat'                ); get_ixparam = iLookPARAM%theta_sat              ! soil porosity (-)
  case('theta_res'                ); get_ixparam = iLookPARAM%theta_res              ! volumetric residual water content (-)
  case('vGn_alpha'                ); get_ixparam = iLookPARAM%vGn_alpha              ! van Genuchten "alpha" parameter (m-1)
  case('vGn_n'                    ); get_ixparam = iLookPARAM%vGn_n                  ! van Genuchten "n" parameter (-)
  case('mpExp'                    ); get_ixparam = iLookPARAM%mpExp                  ! empirical exponent in macropore flow equation (-)
  case('k_soil'                   ); get_ixparam = iLookPARAM%k_soil                 ! saturated hydraulic conductivity (m s-1)
  case('k_macropore'              ); get_ixparam = iLookPARAM%k_macropore            ! saturated hydraulic conductivity for the macropores (m s-1)
  case('kAnisotropic'             ); get_ixparam = iLookPARAM%kAnisotropic           ! anisotropy factor for lateral hydraulic conductivity (-)
  case('zScale_TOPMODEL'          ); get_ixparam = iLookPARAM%zScale_TOPMODEL        ! TOPMODEL scaling factor used in lower boundary condition for soil (m)
  case('compactedDepth'           ); get_ixparam = iLookPARAM%compactedDepth         ! depth where k_soil reaches the compacted value given by CH78 (m)
  case('aquiferScaleFactor'       ); get_ixparam = iLookPARAM%aquiferScaleFactor     ! scaling factor for aquifer storage in the big bucket (m)
  case('aquiferBaseflowExp'       ); get_ixparam = iLookPARAM%aquiferBaseflowExp     ! baseflow exponent (-)
  case('qSurfScale'               ); get_ixparam = iLookPARAM%qSurfScale             ! scaling factor in the surface runoff parameterization (-)
  case('specificYield'            ); get_ixparam = iLookPARAM%specificYield          ! specific yield (-)
  case('specificStorage'          ); get_ixparam = iLookPARAM%specificStorage        ! specific storage coefficient (m-1)
  case('f_impede'                 ); get_ixparam = iLookPARAM%f_impede               ! ice impedence factor (-)
  case('soilIceScale'             ); get_ixparam = iLookPARAM%soilIceScale           ! scaling factor for depth of soil ice, used to get frozen fraction (m)
  case('soilIceCV'                ); get_ixparam = iLookPARAM%soilIceCV              ! CV of depth of soil ice, used to get frozen fraction (-)
  ! algorithmic control parameters
  case('minwind'                  ); get_ixparam = iLookPARAM%minwind                ! minimum wind speed (m s-1)
  case('minstep'                  ); get_ixparam = iLookPARAM%minstep                ! minimum length of the time step
  case('maxstep'                  ); get_ixparam = iLookPARAM%maxstep                ! maximum length of the time step
  case('wimplicit'                ); get_ixparam = iLookPARAM%wimplicit              ! weight assigned to start-of-step fluxes
  case('maxiter'                  ); get_ixparam = iLookPARAM%maxiter                ! maximum number of iterations
  case('relConvTol_liquid'        ); get_ixparam = iLookPARAM%relConvTol_liquid      ! relative convergence tolerance for vol frac liq water (-)
  case('absConvTol_liquid'        ); get_ixparam = iLookPARAM%absConvTol_liquid      ! absolute convergence tolerance for vol frac liq water (-)
  case('relConvTol_matric'        ); get_ixparam = iLookPARAM%relConvTol_matric      ! relative convergence tolerance for matric head (-)
  case('absConvTol_matric'        ); get_ixparam = iLookPARAM%absConvTol_matric      ! absolute convergence tolerance for matric head (m)
  case('relConvTol_energy'        ); get_ixparam = iLookPARAM%relConvTol_energy      ! relative convergence tolerance for energy (-)
  case('absConvTol_energy'        ); get_ixparam = iLookPARAM%absConvTol_energy      ! absolute convergence tolerance for energy (J m-3)
  case('relConvTol_aquifr'        ); get_ixparam = iLookPARAM%relConvTol_aquifr      ! relative convergence tolerance for aquifer storage (-)
  case('absConvTol_aquifr'        ); get_ixparam = iLookPARAM%absConvTol_aquifr      ! absolute convergence tolerance for aquifer storage (m)
  case('zmin'                     ); get_ixparam = iLookPARAM%zmin                   ! minimum layer depth (m)
  case('zmax'                     ); get_ixparam = iLookPARAM%zmax                   ! maximum layer depth (m)
  case('zminLayer1'               ); get_ixparam = iLookPARAM%zminLayer1             ! minimum layer depth for the 1st (top) layer (m)
  case('zminLayer2'               ); get_ixparam = iLookPARAM%zminLayer2             ! minimum layer depth for the 2nd layer (m)
  case('zminLayer3'               ); get_ixparam = iLookPARAM%zminLayer3             ! minimum layer depth for the 3rd layer (m)
  case('zminLayer4'               ); get_ixparam = iLookPARAM%zminLayer4             ! minimum layer depth for the 4th layer (m)
  case('zminLayer5'               ); get_ixparam = iLookPARAM%zminLayer5             ! minimum layer depth for the 5th (bottom) layer (m)
  case('zmaxLayer1_lower'         ); get_ixparam = iLookPARAM%zmaxLayer1_lower       ! maximum layer depth for the 1st (top) layer when only 1 layer (m)
  case('zmaxLayer2_lower'         ); get_ixparam = iLookPARAM%zmaxLayer2_lower       ! maximum layer depth for the 2nd layer when only 2 layers (m)
  case('zmaxLayer3_lower'         ); get_ixparam = iLookPARAM%zmaxLayer3_lower       ! maximum layer depth for the 3rd layer when only 3 layers (m)
  case('zmaxLayer4_lower'         ); get_ixparam = iLookPARAM%zmaxLayer4_lower       ! maximum layer depth for the 4th layer when only 4 layers (m)
  case('zmaxLayer1_upper'         ); get_ixparam = iLookPARAM%zmaxLayer1_upper       ! maximum layer depth for the 1st (top) layer when > 1 layer (m)
  case('zmaxLayer2_upper'         ); get_ixparam = iLookPARAM%zmaxLayer2_upper       ! maximum layer depth for the 2nd layer when > 2 layers (m)
  case('zmaxLayer3_upper'         ); get_ixparam = iLookPARAM%zmaxLayer3_upper       ! maximum layer depth for the 3rd layer when > 3 layers (m)
  case('zmaxLayer4_upper'         ); get_ixparam = iLookPARAM%zmaxLayer4_upper       ! maximum layer depth for the 4th layer when > 4 layers (m)
  ! get to here if cannot find the variable
  case default
   get_ixparam = imiss
 endselect
 end function get_ixparam


 ! *******************************************************************************************************************
 ! public function get_ixmvar: get the index of the named variables for the model variables
 ! *******************************************************************************************************************
 function get_ixmvar(varName)
 USE var_lookup,only:iLookMVAR                       ! indices of the named variables
 implicit none
 ! define dummy variables
 character(*), intent(in) :: varName                 ! parameter name
 integer(i4b)             :: get_ixmvar              ! index of the named variable
 ! define local variables
 integer(i4b), parameter  :: imiss = -999            ! missing value
 ! get the index of the named variables
 select case(trim(varName))
  ! define timestep-average fluxes for a few key variables
  case('totalSoilCompress'              ); get_ixmvar = iLookMVAR%totalSoilCompress                ! change in total soil storage due to compression of the soil matrix (kg m-2)
  case('averageThroughfallSnow'         ); get_ixmvar = iLookMVAR%averageThroughfallSnow           ! snow that reaches the ground without ever touching the canopy (kg m-2 s-1)
  case('averageThroughfallRain'         ); get_ixmvar = iLookMVAR%averageThroughfallRain           ! rain that reaches the ground without ever touching the canopy (kg m-2 s-1)
  case('averageCanopySnowUnloading'     ); get_ixmvar = iLookMVAR%averageCanopySnowUnloading       ! unloading of snow from the vegetion canopy (kg m-2 s-1)
  case('averageCanopyLiqDrainage'       ); get_ixmvar = iLookMVAR%averageCanopyLiqDrainage         ! drainage of liquid water from the vegetation canopy (kg m-2 s-1)
  case('averageCanopyMeltFreeze'        ); get_ixmvar = iLookMVAR%averageCanopyMeltFreeze          ! melt/freeze of water stored in the canopy (kg m-2 s-1)
  case('averageCanopyTranspiration'     ); get_ixmvar = iLookMVAR%averageCanopyTranspiration       ! canopy transpiration (kg m-2 s-1)
  case('averageCanopyEvaporation'       ); get_ixmvar = iLookMVAR%averageCanopyEvaporation         ! canopy evaporation/condensation (kg m-2 s-1)
  case('averageCanopySublimation'       ); get_ixmvar = iLookMVAR%averageCanopySublimation         ! canopy sublimation/frost (kg m-2 s-1)
  case('averageSnowSublimation'         ); get_ixmvar = iLookMVAR%averageSnowSublimation           ! snow sublimation/frost - below canopy or non-vegetated (kg m-2 s-1)
  case('averageGroundEvaporation'       ); get_ixmvar = iLookMVAR%averageGroundEvaporation         ! ground evaporation/condensation - below canopy or non-vegetated (kg m-2 s-1)
  case('averageRainPlusMelt'            ); get_ixmvar = iLookMVAR%averageRainPlusMelt              ! rain plus melt, as input to soil before calculating surface runoff (m s-1)
  case('averageSurfaceRunoff'           ); get_ixmvar = iLookMVAR%averageSurfaceRunoff             ! surface runoff (m s-1)
  case('averageSoilInflux'              ); get_ixmvar = iLookMVAR%averageSoilInflux                ! influx of water at the top of the soil profile (m s-1)
  case('averageSoilBaseflow'            ); get_ixmvar = iLookMVAR%averageSoilBaseflow              ! total baseflow from throughout the soil profile (m s-1)
  case('averageSoilDrainage'            ); get_ixmvar = iLookMVAR%averageSoilDrainage              ! drainage from the bottom of the soil profile (m s-1)
  case('averageAquiferRecharge'         ); get_ixmvar = iLookMVAR%averageAquiferRecharge           ! recharge to the aquifer (m s-1)
  case('averageAquiferBaseflow'         ); get_ixmvar = iLookMVAR%averageAquiferBaseflow           ! baseflow from the aquifer (m s-1)
  case('averageAquiferTranspire'        ); get_ixmvar = iLookMVAR%averageAquiferTranspire          ! transpiration from the aquifer (m s-1)
  case('averageColumnOutflow'           ); get_ixmvar = iLookMVAR%averageColumnOutflow             ! outflow from each layer in the soil profile (m3 s-1)
  ! scalar variables -- forcing
  case('scalarCosZenith'                ); get_ixmvar = iLookMVAR%scalarCosZenith                  ! cosine of the solar zenith angle (0-1)
  case('scalarFractionDirect'           ); get_ixmvar = iLookMVAR%scalarFractionDirect             ! fraction of direct radiation (0-1)
  case('spectralIncomingDirect'         ); get_ixmvar = iLookMVAR%spectralIncomingDirect           ! incoming direct solar radiation in each wave band (W m-2)
  case('spectralIncomingDiffuse'        ); get_ixmvar = iLookMVAR%spectralIncomingDiffuse          ! incoming diffuse solar radiation in each wave band (W m-2)
  case('scalarVPair'                    ); get_ixmvar = iLookMVAR%scalarVPair                      ! vapor pressure of the air above the vegetation canopy (Pa)
  case('scalarTwetbulb'                 ); get_ixmvar = iLookMVAR%scalarTwetbulb                   ! wetbulb temperature (K)
  case('scalarRainfall'                 ); get_ixmvar = iLookMVAR%scalarRainfall                   ! computed rainfall rate (kg m-2 s-1)
  case('scalarSnowfall'                 ); get_ixmvar = iLookMVAR%scalarSnowfall                   ! computed snowfall rate (kg m-2 s-1)
  case('scalarSnowfallTemp'             ); get_ixmvar = iLookMVAR%scalarSnowfallTemp               ! temperature of fresh snow (K)
  case('scalarNewSnowDensity'           ); get_ixmvar = iLookMVAR%scalarNewSnowDensity             ! density of fresh snow, should snow be falling in this time step (kg m-3)
  case('scalarO2air'                    ); get_ixmvar = iLookMVAR%scalarO2air                      ! atmospheric o2 concentration (Pa)
  case('scalarCO2air'                   ); get_ixmvar = iLookMVAR%scalarCO2air                     ! atmospheric co2 concentration (Pa)
  ! scalar variables -- state variables
  case('scalarCanopyIce'                ); get_ixmvar = iLookMVAR%scalarCanopyIce                  ! mass of ice on the vegetation canopy (kg m-2)
  case('scalarCanopyLiq'                ); get_ixmvar = iLookMVAR%scalarCanopyLiq                  ! mass of liquid water on the vegetation canopy (kg m-2)
  case('scalarCanairTemp'               ); get_ixmvar = iLookMVAR%scalarCanairTemp                 ! temperature of the canopy air space (K)
  case('scalarCanopyTemp'               ); get_ixmvar = iLookMVAR%scalarCanopyTemp                 ! temperature of the vegetation canopy (K)
  case('scalarSnowAge'                  ); get_ixmvar = iLookMVAR%scalarSnowAge                    ! non-dimensional snow age (-)
  case('scalarSnowAlbedo'               ); get_ixmvar = iLookMVAR%scalarSnowAlbedo                 ! snow albedo for the entire spectral band (-)
  case('spectralSnowAlbedoDirect'       ); get_ixmvar = iLookMVAR%spectralSnowAlbedoDirect         ! direct snow albedo for individual spectral bands (-)
  case('spectralSnowAlbedoDiffuse'      ); get_ixmvar = iLookMVAR%spectralSnowAlbedoDiffuse        ! diffuse snow albedo for individual spectral bands (-)
  case('scalarSnowDepth'                ); get_ixmvar = iLookMVAR%scalarSnowDepth                  ! total snow depth (m)
  case('scalarSWE'                      ); get_ixmvar = iLookMVAR%scalarSWE                        ! snow water equivalent (kg m-2)
  case('scalarSfcMeltPond'              ); get_ixmvar = iLookMVAR%scalarSfcMeltPond                ! ponded water caused by melt of the "snow without a layer" (kg m-2)
  case('scalarAquiferStorage'           ); get_ixmvar = iLookMVAR%scalarAquiferStorage             ! relative aquifer storage -- above bottom of the soil profile (m)
  case('scalarSurfaceTemp'              ); get_ixmvar = iLookMVAR%scalarSurfaceTemp                ! surface temperature (K)
  ! NOAH-MP vegetation variables (general)
  case('scalarGreenVegFraction'         ); get_ixmvar = iLookMVAR%scalarGreenVegFraction           ! green vegetation fraction used to compute LAI (-)
  case('scalarBulkVolHeatCapVeg'        ); get_ixmvar = iLookMVAR%scalarBulkVolHeatCapVeg          ! bulk volumetric heat capacity of vegetation (J m-3 K-1)
  case('scalarRootZoneTemp'             ); get_ixmvar = iLookMVAR%scalarRootZoneTemp               ! average temperature of the root zone (K)
  case('scalarLAI'                      ); get_ixmvar = iLookMVAR%scalarLAI                        ! one-sided leaf area index (m2 m-2)
  case('scalarSAI'                      ); get_ixmvar = iLookMVAR%scalarSAI                        ! one-sided stem area index (m2 m-2)
  case('scalarExposedLAI'               ); get_ixmvar = iLookMVAR%scalarExposedLAI                 ! exposed leaf area index after burial by snow (m2 m-2)
  case('scalarExposedSAI'               ); get_ixmvar = iLookMVAR%scalarExposedSAI                 ! exposed stem area index after burial by snow (m2 m-2)
  case('scalarCanopyIceMax'             ); get_ixmvar = iLookMVAR%scalarCanopyIceMax               ! maximum interception storage capacity for ice (kg m-2)
  case('scalarCanopyLiqMax'             ); get_ixmvar = iLookMVAR%scalarCanopyLiqMax               ! maximum interception storage capacity for liquid water (kg m-2)
  case('scalarGrowingSeasonIndex'       ); get_ixmvar = iLookMVAR%scalarGrowingSeasonIndex         ! growing season index (0=off, 1=on)
  case('scalarVP_CanopyAir'             ); get_ixmvar = iLookMVAR%scalarVP_CanopyAir               ! vapor pressure of the canopy air space (Pa)
  ! NOAH-MP vegetation variables (shortwave radiation)
  case('scalarCanopySunlitFraction'     ); get_ixmvar = iLookMVAR%scalarCanopySunlitFraction       ! sunlit fraction of canopy (-)
  case('scalarCanopySunlitLAI'          ); get_ixmvar = iLookMVAR%scalarCanopySunlitLAI            ! sunlit leaf area (-)
  case('scalarCanopyShadedLAI'          ); get_ixmvar = iLookMVAR%scalarCanopyShadedLAI            ! shaded leaf area (-)
  case('scalarCanopySunlitPAR'          ); get_ixmvar = iLookMVAR%scalarCanopySunlitPAR            ! average absorbed par for sunlit leaves (w m-2)
  case('scalarCanopyShadedPAR'          ); get_ixmvar = iLookMVAR%scalarCanopyShadedPAR            ! average absorbed par for shaded leaves (w m-2)
  case('spectralBelowCanopyDirect'      ); get_ixmvar = iLookMVAR%spectralBelowCanopyDirect        ! downward direct flux below veg layer for each spectral band  W m-2)
  case('spectralBelowCanopyDiffuse'     ); get_ixmvar = iLookMVAR%spectralBelowCanopyDiffuse       ! downward diffuse flux below veg layer for each spectral band (W m-2)
  case('scalarBelowCanopySolar'         ); get_ixmvar = iLookMVAR%scalarBelowCanopySolar           ! solar radiation transmitted below the canopy (W m-2)
  case('spectralAlbGndDirect'           ); get_ixmvar = iLookMVAR%spectralAlbGndDirect             ! direct  albedo of underlying surface for each spectral band (-)
  case('spectralAlbGndDiffuse'          ); get_ixmvar = iLookMVAR%spectralAlbGndDiffuse            ! diffuse albedo of underlying surface for each spectral band (-)
  case('scalarGroundAlbedo'             ); get_ixmvar = iLookMVAR%scalarGroundAlbedo               ! albedo of the ground surface (-)
  case('scalarCanopyAbsorbedSolar'      ); get_ixmvar = iLookMVAR%scalarCanopyAbsorbedSolar        ! solar radiation absorbed by canopy (W m-2)
  case('scalarGroundAbsorbedSolar'      ); get_ixmvar = iLookMVAR%scalarGroundAbsorbedSolar        ! solar radiation absorbed by ground (W m-2)
  ! NOAH-MP vegetation variables (longwave radiation)
  case('scalarCanopyEmissivity'         ); get_ixmvar = iLookMVAR%scalarCanopyEmissivity           ! effective canopy emissivity (-)
  case('scalarLWRadCanopy'              ); get_ixmvar = iLookMVAR%scalarLWRadCanopy                ! longwave radiation emitted from the canopy (W m-2)
  case('scalarLWRadGround'              ); get_ixmvar = iLookMVAR%scalarLWRadGround                ! longwave radiation emitted at the ground surface  (W m-2)
  case('scalarLWRadUbound2Canopy'       ); get_ixmvar = iLookMVAR%scalarLWRadUbound2Canopy         ! downward atmospheric longwave radiation absorbed by the canopy (W m-2)
  case('scalarLWRadUbound2Ground'       ); get_ixmvar = iLookMVAR%scalarLWRadUbound2Ground         ! downward atmospheric longwave radiation absorbed by the ground (W m-2)
  case('scalarLWRadUbound2Ubound'       ); get_ixmvar = iLookMVAR%scalarLWRadUbound2Ubound         ! atmospheric radiation refl by ground + lost thru upper boundary (W m-2)
  case('scalarLWRadCanopy2Ubound'       ); get_ixmvar = iLookMVAR%scalarLWRadCanopy2Ubound         ! longwave radiation emitted from canopy lost thru upper boundary (W m-2)
  case('scalarLWRadCanopy2Ground'       ); get_ixmvar = iLookMVAR%scalarLWRadCanopy2Ground         ! longwave radiation emitted from canopy absorbed by the ground (W m-2)
  case('scalarLWRadCanopy2Canopy'       ); get_ixmvar = iLookMVAR%scalarLWRadCanopy2Canopy         ! canopy longwave reflected from ground and absorbed by the canopy (W m-2)
  case('scalarLWRadGround2Ubound'       ); get_ixmvar = iLookMVAR%scalarLWRadGround2Ubound         ! longwave radiation emitted from ground lost thru upper boundary (W m-2)
  case('scalarLWRadGround2Canopy'       ); get_ixmvar = iLookMVAR%scalarLWRadGround2Canopy         ! longwave radiation emitted from ground and absorbed by the canopy (W m-2)
  case('scalarLWNetCanopy'              ); get_ixmvar = iLookMVAR%scalarLWNetCanopy                ! net longwave radiation at the canopy (W m-2)
  case('scalarLWNetGround'              ); get_ixmvar = iLookMVAR%scalarLWNetGround                ! net longwave radiation at the ground surface (W m-2)
  case('scalarLWNetUbound'              ); get_ixmvar = iLookMVAR%scalarLWNetUbound                ! net longwave radiation at the upper atmospheric boundary (W m-2)
  ! NOAH-MP vegetation variables (turbulent heat transfer)
  case('scalarLatHeatSubVapCanopy'      ); get_ixmvar = iLookMVAR%scalarLatHeatSubVapCanopy        ! latent heat of sublimation/vaporization used for veg canopy (J kg-1)
  case('scalarLatHeatSubVapGround'      ); get_ixmvar = iLookMVAR%scalarLatHeatSubVapGround        ! latent heat of sublimation/vaporization used for ground surface (J kg-1)
  case('scalarSatVP_CanopyTemp'         ); get_ixmvar = iLookMVAR%scalarSatVP_CanopyTemp           ! saturation vapor pressure at the temperature of vegetation canopy (Pa)
  case('scalarSatVP_GroundTemp'         ); get_ixmvar = iLookMVAR%scalarSatVP_GroundTemp           ! saturation vapor pressure at the temperature of the ground (Pa)
  case('scalarZ0Canopy'                 ); get_ixmvar = iLookMVAR%scalarZ0Canopy                   ! roughness length of the canopy (m)
  case('scalarWindReductionFactor'      ); get_ixmvar = iLookMVAR%scalarWindReductionFactor        ! canopy wind reduction factor (-)
  case('scalarZeroPlaneDisplacement'    ); get_ixmvar = iLookMVAR%scalarZeroPlaneDisplacement      ! zero plane displacement (m)
  case('scalarRiBulkCanopy'             ); get_ixmvar = iLookMVAR%scalarRiBulkCanopy               ! bulk Richardson number for the canopy (-)
  case('scalarRiBulkGround'             ); get_ixmvar = iLookMVAR%scalarRiBulkGround               ! bulk Richardson number for the ground surface (-)
  case('scalarCanopyStabilityCorrection'); get_ixmvar = iLookMVAR%scalarCanopyStabilityCorrection  ! stability correction for the canopy (-)
  case('scalarGroundStabilityCorrection'); get_ixmvar = iLookMVAR%scalarGroundStabilityCorrection  ! stability correction for the ground surface (-)
  case('scalarEddyDiffusCanopyTop'      ); get_ixmvar = iLookMVAR%scalarEddyDiffusCanopyTop        ! eddy diffusivity for heat at the top of the canopy (m2 s-1)
  case('scalarFrictionVelocity'         ); get_ixmvar = iLookMVAR%scalarFrictionVelocity           ! friction velocity - canopy momentum sink (m s-1)
  case('scalarWindspdCanopyTop'         ); get_ixmvar = iLookMVAR%scalarWindspdCanopyTop           ! windspeed at the top of the canopy (m s-1)
  case('scalarWindspdCanopyBottom'      ); get_ixmvar = iLookMVAR%scalarWindspdCanopyBottom        ! windspeed at the height of the bottom of the canopy (m s-1)
  case('scalarGroundResistance'         ); get_ixmvar = iLookMVAR%scalarGroundResistance           ! below canopy aerodynamic resistance (s m-1)
  case('scalarCanopyResistance'         ); get_ixmvar = iLookMVAR%scalarCanopyResistance           ! above canopy aerodynamic resistance (s m-1)
  case('scalarLeafResistance'           ); get_ixmvar = iLookMVAR%scalarLeafResistance             ! mean leaf boundary layer resistance per unit leaf area (s m-1)
  case('scalarSoilResistance'           ); get_ixmvar = iLookMVAR%scalarSoilResistance             ! soil surface resistance (s m-1)
  case('scalarSoilRelHumidity'          ); get_ixmvar = iLookMVAR%scalarSoilRelHumidity            ! relative humidity in the soil pores in the upper-most soil layer (-)
  case('scalarSenHeatTotal'             ); get_ixmvar = iLookMVAR%scalarSenHeatTotal               ! sensible heat from the canopy air space to the atmosphere (W m-2)
  case('scalarSenHeatCanopy'            ); get_ixmvar = iLookMVAR%scalarSenHeatCanopy              ! sensible heat from the canopy to the canopy air space (W m-2)
  case('scalarSenHeatGround'            ); get_ixmvar = iLookMVAR%scalarSenHeatGround              ! sensible heat from the ground (below canopy or non-vegetated) (W m-2)
  case('scalarLatHeatTotal'             ); get_ixmvar = iLookMVAR%scalarLatHeatTotal               ! latent heat from the canopy air space to the atmosphere (W m-2)
  case('scalarLatHeatCanopyEvap'        ); get_ixmvar = iLookMVAR%scalarLatHeatCanopyEvap          ! evaporation latent heat from the canopy to the canopy air space (W m-2)
  case('scalarLatHeatCanopyTrans'       ); get_ixmvar = iLookMVAR%scalarLatHeatCanopyTrans         ! transpiration latent heat from the canopy to the canopy air space (W m-2)
  case('scalarLatHeatGround'            ); get_ixmvar = iLookMVAR%scalarLatHeatGround              ! latent heat from the ground (below canopy or non-vegetated) (W m-2)
  case('scalarCanopyAdvectiveHeatFlux'  ); get_ixmvar = iLookMVAR%scalarCanopyAdvectiveHeatFlux    ! heat advected to the canopy surface with rain + snow (W m-2)
  case('scalarGroundAdvectiveHeatFlux'  ); get_ixmvar = iLookMVAR%scalarGroundAdvectiveHeatFlux    ! heat advected to the ground surface with throughfall and unloading/drainage (W m-2)
  case('scalarCanopyTranspiration'      ); get_ixmvar = iLookMVAR%scalarCanopyTranspiration        ! canopy transpiration (kg m-2 s-1)
  case('scalarCanopyEvaporation'        ); get_ixmvar = iLookMVAR%scalarCanopyEvaporation          ! canopy evaporation/condensation (kg m-2 s-1)
  case('scalarCanopySublimation'        ); get_ixmvar = iLookMVAR%scalarCanopySublimation          ! canopy sublimation/frost (kg m-2 s-1)
  case('scalarGroundEvaporation'        ); get_ixmvar = iLookMVAR%scalarGroundEvaporation          ! ground evaporation/condensation (below canopy or non-vegetated) (kg m-2 s-1)
  case('scalarSnowSublimation'          ); get_ixmvar = iLookMVAR%scalarSnowSublimation            ! snow sublimation/frost (below canopy or non-vegetated) (kg m-2 s-1)
  ! NOAH-MP vegetation variables (transpiration)
  case('scalarTranspireLim'             ); get_ixmvar = iLookMVAR%scalarTranspireLim               ! aggregate soil moisture and aquifer storage limit on transpiration (-)
  case('scalarTranspireLimAqfr'         ); get_ixmvar = iLookMVAR%scalarTranspireLimAqfr           ! aquifer storage limit on transpiration (-)
  case('scalarFoliageNitrogenFactor'    ); get_ixmvar = iLookMVAR%scalarFoliageNitrogenFactor      ! foliage nitrogen concentration, 1=saturated (-)
  case('scalarStomResistSunlit'         ); get_ixmvar = iLookMVAR%scalarStomResistSunlit           ! stomatal resistance for sunlit leaves (s m-1)
  case('scalarStomResistShaded'         ); get_ixmvar = iLookMVAR%scalarStomResistShaded           ! stomatal resistance for shaded leaves (s m-1)
  case('scalarPhotosynthesisSunlit'     ); get_ixmvar = iLookMVAR%scalarPhotosynthesisSunlit       ! sunlit photosynthesis (umolco2 m-2 s-1)
  case('scalarPhotosynthesisShaded'     ); get_ixmvar = iLookMVAR%scalarPhotosynthesisShaded       ! shaded photosynthesis (umolco2 m-2 s-1)
  case('scalarIntercellularCO2Sunlit'   ); get_ixmvar = iLookMVAR%scalarIntercellularCO2Sunlit     ! carbon dioxide partial pressure of leaf interior (sunlit leaves) (Pa)
  case('scalarIntercellularCO2Shaded'   ); get_ixmvar = iLookMVAR%scalarIntercellularCO2Shaded     ! carbon dioxide partial pressure of leaf interior (shaded leaves) (Pa)
  ! NOAH-MP vegetation variables (canopy water)
  case('scalarCanopyWetFraction'        ); get_ixmvar = iLookMVAR%scalarCanopyWetFraction          ! fraction of canopy that is wet
  case('scalarGroundSnowFraction'       ); get_ixmvar = iLookMVAR%scalarGroundSnowFraction         ! fraction of ground that is covered with snow (-)
  case('scalarThroughfallSnow'          ); get_ixmvar = iLookMVAR%scalarThroughfallSnow            ! snow that reaches the ground without ever touching the canopy (kg m-2 s-1)
  case('scalarThroughfallRain'          ); get_ixmvar = iLookMVAR%scalarThroughfallRain            ! rain that reaches the ground without ever touching the canopy (kg m-2 s-1)
  case('scalarCanopySnowUnloading'      ); get_ixmvar = iLookMVAR%scalarCanopySnowUnloading        ! unloading of snow from the vegetion canopy (kg m-2 s-1)
  case('scalarCanopyLiqDrainage'        ); get_ixmvar = iLookMVAR%scalarCanopyLiqDrainage          ! drainage of liquid water from the vegetation canopy (kg m-2 s-1)
  case('scalarCanopyMeltFreeze'         ); get_ixmvar = iLookMVAR%scalarCanopyMeltFreeze           ! melt/freeze of water stored in the canopy (kg m-2 s-1)
  ! scalar variables -- soil and aquifer fluxes
  case('scalarRainPlusMelt'             ); get_ixmvar = iLookMVAR%scalarRainPlusMelt               ! rain plus melt, as input to soil before calculating surface runoff (m s-1)
  case('scalarInfilArea'                ); get_ixmvar = iLookMVAR%scalarInfilArea                  ! fraction of unfrozen area where water can infiltrate (-)
  case('scalarFrozenArea'               ); get_ixmvar = iLookMVAR%scalarFrozenArea                 ! fraction of area that is considered impermeable due to soil ice (-)
  case('scalarInfiltration'             ); get_ixmvar = iLookMVAR%scalarInfiltration               ! infiltration of water into the soil profile (m s-1)
  case('scalarExfiltration'             ); get_ixmvar = iLookMVAR%scalarExfiltration               ! exfiltration of water from the top of the soil profile (m s-1)
  case('scalarSurfaceRunoff'            ); get_ixmvar = iLookMVAR%scalarSurfaceRunoff              ! surface runoff (m s-1)
  case('scalarInitAquiferRecharge'      ); get_ixmvar = iLookMVAR%scalarInitAquiferRecharge        ! recharge to the aquifer -- at the start of the step (m s-1)
  case('scalarAquiferRecharge'          ); get_ixmvar = iLookMVAR%scalarAquiferRecharge            ! recharge to the aquifer (m s-1)
  case('scalarInitAquiferTranspire'     ); get_ixmvar = iLookMVAR%scalarInitAquiferTranspire       ! transpiration from the aquifer (m s-1)
  case('scalarAquiferTranspire'         ); get_ixmvar = iLookMVAR%scalarAquiferTranspire           ! transpiration from the aquifer (m s-1)
  case('scalarInitAquiferBaseflow'      ); get_ixmvar = iLookMVAR%scalarInitAquiferBaseflow        ! baseflow from the aquifer (m s-1)
  case('scalarAquiferBaseflow'          ); get_ixmvar = iLookMVAR%scalarAquiferBaseflow            ! baseflow from the aquifer (m s-1)
  ! scalar variables -- sub-step average fluxes for the soil zone
  case('scalarSoilInflux'               ); get_ixmvar = iLookMVAR%scalarSoilInflux                 ! sub-step average: influx of water at the top of the soil profile (m s-1)
  case('scalarSoilCompress'             ); get_ixmvar = iLookMVAR%scalarSoilCompress               ! change in total soil storage due to compression of the soil matrix (kg m-2)
  case('scalarSoilBaseflow'             ); get_ixmvar = iLookMVAR%scalarSoilBaseflow               ! sub-step average: total baseflow from throughout the soil profile (m s-1)
  case('scalarSoilDrainage'             ); get_ixmvar = iLookMVAR%scalarSoilDrainage               ! sub-step average: drainage from the bottom of the soil profile (m s-1)
  case('scalarSoilTranspiration'        ); get_ixmvar = iLookMVAR%scalarSoilTranspiration          ! sub-step average: total transpiration from the soil (m s-1)
  ! scalar variables -- mass balance check
  case('scalarSoilWatBalError'          ); get_ixmvar = iLookMVAR%scalarSoilWatBalError            ! error in the total soil water balance (kg m-2)
  case('scalarAquiferBalError'          ); get_ixmvar = iLookMVAR%scalarAquiferBalError            ! error in the aquifer water balance (kg m-2)
  case('scalarTotalSoilLiq'             ); get_ixmvar = iLookMVAR%scalarTotalSoilLiq               ! total mass of liquid water in the soil (kg m-2)
  case('scalarTotalSoilIce'             ); get_ixmvar = iLookMVAR%scalarTotalSoilIce               ! total mass of ice in the soil (kg m-2)
  ! variables at the mid-point of each layer -- domain geometry
  case('mLayerDepth'                    ); get_ixmvar = iLookMVAR%mLayerDepth                      ! depth of each layer (m)
  case('mLayerHeight'                   ); get_ixmvar = iLookMVAR%mLayerHeight                     ! height at the midpoint of each layer (m)
  case('mLayerRootDensity'              ); get_ixmvar = iLookMVAR%mLayerRootDensity                ! fraction of roots in each soil layer (-)
  ! variables at the mid-point of each layer -- coupled energy and mass
  case('mLayerTemp'                     ); get_ixmvar = iLookMVAR%mLayerTemp                       ! temperature of each layer (K)
  case('mLayerVolFracAir'               ); get_ixmvar = iLookMVAR%mLayerVolFracAir                 ! volumetric fraction of air in each layer (-)
  case('mLayerVolFracIce'               ); get_ixmvar = iLookMVAR%mLayerVolFracIce                 ! volumetric fraction of icein each layer (-)
  case('mLayerVolFracLiq'               ); get_ixmvar = iLookMVAR%mLayerVolFracLiq                 ! volumetric fraction of liquid water in each layer (-)
  case('mLayerVolHtCapBulk'             ); get_ixmvar = iLookMVAR%mLayerVolHtCapBulk               ! volumetric heat capacity in each layer (J m-3 K-1)
  case('mLayerTcrit'                    ); get_ixmvar = iLookMVAR%mLayerTcrit                      ! critical soil temperature above which all water is unfrozen (K)
  case('mLayerdTheta_dTk'               ); get_ixmvar = iLookMVAR%mLayerdTheta_dTk                 ! analytical derivative in the freezing curve (K-1)
  case('mLayerThermalC'                 ); get_ixmvar = iLookMVAR%mLayerThermalC                   ! thermal conductivity at the mid-point of each layer (W m-1 K-1)
  case('mLayerRadCondFlux'              ); get_ixmvar = iLookMVAR%mLayerRadCondFlux                ! temporal derivative in energy from radiative and conductive flux (J m-2 s-1)
  case('mLayerMeltFreeze'               ); get_ixmvar = iLookMVAR%mLayerMeltFreeze                 ! rate of ice content change from melt/freeze in each layer (kg m-3 s-1)
  case('mLayerInfilFreeze'              ); get_ixmvar = iLookMVAR%mLayerInfilFreeze                ! rate of ice content change by freezing infiltrating flux (kg m-3 s-1)
  case('mLayerSatHydCond'               ); get_ixmvar = iLookMVAR%mLayerSatHydCond                 ! saturated hydraulic conductivity in each layer (m s-1)
  case('mLayerSatHydCondMP'             ); get_ixmvar = iLookMVAR%mLayerSatHydCondMP               ! saturated hydraulic conductivity of macropores in each layer (m s-1)
  case('mLayerMatricHead'               ); get_ixmvar = iLookMVAR%mLayerMatricHead                 ! matric head of water in the soil (m)
  case('mLayerdTheta_dPsi'              ); get_ixmvar = iLookMVAR%mLayerdTheta_dPsi                ! analytical derivative in the soil water characteristic w.r.t. psi (m-1)
  case('mLayerdPsi_dTheta'              ); get_ixmvar = iLookMVAR%mLayerdPsi_dTheta                ! analytical derivative in the soil water characteristic w.r.t. theta (m)
  case('mLayerThetaResid'               ); get_ixmvar = iLookMVAR%mLayerThetaResid                 ! residual volumetric water content in each snow layer (-)
  case('mLayerPoreSpace'                ); get_ixmvar = iLookMVAR%mLayerPoreSpace                  ! total pore space in each snow layer (-)
  case('mLayerCompress'                 ); get_ixmvar = iLookMVAR%mLayerCompress                   ! change in volumetric water content due to compression of soil (-)
  case('mLayerTranspireLim'             ); get_ixmvar = iLookMVAR%mLayerTranspireLim               ! moisture avail factor limiting transpiration in each layer (-)
  case('mLayerInitTranspire'            ); get_ixmvar = iLookMVAR%mLayerInitTranspire              ! transpiration loss from each soil layer at the start of the step (kg m-2 s-1)
  case('mLayerTranspire'                ); get_ixmvar = iLookMVAR%mLayerTranspire                  ! transpiration loss from each soil layer (kg m-2 s-1)
  case('mLayerInitQMacropore'           ); get_ixmvar = iLookMVAR%mLayerInitQMacropore             ! liquid flux from micropores to macropores at the start-of-step (m s-1)
  case('mLayerQMacropore'               ); get_ixmvar = iLookMVAR%mLayerQMacropore                 ! liquid flux from micropores to macropores (m s-1)
  case('mLayerInitBaseflow'             ); get_ixmvar = iLookMVAR%mLayerInitBaseflow               ! baseflow from each soil layer at the start of the time step (m s-1)
  case('mLayerBaseflow'                 ); get_ixmvar = iLookMVAR%mLayerBaseflow                   ! baseflow from each soil layer (m s-1)
  case('mLayerColumnInflow'             ); get_ixmvar = iLookMVAR%mLayerColumnInflow               ! total inflow to each layer in a given soil column (m3 s-1)
  case('mLayerColumnOutflow'            ); get_ixmvar = iLookMVAR%mLayerColumnOutflow              ! total outflow from each layer in a given soil column (m3 s-1)
  ! variables at the interface of each layer
  case('iLayerHeight'                   ); get_ixmvar = iLookMVAR%iLayerHeight                     ! height at the interface of each layer (m)
  case('iLayerThermalC'                 ); get_ixmvar = iLookMVAR%iLayerThermalC                   ! thermal conductivity at the interface of each layer (W m-1 K-1)
  case('iLayerConductiveFlux'           ); get_ixmvar = iLookMVAR%iLayerConductiveFlux             ! conductive energy flux at layer interfaces at end of time step (W m-2)
  case('iLayerAdvectiveFlux'            ); get_ixmvar = iLookMVAR%iLayerAdvectiveFlux              ! advective energy flux at layer interfaces at end of time step (W m-2)
  case('iLayerInitNrgFlux'              ); get_ixmvar = iLookMVAR%iLayerInitNrgFlux                ! energy flux at layer interfaces at the start of the time step (W m-2)
  case('iLayerNrgFlux'                  ); get_ixmvar = iLookMVAR%iLayerNrgFlux                    ! energy flux at layer interfaces at the end of the time step (W m-2)
  case('iLayerSatHydCond'               ); get_ixmvar = iLookMVAR%iLayerSatHydCond                 ! saturated hydraulic conductivity in each layer (m s-1)
  case('iLayerInitLiqFluxSnow'          ); get_ixmvar = iLookMVAR%iLayerInitLiqFluxSnow            ! liquid flux at snow layer interfaces at the start of the time step (m s-1)
  case('iLayerInitLiqFluxSoil'          ); get_ixmvar = iLookMVAR%iLayerInitLiqFluxSoil            ! liquid flux at soil layer interfaces at the start of the time step (m s-1)
  case('iLayerInitFluxReversal'         ); get_ixmvar = iLookMVAR%iLayerInitFluxReversal           ! start of step liquid flux at soil layer interfaces from impedance (m s-1)
  case('iLayerLiqFluxSnow'              ); get_ixmvar = iLookMVAR%iLayerLiqFluxSnow                ! liquid flux at snow layer interfaces at the end of the time step (m s-1)
  case('iLayerLiqFluxSoil'              ); get_ixmvar = iLookMVAR%iLayerLiqFluxSoil                ! liquid flux at soil layer interfaces at the end of the time step (m s-1)
  case('iLayerFluxReversal'             ); get_ixmvar = iLookMVAR%iLayerFluxReversal               ! end of step liquid flux at soil layer interfaces from impedance (m s-1)
  ! time stepping variables
  case('dt_init'                        ); get_ixmvar = iLookMVAR%dt_init                          ! length of initial time step at start of next data interval (s)
  ! "short-cut" variables
  case('scalarVGn_m'                    ); get_ixmvar = iLookMVAR%scalarVGn_m                      ! van Genuchten "m" parameter (-)
  case('scalarKappa'                    ); get_ixmvar = iLookMVAR%scalarKappa                      ! constant in the freezing curve function (m K-1)
  case('scalarVolHtCap_air'             ); get_ixmvar = iLookMVAR%scalarVolHtCap_air               ! volumetric heat capacity air         (J m-3 K-1)
  case('scalarVolHtCap_ice'             ); get_ixmvar = iLookMVAR%scalarVolHtCap_ice               ! volumetric heat capacity ice         (J m-3 K-1)
  case('scalarVolHtCap_soil'            ); get_ixmvar = iLookMVAR%scalarVolHtCap_soil              ! volumetric heat capacity dry soil    (J m-3 K-1)
  case('scalarVolHtCap_water'           ); get_ixmvar = iLookMVAR%scalarVolHtCap_water             ! volumetric heat capacity liquid wat  (J m-3 K-1)
  case('scalarLambda_drysoil'           ); get_ixmvar = iLookMVAR%scalarLambda_drysoil             ! thermal conductivity of dry soil     (W m-1)
  case('scalarLambda_wetsoil'           ); get_ixmvar = iLookMVAR%scalarLambda_wetsoil             ! thermal conductivity of wet soil     (W m-1)
  case('scalarVolLatHt_fus'             ); get_ixmvar = iLookMVAR%scalarVolLatHt_fus               ! volumetric latent heat of fusion     (J m-3)
  case('scalarAquiferRootFrac'          ); get_ixmvar = iLookMVAR%scalarAquiferRootFrac            ! fraction of roots below the soil profile (-)
  ! get to here if cannot find the variable
  case default
   get_ixmvar = imiss
 endselect
 end function get_ixmvar


 ! *******************************************************************************************************************
 ! public function get_ixindex: get the index of the named variables for the model indices
 ! *******************************************************************************************************************
 function get_ixindex(varName)
 USE var_lookup,only:iLookINDEX                      ! indices of the named variables
 implicit none
 ! define dummy variables
 character(*), intent(in) :: varName                 ! parameter name
 integer(i4b)             :: get_ixINDEX             ! index of the named variable
 ! define local variables
 integer(i4b), parameter  :: imiss = -999            ! missing value
 ! get the index of the named variables
 select case(trim(varName))
  case('nSnow'            ); get_ixindex = iLookINDEX%nSnow             ! number of snow layers
  case('nSoil'            ); get_ixindex = iLookINDEX%nSoil             ! number of soil layers
  case('nLayers'          ); get_ixindex = iLookINDEX%nLayers           ! total number of layers
  case('midSnowStartIndex'); get_ixindex = iLookINDEX%midSnowStartIndex ! start index of the midSnow vector for a given timestep
  case('midSoilStartIndex'); get_ixindex = iLookINDEX%midSoilStartIndex ! start index of the midSoil vector for a given timestep
  case('midTotoStartIndex'); get_ixindex = iLookINDEX%midTotoStartIndex ! start index of the midToto vector for a given timestep
  case('ifcSnowStartIndex'); get_ixindex = iLookINDEX%ifcSnowStartIndex ! start index of the ifcSnow vector for a given timestep
  case('ifcSoilStartIndex'); get_ixindex = iLookINDEX%ifcSoilStartIndex ! start index of the ifcSoil vector for a given timestep
  case('ifcTotoStartIndex'); get_ixindex = iLookINDEX%ifcTotoStartIndex ! start index of the ifcToto vector for a given timestep
  case('layerType'        ); get_ixindex = iLookINDEX%layerType         ! type of layer (soil or snow)
  ! get to here if cannot find the variable
  case default
   get_ixindex = imiss
 endselect
 end function get_ixindex


 ! *******************************************************************************************************************
 ! public function get_ixbpar: get the index of the named variables for the basin-average variables
 ! *******************************************************************************************************************
 function get_ixbpar(varName)
 USE var_lookup,only:iLookBPAR                       ! indices of the named variables
 implicit none
 ! define dummy variables
 character(*), intent(in) :: varName                 ! parameter name
 integer(i4b)             :: get_ixbpar              ! index of the named variable
 ! define local variables
 integer(i4b), parameter  :: imiss = -999            ! missing value
 ! get the index of the named variables
 select case(trim(varName))
  ! baseflow
  case('basin__aquiferHydCond'    ); get_ixbpar = iLookBPAR%basin__aquiferHydCond     ! hydraulic conductivity of the basin aquifer (m s-1)
  case('basin__aquiferScaleFactor'); get_ixbpar = iLookBPAR%basin__aquiferScaleFactor ! scaling factor for aquifer storage in the big bucket (m)
  case('basin__aquiferBaseflowExp'); get_ixbpar = iLookBPAR%basin__aquiferBaseflowExp ! baseflow exponent for the big bucket (-)
  ! sub-grid routing
  case('routingGammaShape'        ); get_ixbpar = iLookBPAR%routingGammaShape         ! shape parameter in Gamma distribution used for sub-grid routing (-)
  case('routingGammaScale'        ); get_ixbpar = iLookBPAR%routingGammaScale         ! scale parameter in Gamma distribution used for sub-grid routing (s)
  ! get to here if cannot find the variable
  case default
   get_ixbpar = imiss
 endselect
 end function get_ixbpar


 ! *******************************************************************************************************************
 ! public function get_ixbvar: get the index of the named variables for the basin-average variables
 ! *******************************************************************************************************************
 function get_ixbvar(varName)
 USE var_lookup,only:iLookBVAR                       ! indices of the named variables
 implicit none
 ! define dummy variables
 character(*), intent(in) :: varName                 ! parameter name
 integer(i4b)             :: get_ixbvar              ! index of the named variable
 ! define local variables
 integer(i4b), parameter  :: imiss = -999            ! missing value
 ! get the index of the named variables
 select case(trim(varName))
  ! derived variables
  case('basin__totalArea'              ); get_ixbvar = iLookBVAR%basin__totalArea                ! total basin area (m2)
  ! scalar variables -- basin-average runoff and aquifer fluxes
  case('basin__SurfaceRunoff'          ); get_ixbvar = iLookBVAR%basin__SurfaceRunoff            ! surface runoff (m s-1)
  case('basin__ColumnOutflow'          ); get_ixbvar = iLookBVAR%basin__ColumnOutflow            ! outflow from all "outlet" HRUs (those with no downstream HRU)
  case('basin__AquiferStorage'         ); get_ixbvar = iLookBVAR%basin__AquiferStorage           ! aquifer storage (m s-1)
  case('basin__AquiferRecharge'        ); get_ixbvar = iLookBVAR%basin__AquiferRecharge          ! recharge to the aquifer (m s-1)
  case('basin__AquiferBaseflow'        ); get_ixbvar = iLookBVAR%basin__AquiferBaseflow          ! baseflow from the aquifer (m s-1)
  case('basin__AquiferTranspire'       ); get_ixbvar = iLookBVAR%basin__AquiferTranspire         ! transpiration from the aquifer (m s-1)
  ! variables to compute runoff
  case('routingRunoffFuture'           ); get_ixbvar = iLookBVAR%routingRunoffFuture             ! runoff in future time steps (m s-1)
  case('routingFractionFuture'         ); get_ixbvar = iLookBVAR%routingFractionFuture           ! fraction of runoff in future time steps (-)
  case('averageInstantRunoff'          ); get_ixbvar = iLookBVAR%averageInstantRunoff            ! instantaneous runoff (m s-1)
  case('averageRoutedRunoff'           ); get_ixbvar = iLookBVAR%averageRoutedRunoff             ! routed runoff (m s-1)
  ! get to here if cannot find the variable
  case default
   get_ixbvar = imiss
 endselect
 end function get_ixbvar


end module get_ixname_module<|MERGE_RESOLUTION|>--- conflicted
+++ resolved
@@ -55,7 +55,6 @@
   case('vegeParTbl'      ); get_ixdecisions=iLookDECISIONS%vegeParTbl  ! ( 4) vegetation category dataset
   case('soilStress'      ); get_ixdecisions=iLookDECISIONS%soilStress  ! ( 5) choice of function for the soil moisture control on stomatal resistance
   case('stomResist'      ); get_ixdecisions=iLookDECISIONS%stomResist  ! ( 6) choice of function for stomatal resistance
-<<<<<<< HEAD
   case('bbTempFunc'      ); get_ixdecisions=iLookDECISIONS%bbTempFunc  ! ( 7) Ball-Berry: leaf temperature controls on photosynthesis + stomatal resistance
   case('bbHumdFunc'      ); get_ixdecisions=iLookDECISIONS%bbHumdFunc  ! ( 8) Ball-Berry: humidity controls on stomatal resistance
   case('bbElecFunc'      ); get_ixdecisions=iLookDECISIONS%bbElecFunc  ! ( 9) Ball-Berry: dependence of photosynthesis on PAR
@@ -88,33 +87,6 @@
   case('alb_method'      ); get_ixdecisions=iLookDECISIONS%alb_method  ! (36) choice of albedo representation
   case('spatial_gw'      ); get_ixdecisions=iLookDECISIONS%spatial_gw  ! (37) choice of method for spatial representation of groundwater
   case('subRouting'      ); get_ixdecisions=iLookDECISIONS%subRouting  ! (38) choice of method for sub-grid routing
-=======
-  ! SUMMA decisions
-  case('num_method'      ); get_ixdecisions=iLookDECISIONS%num_method  ! ( 7) choice of numerical method
-  case('fDerivMeth'      ); get_ixdecisions=iLookDECISIONS%fDerivMeth  ! ( 8) choice of method to calculate flux derivatives
-  case('LAI_method'      ); get_ixdecisions=iLookDECISIONS%LAI_method  ! ( 9) choice of method to determine LAI and SAI
-  case('cIntercept'      ); get_ixdecisions=iLookDECISIONS%cIntercept  ! (10) choice of parameterization for canopy interception
-  case('f_Richards'      ); get_ixdecisions=iLookDECISIONS%f_Richards  ! (11) form of Richards' equation
-  case('groundwatr'      ); get_ixdecisions=iLookDECISIONS%groundwatr  ! (12) choice of groundwater parameterization
-  case('hc_profile'      ); get_ixdecisions=iLookDECISIONS%hc_profile  ! (13) choice of hydraulic conductivity profile
-  case('bcUpprTdyn'      ); get_ixdecisions=iLookDECISIONS%bcUpprTdyn  ! (14) type of upper boundary condition for thermodynamics
-  case('bcLowrTdyn'      ); get_ixdecisions=iLookDECISIONS%bcLowrTdyn  ! (15) type of lower boundary condition for thermodynamics
-  case('bcUpprSoiH'      ); get_ixdecisions=iLookDECISIONS%bcUpprSoiH  ! (16) type of upper boundary condition for soil hydrology
-  case('bcLowrSoiH'      ); get_ixdecisions=iLookDECISIONS%bcLowrSoiH  ! (17) type of lower boundary condition for soil hydrology
-  case('veg_traits'      ); get_ixdecisions=iLookDECISIONS%veg_traits  ! (18) choice of parameterization for vegetation roughness length and displacement height
-  case('canopyEmis'      ); get_ixdecisions=iLookDECISIONS%canopyEmis  ! (19) choice of parameterization for canopy emissivity
-  case('snowIncept'      ); get_ixdecisions=iLookDECISIONS%snowIncept  ! (20) choice of parameterization for snow interception
-  case('windPrfile'      ); get_ixdecisions=iLookDECISIONS%windPrfile  ! (21) choice of canopy wind profile
-  case('astability'      ); get_ixdecisions=iLookDECISIONS%astability  ! (22) choice of stability function
-  case('compaction'      ); get_ixdecisions=iLookDECISIONS%compaction  ! (23) choice of compaction routine
-  case('snowLayers'      ); get_ixdecisions=iLookDECISIONS%snowLayers  ! (24) choice of method to combine and sub-divide snow layers
-  case('thCondSnow'      ); get_ixdecisions=iLookDECISIONS%thCondSnow  ! (25) choice of thermal conductivity representation for snow
-  case('thCondSoil'      ); get_ixdecisions=iLookDECISIONS%thCondSoil  ! (26) choice of thermal conductivity representation for soil
-  case('canopySrad'      ); get_ixdecisions=iLookDECISIONS%canopySrad  ! (27) choice of method for canopy shortwave radiation
-  case('alb_method'      ); get_ixdecisions=iLookDECISIONS%alb_method  ! (28) choice of albedo representation
-  case('spatial_gw'      ); get_ixdecisions=iLookDECISIONS%spatial_gw  ! (29) choice of method for spatial representation of groundwater
-  case('subRouting'      ); get_ixdecisions=iLookDECISIONS%subRouting  ! (30) choice of method for sub-grid routing
->>>>>>> 24b29639
   ! get to here if cannot find the variable
   case default
    get_ixdecisions = imiss
