
module eval8summaWithPrime_module

! data types
USE nrtype

! access missing values
USE globalData,only:integerMissing  ! missing integer
USE globalData,only:realMissing     ! missing double precision number
USE globalData,only:quadMissing     ! missing quadruple precision number

! constants
USE multiconst,only:&
                    Tfreeze,      & ! temperature at freezing              (K)
                    iden_ice,     & ! intrinsic density of ice             (kg m-3)
                    iden_water      ! intrinsic density of liquid water    (kg m-3)

! provide access to the derived types to define the data structures
USE data_types,only:&
                    var_i,        & ! data vector (i4b)
                    var_d,        & ! data vector (rkind)
                    var_ilength,  & ! data vector with variable length dimension (i4b)
                    var_dlength,  & ! data vector with variable length dimension (rkind)
                    model_options   ! defines the model decisions

! indices that define elements of the data structures
USE var_lookup,only:iLookDECISIONS               ! named variables for elements of the decision structure
USE var_lookup,only:iLookPARAM                   ! named variables for structure elements
USE var_lookup,only:iLookPROG                    ! named variables for structure elements
USE var_lookup,only:iLookINDEX                   ! named variables for structure elements
USE var_lookup,only:iLookDIAG                    ! named variables for structure elements
USE var_lookup,only:iLookFLUX                    ! named variables for structure elements
USE var_lookup,only:iLookDERIV                   ! named variables for structure elements

! look-up values for the choice of heat capacity computation
USE mDecisions_module,only:  &
 closedForm,                 & ! heat capacity closed form in backward Euler residual
 enthalpyFDlu,               & ! enthalpy with lookup tables finite difference in backward Euler residual
 enthalpyFD                    ! enthalpy with hypergeometric function finite difference in backward Euler residual

implicit none
private
public::eval8summaWithPrime
public::eval8summa4ida


contains

! **********************************************************************************************************
! public subroutine eval8summaWithPrime: compute the residual vector
! **********************************************************************************************************
subroutine eval8summaWithPrime(&
                      ! input: model control
                      dt,                            & ! intent(in):    entire time step for drainage pond rate
                      nSnow,                         & ! intent(in):    number of snow layers
                      nSoil,                         & ! intent(in):    number of soil layers
                      nLayers,                       & ! intent(in):    total number of layers
                      nState,                        & ! intent(in):    total number of state variables
                      insideSUN,                     & ! intent(in):    flag to indicate if we are inside Sundials solver
                      firstSubStep,                  & ! intent(in):    flag to indicate if we are processing the first sub-step
                      firstFluxCall,                 & ! intent(inout): flag to indicate if we are processing the first flux call
                      firstSplitOper,                & ! intent(inout): flag to indicate if we are processing the first flux call in a splitting operation
                      computeVegFlux,                & ! intent(in):    flag to indicate if we need to compute fluxes over vegetation
                      scalarSolution,                & ! intent(in):    flag to indicate the scalar solution
                      ! input: state vectors        
                      stateVec,                      & ! intent(in):    model state vector
                      stateVecPrime,                 & ! intent(in):    derivative of model state vector
                      sMul,                          & ! intent(inout): state vector multiplier (used in the residual calculations)
                      ! input: data structures
                      model_decisions,               & ! intent(in):    model decisions
                      type_data,                     & ! intent(in):    type of vegetation and soil
                      attr_data,                     & ! intent(in):    spatial attributes
                      mpar_data,                     & ! intent(in):    model parameters
                      forc_data,                     & ! intent(in):    model forcing data
                      bvar_data,                     & ! intent(in):    average model variables for the entire basin
                      prog_data,                     & ! intent(in):    model prognostic variables for a local HRU
                      ! input-output: data stuctures
                      indx_data,                     & ! intent(inout): index data
                      diag_data,                     & ! intent(inout): model diagnostic variables for a local HRU
                      flux_data,                     & ! intent(inout): model fluxes for a local HRU
                      deriv_data,                    & ! intent(inout): derivatives in model fluxes w.r.t. relevant state variables
                      ! input: previous values of variables needed in data window outside of internal IDA
                      scalarCanopyTempPrev,          & ! intent(in):    previous value for temperature of the vegetation canopy (K)
                      mLayerTempPrev,                & ! intent(in):    previous vector of layer temperature (K)
                      mLayerMatricHeadPrev,          & ! intent(in):    previous value for total water matric potential (m)
                      ! output: new values of variables needed in data window outside of internal IDA
                      scalarCanopyTempTrial,         & ! intent(out):   trial value for temperature of the vegetation canopy (K)
                      scalarCanopyWatTrial,          & ! intent(out):   trial value for mass of total water on the vegetation canopy (kg m-2)
                      mLayerTempTrial,               & ! intent(out):   trial vector of layer temperature (K)
                      mLayerMatricHeadTrial,         & ! intent(out):   trial value for total water matric potential (m)
                      mLayerVolFracWatTrial,         & ! intent(out):   trial vector of volumetric total water content (-)
                      ! output: new prime values of variables needed in data window outside of internal IDA
                      scalarCanairTempPrime,         & ! intent(out):   prime value for temperature of the canopy air space (K s-1)
                      scalarCanopyTempPrime,         & ! intent(out):   prime value for temperature of the vegetation canopy (K s-1)
                      scalarCanopyWatPrime,          & ! intent(out):   prime value for total water content of the vegetation canopy (kg m-2 s-1)
                      scalarCanopyIcePrime,          & ! intent(out):   prime value for mass of ice on the vegetation canopy (kg m-2 s-1)
                      mLayerTempPrime,               & ! intent(out):   prime vector of temperature of each snow and soil layer (K s-1)
                      mLayerMatricHeadPrime,         & ! intent(out):   prime vector of matric head of each snow and soil layer (m s-1)
                      mLayerMatricHeadLiqPrime,      & ! intent(out):   prime vector of liquid water matric potential (m s-1)
                      mLayerVolFracWatPrime,         & ! intent(out):   prime vector of volumetric total water content of each snow and soil layer (s-1)
                      mLayerVolFracIcePrime,         & ! intent(out):   prime vector of volumetric fraction of ice (s-1)
                      ! input-output: baseflow    
                      ixSaturation,                  & ! intent(inout): index of the lowest saturated layer
                      dBaseflow_dMatric,             & ! intent(out):   derivative in baseflow w.r.t. matric head (s-1)
                      ! output: flux and residual vectors
                      feasible,                      & ! intent(out):   flag to denote the feasibility of the solution
                      fluxVec,                       & ! intent(out):   flux vector
                      resSink,                       & ! intent(out):   sink terms on the RHS of the flux equation
                      resVec,                        & ! intent(out):   residual vector
                      err,message)                     ! intent(out):   error control
  ! --------------------------------------------------------------------------------------------------------------------------------
  ! provide access to subroutines
  USE getVectorz_module, only:varExtract                    ! extract variables from the state vector
  USE getVectorz_module, only:checkFeas                     ! check feasibility of state vector
  USE updateVarsWithPrime_module, only:updateVarsWithPrime  ! update variables
  USE computFlux_module, only:soilCmpresPrime               ! compute soil compression
  USE computFlux_module, only:computFlux                    ! compute fluxes given a state vector
  USE computHeatCap_module,only:computHeatCapAnalytic       ! recompute closed form heat capacity (Cp) and derivatives
  USE computHeatCap_module,only:computCm                    ! compute Cm and derivatives
  USE computHeatCap_module, only:computStatMult             ! recompute state multiplier
  USE computResidWithPrime_module,only:computResidWithPrime ! compute residuals given a state vector
  USE computThermConduct_module,only:computThermConduct     ! recompute thermal conductivity and derivatives
  implicit none
  ! --------------------------------------------------------------------------------------------------------------------------------
  ! --------------------------------------------------------------------------------------------------------------------------------
  ! input: model control
  real(rkind),intent(in)          :: dt                          ! entire time step for drainage pond rate
  integer(i4b),intent(in)         :: nSnow                       ! number of snow layers
  integer(i4b),intent(in)         :: nSoil                       ! number of soil layers
  integer(i4b),intent(in)         :: nLayers                     ! total number of layers
  integer,intent(in)              :: nState                      ! total number of state variables
  logical(lgt),intent(in)         :: insideSUN                   ! flag to indicate if we are inside Sundials solver
  logical(lgt),intent(in)         :: firstSubStep                ! flag to indicate if we are processing the first sub-step
  logical(lgt),intent(inout)      :: firstFluxCall               ! flag to indicate if we are processing the first flux call
  logical(lgt),intent(inout)      :: firstSplitOper              ! flag to indicate if we are processing the first flux call in a splitting operation
  logical(lgt),intent(in)         :: computeVegFlux              ! flag to indicate if computing fluxes over vegetation
  logical(lgt),intent(in)         :: scalarSolution              ! flag to denote if implementing the scalar solution
  ! input: state vectors    
  real(rkind),intent(in)          :: stateVec(:)                 ! model state vector
  real(rkind),intent(in)          :: stateVecPrime(:)            ! model state vector
  real(qp),intent(inout)          :: sMul(:)   ! NOTE: qp        ! state vector multiplier (used in the residual calculations)
  ! input: data structures
  type(model_options),intent(in)  :: model_decisions(:)          ! model decisions
  type(var_i),        intent(in)  :: type_data                   ! type of vegetation and soil
  type(var_d),        intent(in)  :: attr_data                   ! spatial attributes
  type(var_dlength),  intent(in)  :: mpar_data                   ! model parameters
  type(var_d),        intent(in)  :: forc_data                   ! model forcing data
  type(var_dlength),  intent(in)  :: bvar_data                   ! model variables for the local basin
  type(var_dlength),  intent(in)  :: prog_data                   ! prognostic variables for a local HRU
  ! output: data structures
  type(var_ilength),intent(inout) :: indx_data                   ! indices defining model states and layers
  type(var_dlength),intent(inout) :: diag_data                   ! diagnostic variables for a local HRU
  type(var_dlength),intent(inout) :: flux_data                   ! model fluxes for a local HRU
  type(var_dlength),intent(inout) :: deriv_data                  ! derivatives in model fluxes w.r.t. relevant state variables
  ! input: previous values of variables needed in data window outside of internal IDA
  real(rkind),intent(in)          :: scalarCanopyTempPrev        ! previous value for temperature of the vegetation canopy (K)
  real(rkind),intent(in)          :: mLayerTempPrev(:)           ! previous vector of layer temperature (K)
  real(rkind),intent(in)          :: mLayerMatricHeadPrev(:)     ! previous value for total water matric potential (m)
  ! output: new values of variables needed in data window outside of internal IDA
  real(rkind),intent(out)         :: scalarCanopyTempTrial       ! trial value for temperature of the vegetation canopy (K)
  real(rkind),intent(out)         :: scalarCanopyWatTrial        ! trial value for liquid water storage in the canopy (kg m-2)
  real(rkind),intent(out)         :: mLayerTempTrial(:)          ! trial vector of layer temperature (K)
  real(rkind),intent(out)         :: mLayerMatricHeadTrial(:)    ! trial vector for total water matric potential (m)
  real(rkind),intent(out)         :: mLayerVolFracWatTrial(:)    ! trial vector of volumetric total water content (-)
  ! output: new prime values of variables needed in data window outside of internal IDA
  real(rkind),intent(out)         :: scalarCanairTempPrime       ! prime value for temperature of the canopy air space (K s-1)
  real(rkind),intent(out)         :: scalarCanopyTempPrime       ! prime value for temperature of the vegetation canopy (K s-1)
  real(rkind),intent(out)         :: scalarCanopyWatPrime        ! prime value for total water content of the vegetation canopy (kg m-2 s-1)
  real(rkind),intent(out)         :: scalarCanopyIcePrime        ! prime value for mass of ice on the vegetation canopy (kg m-2 s-1)
  real(rkind),intent(out)         :: mLayerTempPrime(:)          ! prime vector of temperature of each snow and soil layer (K s-1)
  real(rkind),intent(out)         :: mLayerMatricHeadPrime(:)    ! prime vector of matric head of each snow and soil layer (m s-1)
  real(rkind),intent(out)         :: mLayerMatricHeadLiqPrime(:) ! prime vector of liquid water matric potential (m s-1)
  real(rkind),intent(out)         :: mLayerVolFracWatPrime(:)    ! prime vector of volumetric total water content of each snow and soil layer (s-1)
  real(rkind),intent(out)         :: mLayerVolFracIcePrime(:)    ! prime vector of volumetric fraction of ice (s-1)
  ! input-output: baseflow    
  integer(i4b),intent(inout)      :: ixSaturation                ! index of the lowest saturated layer
  real(rkind),intent(out)         :: dBaseflow_dMatric(:,:)      ! derivative in baseflow w.r.t. matric head (s-1)
  ! output: flux and residual vectors
  logical(lgt),intent(out)        :: feasible                    ! flag to denote the feasibility of the solution
  real(rkind),intent(out)         :: fluxVec(:)                  ! flux vector
  real(rkind),intent(out)         :: resSink(:)                  ! sink terms on the RHS of the flux equation
  real(qp),intent(out)            :: resVec(:) ! NOTE: qp        ! residual vector
  ! output: error control
  integer(i4b),intent(out)        :: err                         ! error code
  character(*),intent(out)        :: message                     ! error message
  ! --------------------------------------------------------------------------------------------------------------------------------
  ! local variables
  ! --------------------------------------------------------------------------------------------------------------------------------
  real(rkind)                     :: dt1                         ! residual step size
  ! state variables
  real(rkind)                     :: scalarCanairTempTrial       ! trial value for temperature of the canopy air space (K)
  real(rkind)                     :: scalarCanopyLiqTrial        ! trial value for liquid water storage in the canopy (kg m-2)
  real(rkind)                     :: scalarCanopyIceTrial        ! trial value for ice storage in the canopy (kg m-2)
  real(rkind),dimension(nSoil)    :: mLayerMatricHeadLiqTrial    ! trial value for liquid water matric potential (m)
  real(rkind),dimension(nLayers)  :: mLayerVolFracLiqTrial       ! trial vector for volumetric liquid water content (-)
  real(rkind),dimension(nLayers)  :: mLayerVolFracIceTrial       ! trial vector for volumetric ice content (-)
  real(rkind)                     :: scalarAquiferStorageTrial   ! trial value of storage of water in the aquifer (m)
  real(rkind)                     :: scalarCanopyLiqPrime        ! prime value for liquid water storage in the canopy (kg m-2 s-1)
  real(rkind),dimension(nLayers)  :: mLayerVolFracLiqPrime       ! prime vector of volumetric liquid water content (s-1)
  real(rkind)                     :: scalarAquiferStoragePrime   ! prime value of storage of water in the aquifer (m s-1)
  ! other local variables
  integer(i4b)                    :: iLayer                      ! index of model layer in the snow+soil domain
  integer(i4b)                    :: jState(1)                   ! index of model state for the scalar solution within the soil domain
  integer(i4b)                    :: ixBeg,ixEnd                 ! index of indices for the soil compression routine
  character(LEN=256)              :: cmessage                    ! error message of downwind routine
  logical(lgt)                    :: updateCp                    ! flag to indicate if we update Cp at each step, set with nrgConserv choice and updateCp_closedForm flag
  logical(lgt)                    :: needCm                      ! flag to indicate if the energy equation contains Cm = dH_T/dTheta_m,, set with nrgConserv choice and needCm_closedForm flag
  logical(lgt),parameter          :: updateCp_closedForm=.true.  ! nrgConserv = closedForm flag to indicate if we update Cp at each step
  logical(lgt),parameter          :: needCm_closedForm=.true.    ! nrgConserv = closedForm flag to indicate if the energy equation contains Cm = dH_T/dTheta_m

  ! --------------------------------------------------------------------------------------------------------------------------------
  ! association to variables in the data structures
  ! --------------------------------------------------------------------------------------------------------------------------------
  associate(&
    ! model decisions
    ixNrgConserv              => model_decisions(iLookDECISIONS%nrgConserv)%iDecision      ,& ! intent(in):  [i4b]    choice of variable in energy conservation backward Euler residual
    ixRichards                => model_decisions(iLookDECISIONS%f_Richards)%iDecision      ,& ! intent(in):  [i4b]    index of the form of Richards' equation
    ! snow parameters
    snowfrz_scale             => mpar_data%var(iLookPARAM%snowfrz_scale)%dat(1)            ,& ! intent(in):  [dp]     scaling parameter for the snow freezing curve (K-1)
    ! soil parameters
    theta_sat                 => mpar_data%var(iLookPARAM%theta_sat)%dat                   ,& ! intent(in):  [dp(:)]  soil porosity (-)
    specificStorage           => mpar_data%var(iLookPARAM%specificStorage)%dat(1)          ,& ! intent(in):  [dp]     specific storage coefficient (m-1)
    ! canopy and layer depth
    canopyDepth               => diag_data%var(iLookDIAG%scalarCanopyDepth)%dat(1)         ,& ! intent(in):  [dp   ]  canopy depth (m)
    mLayerDepth               => prog_data%var(iLookPROG%mLayerDepth)%dat                  ,& ! intent(in):  [dp(:)]  depth of each layer in the snow-soil sub-domain (m)
    ! model diagnostic variables, will be updated before used
    scalarFracLiqVeg          => diag_data%var(iLookDIAG%scalarFracLiqVeg)%dat(1)          ,& ! intent(in):  [dp]     fraction of liquid water on vegetation (-)
    scalarSfcMeltPond         => prog_data%var(iLookPROG%scalarSfcMeltPond)%dat(1)         ,& ! intent(in):  [dp]     ponded water caused by melt of the "snow without a layer" (kg m-2)
    mLayerFracLiqSnow         => diag_data%var(iLookDIAG%mLayerFracLiqSnow)%dat            ,& ! intent(in):  [dp(:)]  fraction of liquid water in each snow layer (-)
    ! soil compression
    scalarSoilCompress        => diag_data%var(iLookDIAG%scalarSoilCompress)%dat(1)        ,& ! intent(in):  [dp]     total change in storage associated with compression of the soil matrix (kg m-2 s-1)
    mLayerCompress            => diag_data%var(iLookDIAG%mLayerCompress)%dat               ,& ! intent(in):  [dp(:)]  change in volumetric water content due to compression of soil (s-1)
    ! derivatives
<<<<<<< HEAD
    dTheta_dTkCanopy        => deriv_data%var(iLookDERIV%dTheta_dTkCanopy)%dat(1)     ,& ! intent(in):  [dp]    derivative of volumetric liquid water content w.r.t. temperature
    dVolTot_dPsi0           => deriv_data%var(iLookDERIV%dVolTot_dPsi0)%dat           ,& ! intent(in):  [dp(:)] derivative in total water content w.r.t. total water matric potential
    dCompress_dPsi          => deriv_data%var(iLookDERIV%dCompress_dPsi)%dat          ,& ! intent(in):  [dp(:)] derivative in compressibility w.r.t. matric head (m-1)
    mLayerdTheta_dTk        => deriv_data%var(iLookDERIV%mLayerdTheta_dTk)%dat        ,& ! intent(in):  [dp(:)] derivative of volumetric liquid water content w.r.t. temperature
    dVolHtCapBulk_dPsi0     => deriv_data%var(iLookDERIV%dVolHtCapBulk_dPsi0)%dat     ,& ! intent(out): [dp(:)] derivative in bulk heat capacity w.r.t. matric potential
    dVolHtCapBulk_dTheta    => deriv_data%var(iLookDERIV%dVolHtCapBulk_dTheta)%dat    ,& ! intent(out): [dp(:)] derivative in bulk heat capacity w.r.t. volumetric water content
    dVolHtCapBulk_dCanWat   => deriv_data%var(iLookDERIV%dVolHtCapBulk_dCanWat)%dat(1),& ! intent(out): [dp]    derivative in bulk heat capacity w.r.t. volumetric water content
    dVolHtCapBulk_dTk       => deriv_data%var(iLookDERIV%dVolHtCapBulk_dTk)%dat       ,& ! intent(out): [dp(:)] derivative in bulk heat capacity w.r.t. temperature
    dVolHtCapBulk_dTkCanopy => deriv_data%var(iLookDERIV%dVolHtCapBulk_dTkCanopy)%dat(1),&!intent(out): [dp]    derivative in bulk heat capacity w.r.t. temperature
    dThermalC_dWatAbove     => deriv_data%var(iLookDERIV%dThermalC_dWatAbove)%dat     ,& ! intent(out): [dp(:)] derivative in the thermal conductivity w.r.t. water state in the layer above
    dThermalC_dWatBelow     => deriv_data%var(iLookDERIV%dThermalC_dWatBelow)%dat     ,& ! intent(out): [dp(:)] derivative in the thermal conductivity w.r.t. water state in the layer above
    dThermalC_dTempAbove    => deriv_data%var(iLookDERIV%dThermalC_dTempAbove)%dat    ,& ! intent(out): [dp(:)] derivative in the thermal conductivity w.r.t. energy state in the layer above
    dThermalC_dTempBelow    => deriv_data%var(iLookDERIV%dThermalC_dTempBelow)%dat    ,& ! intent(out): [dp(:)] derivative in the thermal conductivity w.r.t. energy state in the layer above
    dCm_dTk                 => deriv_data%var(iLookDERIV%dCm_dTk)%dat                 ,& ! intent(out):  [dp(:)] derivative in heat capacity w.r.t. temperature (J kg-1 K-2)
    dCm_dTkCanopy           => deriv_data%var(iLookDERIV%dCm_dTkCanopy)%dat(1)        ,& ! intent(out):  [dp   ] derivative in heat capacity w.r.t. canopy temperature (J kg-1 K-2)
=======
    dTheta_dTkCanopy          => deriv_data%var(iLookDERIV%dTheta_dTkCanopy)%dat(1)        ,& ! intent(in):  [dp]     derivative of volumetric liquid water content w.r.t. temperature
    dVolTot_dPsi0             => deriv_data%var(iLookDERIV%dVolTot_dPsi0)%dat              ,& ! intent(in):  [dp(:)]  derivative in total water content w.r.t. total water matric potential
    dCompress_dPsi            => deriv_data%var(iLookDERIV%dCompress_dPsi)%dat             ,& ! intent(in):  [dp(:)]  derivative in compressibility w.r.t. matric head (m-1)
    mLayerdTheta_dTk          => deriv_data%var(iLookDERIV%mLayerdTheta_dTk)%dat           ,& ! intent(in):  [dp(:)]  derivative of volumetric liquid water content w.r.t. temperature
    dVolHtCapBulk_dPsi0       => deriv_data%var(iLookDERIV%dVolHtCapBulk_dPsi0)%dat        ,& ! intent(out): [dp(:)]  derivative in bulk heat capacity w.r.t. matric potential
    dVolHtCapBulk_dTheta      => deriv_data%var(iLookDERIV%dVolHtCapBulk_dTheta)%dat       ,& ! intent(out): [dp(:)]  derivative in bulk heat capacity w.r.t. volumetric water content
    dVolHtCapBulk_dCanWat     => deriv_data%var(iLookDERIV%dVolHtCapBulk_dCanWat)%dat(1)   ,& ! intent(out): [dp]     derivative in bulk heat capacity w.r.t. volumetric water content
    dVolHtCapBulk_dTk         => deriv_data%var(iLookDERIV%dVolHtCapBulk_dTk)%dat          ,& ! intent(out): [dp(:)]  derivative in bulk heat capacity w.r.t. temperature
    dVolHtCapBulk_dTkCanopy   => deriv_data%var(iLookDERIV%dVolHtCapBulk_dTkCanopy)%dat(1) ,& ! intent(out): [dp]     derivative in bulk heat capacity w.r.t. temperature
    dThermalC_dWatAbove       => deriv_data%var(iLookDERIV%dThermalC_dWatAbove)%dat        ,& ! intent(out): [dp(:)]  derivative in the thermal conductivity w.r.t. water state in the layer above
    dThermalC_dWatBelow       => deriv_data%var(iLookDERIV%dThermalC_dWatBelow)%dat        ,& ! intent(out): [dp(:)]  derivative in the thermal conductivity w.r.t. water state in the layer above
    dThermalC_dTempAbove      => deriv_data%var(iLookDERIV%dThermalC_dTempAbove)%dat       ,& ! intent(out): [dp(:)]  derivative in the thermal conductivity w.r.t. energy state in the layer above
    dThermalC_dTempBelow      => deriv_data%var(iLookDERIV%dThermalC_dTempBelow)%dat       ,& ! intent(out): [dp(:)]  derivative in the thermal conductivity w.r.t. energy state in the layer above
    dCm_dTk                   => deriv_data%var(iLookDERIV%dCm_dTk)%dat                    ,& ! intent(out): [dp(:)]  derivative in heat capacity w.r.t. temperature (J kg-1 K-2)
    dCm_dTkCanopy             => deriv_data%var(iLookDERIV%dCm_dTkCanopy)%dat(1)           ,& ! intent(out): [dp   ]  derivative in heat capacity w.r.t. canopy temperature (J kg-1 K-2)
>>>>>>> 5bd98306
    ! mapping
    ixMapFull2Subset          => indx_data%var(iLookINDEX%ixMapFull2Subset)%dat            ,& ! intent(in):  [i4b(:)] mapping of full state vector to the state subset
    ixControlVolume           => indx_data%var(iLookINDEX%ixControlVolume)%dat             ,& ! intent(in):  [i4b(:)] index of control volume for different domains (veg, snow, soil)
    ! heat capacity
<<<<<<< HEAD
    heatCapVegTrial         => diag_data%var(iLookDIAG%scalarBulkVolHeatCapVeg)%dat(1),& ! intent(out): [dp]    volumetric heat capacity of vegetation canopy
    mLayerHeatCapTrial      => diag_data%var(iLookDIAG%mLayerVolHtCapBulk)%dat        ,& ! intent(out): [dp(:)] heat capacity for snow and soil
    ! Cm
    canopyCmTrial           => diag_data%var(iLookDIAG%scalarCanopyCm)%dat(1)         ,& ! intent(out): [dp]    Cm of the canopy
    mLayerCmTrial           => diag_data%var(iLookDIAG%mLayerCm)%dat                   & ! intent(out): [dp(:)] Cm of snow and soil
=======
    heatCapVegTrial           => diag_data%var(iLookDIAG%scalarBulkVolHeatCapVeg)%dat(1)   ,& ! intent(out): [dp]     volumetric heat capacity of vegetation canopy
    mLayerHeatCapTrial        => diag_data%var(iLookDIAG%mLayerVolHtCapBulk)%dat           ,& ! intent(out): [dp(:)]  heat capacity for snow and soil
    ! Cm
    canopyCmTrial             => diag_data%var(iLookDIAG%scalarCanopyCm)%dat(1)            ,& ! intent(out): [dp]     Cm of the canopy
    mLayerCmTrial             => diag_data%var(iLookDIAG%mLayerCm)%dat                      & ! intent(out): [dp(:)]  Cm of snow and soil
>>>>>>> 5bd98306
    ) ! association to variables in the data structures
    ! --------------------------------------------------------------------------------------------------------------------------------
    ! initialize error control
    err=0; message="eval8summaWithPrime/"

    ! check the feasibility of the solution only if not inside Sundials solver
    feasible=.true.
    if (.not.insideSUN) then
      call checkFeas(&
                    ! input
                    stateVec,     & ! intent(in):    model state vector (mixed units)
                    mpar_data,    & ! intent(in):    model parameters
                    prog_data,    & ! intent(in):    model prognostic variables for a local HRU
                    indx_data,    & ! intent(in):    indices defining model states and layers
                    ! output: feasibility
                    feasible,     & ! intent(inout): flag to denote the feasibility of the solution
                  ! output: error control
                    err,cmessage)   ! intent(out):   error control

      ! early return for non-feasible solutions
      if(.not.feasible)then
        fluxVec(:) = realMissing
        resVec(:)  = quadMissing
        message=trim(message)//trim(cmessage)//'non-feasible'
        return
      end if
    end if ! ( feasibility check )

    if(ixNrgConserv == enthalpyFD .or. ixNrgConserv == enthalpyFDlu)then
      updateCp = .true.
      needCm   = .true.
    else if(ixNrgConserv == closedForm)then ! have a choice
      updateCp = updateCp_closedForm
      needCm   = needCm_closedForm
    else
      message=trim(message)//'unknown choice of variable in energy conservation backward Euler residual'
      err=1; return
    end if

    ! get the start and end indices for the soil compression calculations
    if(scalarSolution)then
      jState = pack(ixControlVolume, ixMapFull2Subset/=integerMissing)
      ixBeg  = jState(1)
      ixEnd  = jState(1)
    else
      ixBeg  = 1
      ixEnd  = nSoil
    endif

    ! Placeholder: if we decide to use splitting, we need to pass all the previous values of the state variables
    scalarCanairTempTrial     = realMissing
    scalarCanopyTempTrial     = scalarCanopyTempPrev
    scalarCanopyWatTrial      = realMissing
    scalarCanopyLiqTrial      = realMissing
    scalarCanopyIceTrial      = realMissing
    mLayerTempTrial           = mLayerTempPrev
    mLayerVolFracWatTrial     = realMissing
    mLayerVolFracLiqTrial     = realMissing
    mLayerVolFracIceTrial     = realMissing
    mLayerMatricHeadTrial     = mLayerMatricHeadPrev
    mLayerMatricHeadLiqTrial  = realMissing
    scalarAquiferStorageTrial = realMissing

    ! extract states from the state vector
    call varExtract(&
                    ! input
                    stateVec,                 & ! intent(in):    model state vector (mixed units)
                    diag_data,                & ! intent(in):    model diagnostic variables for a local HRU
                    prog_data,                & ! intent(in):    model prognostic variables for a local HRU
                    indx_data,                & ! intent(in):    indices defining model states and layers
                    ! output: variables for the vegetation canopy
                    scalarCanairTempTrial,    & ! intent(inout): trial value of canopy air temperature (K)
                    scalarCanopyTempTrial,    & ! intent(inout): trial value of canopy temperature (K)
                    scalarCanopyWatTrial,     & ! intent(inout): trial value of canopy total water (kg m-2)
                    scalarCanopyLiqTrial,     & ! intent(inout): trial value of canopy liquid water (kg m-2)
                    ! output: variables for the snow-soil domain
                    mLayerTempTrial,          & ! intent(inout): trial vector of layer temperature (K)
                    mLayerVolFracWatTrial,    & ! intent(inout): trial vector of volumetric total water content (-)
                    mLayerVolFracLiqTrial,    & ! intent(inout): trial vector of volumetric liquid water content (-)
                    mLayerMatricHeadTrial,    & ! intent(inout): trial vector of total water matric potential (m)
                    mLayerMatricHeadLiqTrial, & ! intent(inout): trial vector of liquid water matric potential (m)
                    ! output: variables for the aquifer
                    scalarAquiferStorageTrial,& ! intent(inout):   trial value of storage of water in the aquifer (m)
                    ! output: error control
                    err,cmessage)               ! intent(out):   error control
    if(err/=0)then; message=trim(message)//trim(cmessage); return; end if  ! (check for errors)

    ! Placeholder: if we decide to use splitting, we need to pass all the previous values of the state variables
    scalarCanairTempPrime     = realMissing
    scalarCanopyTempPrime     = realMissing
    scalarCanopyWatPrime      = realMissing
    scalarCanopyLiqPrime      = realMissing
    scalarCanopyIcePrime      = realMissing
    mLayerTempPrime           = realMissing
    mLayerVolFracWatPrime     = realMissing
    mLayerVolFracLiqPrime     = realMissing
    mLayerVolFracIcePrime     = realMissing
    mLayerMatricHeadPrime     = realMissing
    mLayerMatricHeadLiqPrime  = realMissing
    scalarAquiferStoragePrime = realMissing

    call varExtract(&
                  ! input
                  stateVecPrime,             & ! intent(in):    derivative of model state vector (mixed units)
                  diag_data,                 & ! intent(in):    model diagnostic variables for a local HRU
                  prog_data,                 & ! intent(in):    model prognostic variables for a local HRU
                  indx_data,                 & ! intent(in):    indices defining model states and layers
                  ! output: variables for the vegetation canopy
                  scalarCanairTempPrime,     & ! intent(inout): derivative of canopy air temperature (K)
                  scalarCanopyTempPrime,     & ! intent(inout): derivative of canopy temperature (K)
                  scalarCanopyWatPrime,      & ! intent(inout): derivative of canopy total water (kg m-2)
                  scalarCanopyLiqPrime,      & ! intent(inout): derivative of canopy liquid water (kg m-2)
                  ! output: variables for the snow-soil domain
                  mLayerTempPrime,           & ! intent(inout): derivative of layer temperature (K)
                  mLayerVolFracWatPrime,     & ! intent(inout): derivative of volumetric total water content (-)
                  mLayerVolFracLiqPrime,     & ! intent(inout): derivative of volumetric liquid water content (-)
                  mLayerMatricHeadPrime,     & ! intent(inout): derivative of total water matric potential (m)
                  mLayerMatricHeadLiqPrime,  & ! intent(inout): derivative of liquid water matric potential (m)
                  ! output: variables for the aquifer
                  scalarAquiferStoragePrime, & ! intent(inout): derivative of storage of water in the aquifer (m)
                  ! output: error control
                  err,cmessage)               ! intent(out):   error control
    if(err/=0)then; message=trim(message)//trim(cmessage); return; end if  ! (check for errors)

    ! update diagnostic variables and derivatives
    call updateVarsWithPrime(&
                    ! input
                    .false.,                  & ! intent(in):    logical flag if computing for Jacobian update
                    .false.,                  & ! intent(in):    logical flag to adjust temperature to account for the energy
                    mpar_data,                & ! intent(in):    model parameters for a local HRU
                    indx_data,                & ! intent(in):    indices defining model states and layers
                    prog_data,                & ! intent(in):    model prognostic variables for a local HRU
                    diag_data,                & ! intent(inout): model diagnostic variables for a local HRU
                    deriv_data,               & ! intent(inout): derivatives in model fluxes w.r.t. relevant state variables
                    ! output: variables for the vegetation canopy
                    scalarCanopyTempTrial,    & ! intent(inout): trial value of canopy temperature (K)
                    scalarCanopyWatTrial,     & ! intent(inout): trial value of canopy total water (kg m-2)
                    scalarCanopyLiqTrial,     & ! intent(inout): trial value of canopy liquid water (kg m-2)
                    scalarCanopyIceTrial,     & ! intent(inout): trial value of canopy ice content (kg m-2)
                    scalarCanopyTempPrime,    & ! intent(inout): trial value of time derivative canopy temperature (K)
                    scalarCanopyWatPrime,     & ! intent(inout): trial value of time derivative canopy total water (kg m-2)
                    scalarCanopyLiqPrime,     & ! intent(inout): trial value of time derivative canopy liquid water (kg m-2)
                    scalarCanopyIcePrime,     & ! intent(inout): trial value of time derivative canopy ice content (kg m-2)
                    ! output: variables for th snow-soil domain
                    mLayerTempTrial,          & ! intent(inout): trial vector of layer temperature (K)
                    mLayerVolFracWatTrial,    & ! intent(inout): trial vector of volumetric total water content (-)
                    mLayerVolFracLiqTrial,    & ! intent(inout): trial vector of volumetric liquid water content (-)
                    mLayerVolFracIceTrial,    & ! intent(inout): trial vector of volumetric ice water content (-)
                    mLayerMatricHeadTrial,    & ! intent(inout): trial vector of total water matric potential (m)
                    mLayerMatricHeadLiqTrial, & ! intent(inout): trial vector of liquid water matric potential (m)
                    mLayerTempPrime,          & ! intent(inout): trial vector of time derivative layer temperature (K)
                    mLayerVolFracWatPrime,    & ! intent(inout): trial vector of time derivative volumetric total water content (-)
                    mLayerVolFracLiqPrime,    & ! intent(inout): trial vector of time derivative volumetric liquid water content (-)
                    mLayerVolFracIcePrime,    & ! intent(inout): trial vector of time derivative volumetric ice water content (-)
                    mLayerMatricHeadPrime,    & ! intent(inout): trial vector of time derivative total water matric potential (m)
                    mLayerMatricHeadLiqPrime, & ! intent(inout): trial vector of time derivative liquid water matric potential (m)
                    ! output: error control
                    err,cmessage)                                ! intent(out):   error control
    if(err/=0)then; message=trim(message)//trim(cmessage); return; end if  ! (check for errors)

    if(updateCp)then
      ! *** compute volumetric heat capacity C_p
      call computHeatCapAnalytic(&
                  ! input: control variables
                  computeVegFlux,          & ! intent(in):    flag to denote if computing the vegetation flux
                  canopyDepth,             & ! intent(in):    canopy depth (m)
                  ! input: state variables
                  scalarCanopyIceTrial,    & ! intent(in):    trial value for mass of ice on the vegetation canopy (kg m-2)
                  scalarCanopyLiqTrial,    & ! intent(in):    trial value for the liquid water on the vegetation canopy (kg m-2)
                  scalarCanopyTempTrial,   & ! intent(in):    trial value of canopy temperature (K)
                  mLayerVolFracIceTrial,   & ! intent(in):    volumetric fraction of ice at the start of the sub-step (-)
                  mLayerVolFracLiqTrial,   & ! intent(in):    fraction of liquid water at the start of the sub-step (-)
                  mLayerTempTrial,         & ! intent(in):    trial value of layer temperature (K)
                  mLayerMatricHeadTrial,   & ! intent(in):    trial total water matric potential (m)
                  ! input: pre-computed derivatives
                  dTheta_dTkCanopy,        & ! intent(in):    derivative in canopy volumetric liquid water content w.r.t. temperature (K-1)
                  scalarFracLiqVeg,        & ! intent(in):    fraction of canopy liquid water (-)
                  mLayerdTheta_dTk,        & ! intent(in):    derivative of volumetric liquid water content w.r.t. temperature (K-1)
                  mLayerFracLiqSnow,       & ! intent(in):    fraction of liquid water (-)
                  dVolTot_dPsi0,           & ! intent(in):    derivative in total water content w.r.t. total water matric potential (m-1)
                  ! input output data structures
                  mpar_data,               & ! intent(in):    model parameters
                  indx_data,               & ! intent(in):    model layer indices
                  diag_data,               & ! intent(inout): model diagnostic variables for a local HRU
                  ! output
                  heatCapVegTrial,         & ! intent(out):   volumetric heat capacity of vegetation canopy
                  mLayerHeatCapTrial,      & ! intent(out):   volumetric heat capacity of soil and snow
                  dVolHtCapBulk_dPsi0,     & ! intent(out):   derivative in bulk heat capacity w.r.t. matric potential
                  dVolHtCapBulk_dTheta,    & ! intent(out):   derivative in bulk heat capacity w.r.t. volumetric water content
                  dVolHtCapBulk_dCanWat,   & ! intent(out):   derivative in bulk heat capacity w.r.t. volumetric water content
                  dVolHtCapBulk_dTk,       & ! intent(out):   derivative in bulk heat capacity w.r.t. temperature
                  dVolHtCapBulk_dTkCanopy, & ! intent(out):   derivative in bulk heat capacity w.r.t. temperature                  
                  ! output: error control
                  err,cmessage)                  ! intent(out):  error control
      if(err/=0)then; message=trim(message)//trim(cmessage); return; endif

      ! compute multiplier of state vector
      call computStatMult(&
                    ! input
                    heatCapVegTrial,    & ! intent(in):  volumetric heat capacity of vegetation canopy
                    mLayerHeatCapTrial, & ! intent(in):  volumetric heat capacity of soil and snow
                    diag_data,          & ! intent(in):  model diagnostic variables for a local HRU
                    indx_data,          & ! intent(in):  indices defining model states and layers
                    ! output
                    sMul,               & ! intent(out): multiplier for state vector (used in the residual calculations)
                    err,cmessage)         ! intent(out): error control
      if(err/=0)then; message=trim(message)//trim(cmessage); return; endif  ! (check for errors)

      ! update thermal conductivity
      call computThermConduct(&
                          ! input: control variables
                          computeVegFlux,        & ! intent(in):    flag to denote if computing the vegetation flux
                          nLayers,               & ! intent(in):    total number of layers
                          canopyDepth,           & ! intent(in):    canopy depth (m)
                          ! input: state variables
                          scalarCanopyIceTrial,  & ! intent(in):    trial value for mass of ice on the vegetation canopy (kg m-2)
                          scalarCanopyLiqTrial,  & ! intent(in):    trial value of canopy liquid water (kg m-2)
                          mLayerTempTrial,       & ! intent(in):    trial temperature of layer temperature (K)
                          mLayerMatricHeadTrial, & ! intent(in):    trial value for total water matric potential (m)
                          mLayerVolFracIceTrial, & ! intent(in):    volumetric fraction of ice at the start of the sub-step (-)
                          mLayerVolFracLiqTrial, & ! intent(in):    volumetric fraction of liquid water at the start of the sub-step (-)
                         ! input: pre-computed derivatives
                          mLayerdTheta_dTk,      & ! intent(in):    derivative in volumetric liquid water content w.r.t. temperature (K-1)
                          mLayerFracLiqSnow,     & ! intent(in):    fraction of liquid water (-)
                          ! input/output: data structures
                          mpar_data,             & ! intent(in):    model parameters
                          indx_data,             & ! intent(in):    model layer indices
                          prog_data,             & ! intent(in):    model prognostic variables for a local HRU
                          diag_data,             & ! intent(inout): model diagnostic variables for a local HRU
                          ! output: derivative
                          dThermalC_dWatAbove,   & ! intent(out):   derivative in the thermal conductivity w.r.t. water state in the layer above
                          dThermalC_dWatBelow,   & ! intent(out):   derivative in the thermal conductivity w.r.t. water state in the layer above
                          dThermalC_dTempAbove,  & ! intent(out):   derivative in the thermal conductivity w.r.t. energy state in the layer above
                          dThermalC_dTempBelow,  & ! intent(out):   derivative in the thermal conductivity w.r.t. energy state in the layer above
                          ! output: error control
                          ! output: error control
                          err,cmessage)                   ! intent(out): error control
      if(err/=0)then; err=55; message=trim(message)//trim(cmessage); return; end if
    else
      ! set heat capacity derivatives to 0 for constant through step
      dVolHtCapBulk_dPsi0        = 0._rkind
      dVolHtCapBulk_dTheta       = 0._rkind
      dVolHtCapBulk_dCanWat      = 0._rkind
      dVolHtCapBulk_dTk          = 0._rkind
      dVolHtCapBulk_dTkCanopy    = 0._rkind
      dThermalC_dWatAbove        = 0._rkind
      dThermalC_dWatBelow        = 0._rkind
      dThermalC_dTempAbove       = 0._rkind
      dThermalC_dTempBelow       = 0._rkind  
    endif ! updateCp

    if(needCm)then
      ! compute C_m
      call computCm(&
<<<<<<< HEAD
                      ! input: control variables
                      computeVegFlux,           & ! intent(in):  flag to denote if computing the vegetation flux
                      ! input: state variables
                      scalarCanopyTempTrial,    & ! intent(in):  trial value of canopy temperature (K)
                      mLayerTempTrial,          & ! intent(in):  trial value of layer temperature (K)
                      mLayerMatricHeadTrial,    & ! intent(in):  trial value for total water matric potential (-)
                      ! input data structures
                      mpar_data,                & ! intent(in):  model parameters
                      indx_data,                & ! intent(in):  model layer indices
                      ! output
                      ! output
                      canopyCmTrial,            & ! intent(out): Cm for vegetation (J kg K-1)
                      mLayerCmTrial,            & ! intent(out): Cm for soil and snow (J kg K-1)
                      dCm_dTk,                  & ! intent(out): derivative in Cm w.r.t. temperature (J kg K-2)
                      dCm_dTkCanopy,            & ! intent(out): derivative in Cm w.r.t. temperature (J kg K-2)
                      err,cmessage)               ! intent(out): error control
=======
                 ! input: control variables
                 computeVegFlux,        & ! intent(in):  flag to denote if computing the vegetation flux
                 ! input: state variables
                 scalarCanopyTempTrial, & ! intent(in):  trial value of canopy temperature (K)
                 mLayerTempTrial,       & ! intent(in):  trial value of layer temperature (K)
                 mLayerMatricHeadTrial, & ! intent(in):  trial value for total water matric potential (-)
                 ! input data structures
                 mpar_data,             & ! intent(in):  model parameters
                 indx_data,             & ! intent(in):  model layer indices
                 ! output
                 canopyCmTrial,         & ! intent(out): Cm for vegetation (J kg K-1)
                 mLayerCmTrial,         & ! intent(out): Cm for soil and snow (J kg K-1)
                 dCm_dTk,               & ! intent(out): derivative in Cm w.r.t. temperature (J kg K-2)
                 dCm_dTkCanopy,         & ! intent(out): derivative in Cm w.r.t. temperature (J kg K-2)
                 err,cmessage)            ! intent(out): error control
>>>>>>> 5bd98306
    else
      canopyCmTrial = 0._qp
      mLayerCmTrial = 0._qp
      dCm_dTk       = 0._rkind
      dCm_dTkCanopy = 0._rkind
    endif ! needCm

    ! save the number of flux calls per time step
    indx_data%var(iLookINDEX%numberFluxCalc)%dat(1) = indx_data%var(iLookINDEX%numberFluxCalc)%dat(1) + 1

    ! compute the fluxes for a given state vector
    call computFlux(&
                    ! input-output: model control
                    nSnow,                     & ! intent(in):    number of snow layers
                    nSoil,                     & ! intent(in):    number of soil layers
                    nLayers,                   & ! intent(in):    total number of layers
                    firstSubStep,              & ! intent(in):    flag to indicate if we are processing the first sub-step
                    firstFluxCall,             & ! intent(inout): flag to denote the first flux call
                    firstSplitOper,            & ! intent(in):    flag to indicate if we are processing the first flux call in a splitting operation
                    computeVegFlux,            & ! intent(in):    flag to indicate if we need to compute fluxes over vegetation
                    scalarSolution,            & ! intent(in):    flag to indicate the scalar solution
                    .false.,                   & ! intent(in):    do not check longwave balance
                    scalarSfcMeltPond/dt,      & ! intent(in):    drainage from the surface melt pond (kg m-2 s-1)
                    ! input: state variables
                    scalarCanairTempTrial,     & ! intent(in):    trial value for the temperature of the canopy air space (K)
                    scalarCanopyTempTrial,     & ! intent(in):    trial value for the temperature of the vegetation canopy (K)
                    mLayerTempTrial,           & ! intent(in):    trial value for the temperature of each snow and soil layer (K)
                    mLayerMatricHeadLiqTrial,  & ! intent(in):    trial value for the liquid water matric potential in each soil layer (m)
                    mLayerMatricHeadTrial,     & ! intent(in):    trial vector of total water matric potential (m)
                    scalarAquiferStorageTrial, & ! intent(in):    trial value of storage of water in the aquifer (m)
                    ! input: diagnostic variables defining the liquid water and ice content
                    scalarCanopyLiqTrial,      & ! intent(in):    trial value for the liquid water on the vegetation canopy (kg m-2)
                    scalarCanopyIceTrial,      & ! intent(in):    trial value for the ice on the vegetation canopy (kg m-2)
                    mLayerVolFracLiqTrial,     & ! intent(in):    trial value for the volumetric liquid water content in each snow and soil layer (-)
                    mLayerVolFracIceTrial,     & ! intent(in):    trial value for the volumetric ice in each snow and soil layer (-)
                    ! input: data structures
                    model_decisions,           & ! intent(in):    model decisions
                    type_data,                 & ! intent(in):    type of vegetation and soil
                    attr_data,                 & ! intent(in):    spatial attributes
                    mpar_data,                 & ! intent(in):    model parameters
                    forc_data,                 & ! intent(in):    model forcing data
                    bvar_data,                 & ! intent(in):    average model variables for the entire basin
                    prog_data,                 & ! intent(in):    model prognostic variables for a local HRU
                    indx_data,                 & ! intent(in):    index data
                    ! input-output: data structures
                    diag_data,                 & ! intent(inout): model diagnostic variables for a local HRU
                    flux_data,                 & ! intent(inout): model fluxes for a local HRU
                    deriv_data,                & ! intent(out):   derivatives in model fluxes w.r.t. relevant state variables
                    ! input-output: flux vector and baseflow derivatives
                    ixSaturation,              & ! intent(inout): index of the lowest saturated layer (NOTE: only computed on the first iteration)
                    dBaseflow_dMatric,         & ! intent(out):   derivative in baseflow w.r.t. matric head (s-1), we will use it later in computJacobWithPrime
                    fluxVec,                   & ! intent(out):   flux vector (mixed units)
                    ! output: error control
                    err,cmessage)                ! intent(out):   error code and error message
    if(err/=0)then; message=trim(message)//trim(cmessage); return; end if  ! (check for errors)

    firstSplitOper = .false. ! after call computeFlux once in dt, no longer firstSplitOper

    ! compute soil compressibility (-) and its derivative w.r.t. matric head (m)
    ! NOTE: we already extracted trial matrix head and volumetric liquid water as part of the flux calculations
    call soilCmpresPrime(&
                    ! input:
                    ixRichards,                             & ! intent(in):    choice of option for Richards' equation
                    ixBeg,ixEnd,                            & ! intent(in):    start and end indices defining desired layers
                    mLayerMatricHeadPrime(1:nSoil),         & ! intent(in):    matric head at the start of the time step (m)
                    mLayerVolFracLiqTrial(nSnow+1:nLayers), & ! intent(in):    trial value for the volumetric liquid water content in each soil layer (-)
                    mLayerVolFracIceTrial(nSnow+1:nLayers), & ! intent(in):    trial value for the volumetric ice content in each soil layer (-)
                    specificStorage,                        & ! intent(in):    specific storage coefficient (m-1)
                    theta_sat,                              & ! intent(in):    soil porosity (-)
                    ! output:
                    mLayerCompress,                         & ! intent(inout): compressibility of the soil matrix (-)
                    dCompress_dPsi,                         & ! intent(inout): derivative in compressibility w.r.t. matric head (m-1)
                    err,cmessage)                             ! intent(out):   error code and error message
    if(err/=0)then; message=trim(message)//trim(cmessage); return; end if  ! (check for errors)

    ! compute the total change in storage associated with compression of the soil matrix (kg m-2 s-1)
    scalarSoilCompress = sum(mLayerCompress(1:nSoil)*mLayerDepth(nSnow+1:nLayers))*iden_water

    ! compute the residual vector
    if (insideSUN)then
      dt1 = 1._qp ! always 1 for IDA since using Prime derivatives

      call computResidWithPrime(&
                      ! input: model control
                      dt1,                       & ! intent(in):  length of the residual time step (seconds)
                      nSnow,                     & ! intent(in):  number of snow layers
                      nSoil,                     & ! intent(in):  number of soil layers
                      nLayers,                   & ! intent(in):  total number of layers
                      ! input: flux vectors
                      sMul,                      & ! intent(in):  state vector multiplier (used in the residual calculations)
                      fluxVec,                   & ! intent(in):  flux vector
                      ! input: state variables (already disaggregated into scalars and vectors)
                      scalarCanairTempPrime,     & ! intent(in):  prime value for the temperature of the canopy air space (K s-1)
                      scalarCanopyTempPrime,     & ! intent(in):  prime value for the temperature of the vegetation canopy (K s-1)
                      scalarCanopyWatPrime,      & ! intent(in):  prime value for the water on the vegetation canopy (kg m-2 s-1)
                      mLayerTempPrime,           & ! intent(in):  prime vector of the temperature of each snow and soil layer (K s-1)
                      scalarAquiferStoragePrime, & ! intent(in):  prime value for storage of water in the aquifer (m s-1)
                      ! input: diagnostic variables defining the liquid water and ice content (function of state variables)
<<<<<<< HEAD
                      scalarCanopyIcePrime,      & ! intent(in):  Prime value for the ice on the vegetation canopy (kg m-2 s-1)
                      scalarCanopyLiqPrime,      & ! intent(in):  Prime value for the liq on the vegetation canopy (kg m-2 s-1)
                      mLayerVolFracIcePrime,     & ! intent(in):  Prime value for the volumetric ice in each snow and soil layer (s-1)
                      mLayerVolFracWatPrime,     & ! intent(in):  Prime value for the volumetric water in each snow and soil layer (s-1)
                      mLayerVolFracLiqPrime,     & ! intent(in):  Prime value for the volumetric liq in each snow and soil layer (s-1)
=======
                      scalarCanopyIcePrime,      & ! intent(in):  prime value for the ice on the vegetation canopy (kg m-2 s-1)
                      scalarCanopyLiqPrime,      & ! intent(in):  prime value for the liq on the vegetation canopy (kg m-2 s-1)
                      mLayerVolFracIcePrime,     & ! intent(in):  prime vector of the volumetric ice in each snow and soil layer (s-1)
                      mLayerVolFracWatPrime,     & ! intent(in):  prime vector of the volumetric water in each snow and soil layer (s-1)
                      mLayerVolFracLiqPrime,     & ! intent(in):  prime vector of the volumetric liq in each snow and soil layer (s-1)
                      ! input: enthalpy terms
>>>>>>> 5bd98306
                      canopyCmTrial,             & ! intent(in):  Cm of vegetation canopy (-)
                      mLayerCmTrial,             & ! intent(in):  Cm of each snow and soil layer (-)
                      ! input: data structures
                      prog_data,                 & ! intent(in):  model prognostic variables for a local HRU
                      diag_data,                 & ! intent(in):  model diagnostic variables for a local HRU
                      flux_data,                 & ! intent(in):  model fluxes for a local HRU
                      indx_data,                 & ! intent(in):  index data
                      ! output
                      resSink,                   & ! intent(out): additional (sink) terms on the RHS of the state equation
                      resVec,                    & ! intent(out): residual vector
                      err,cmessage)                ! intent(out): error control
      if(err/=0)then; message=trim(message)//trim(cmessage); return; end if  ! (check for errors)

    else ! currently not using residuals outside Sundials!
      dt1 = 1._qp
    endif

  ! end association with the information in the data structures
  end associate

end subroutine eval8summaWithPrime


! **********************************************************************************************************
! public function eval8summa4ida: compute the residual vector F(t,y,y') required for IDA solver
! **********************************************************************************************************
! Return values:
!    0 = success,
!    1 = recoverable error,
!   -1 = non-recoverable error
! ----------------------------------------------------------------
integer(c_int) function eval8summa4ida(tres, sunvec_y, sunvec_yp, sunvec_r, user_data) &
      result(ierr) bind(C,name='eval8summa4ida')

  !======= Inclusions ===========
  use, intrinsic :: iso_c_binding
  use fsundials_nvector_mod
  use fnvector_serial_mod
  use type4ida

  !======= Declarations =========
  implicit none

  ! calling variables
  real(rkind), value          :: tres             ! current time         t
  type(N_Vector)              :: sunvec_y         ! solution N_Vector    y
  type(N_Vector)              :: sunvec_yp        ! derivative N_Vector  y'
  type(N_Vector)              :: sunvec_r         ! residual N_Vector    F(t,y,y')
  type(c_ptr), value          :: user_data        ! user-defined data

  ! pointers to data in SUNDIALS vectors
  type(data4ida), pointer     :: eqns_data        ! equations data
  real(rkind), pointer        :: stateVec(:)      ! solution vector
  real(rkind), pointer        :: stateVecPrime(:) ! derivative vector
  real(rkind), pointer        :: rVec(:)          ! residual vector
  logical(lgt)                :: feasible         ! feasibility of state vector
  !======= Internals ============

  ! get equations data from user-defined data
  call c_f_pointer(user_data, eqns_data)

  ! get data arrays from SUNDIALS vectors
  stateVec(1:eqns_data%nState)  => FN_VGetArrayPointer(sunvec_y)
  stateVecPrime(1:eqns_data%nState) => FN_VGetArrayPointer(sunvec_yp)
  rVec(1:eqns_data%nState)  => FN_VGetArrayPointer(sunvec_r)

  ! compute the flux and the residual vector for a given state vector
  call eval8summaWithPrime(&
                ! input: model control
                eqns_data%dt,                            & ! intent(in):    data step
                eqns_data%nSnow,                         & ! intent(in):    number of snow layers
                eqns_data%nSoil,                         & ! intent(in):    number of soil layers
                eqns_data%nLayers,                       & ! intent(in):    number of layers
                eqns_data%nState,                        & ! intent(in):    number of state variables in the current subset
                .true.,                                  & ! intent(in):    inside SUNDIALS solver
                eqns_data%firstSubStep,                  & ! intent(in):    flag to indicate if we are processing the first sub-step
                eqns_data%firstFluxCall,                 & ! intent(inout): flag to indicate if we are processing the first flux call
                eqns_data%firstSplitOper,                & ! intent(inout): flag to indicate if we are processing the first flux call in a splitting operation
                eqns_data%computeVegFlux,                & ! intent(in):    flag to indicate if we need to compute fluxes over vegetation
                eqns_data%scalarSolution,                & ! intent(in):    flag to indicate the scalar solution
                ! input: state vectors
                stateVec,                                & ! intent(in):    model state vector
                stateVecPrime,                           & ! intent(in):    model state vector
                eqns_data%sMul,                          & ! intent(inout): state vector multiplier (used in the residual calculations)
                ! input: data structures
                eqns_data%model_decisions,               & ! intent(in):    model decisions
                eqns_data%type_data,                     & ! intent(in):    type of vegetation and soil
                eqns_data%attr_data,                     & ! intent(in):    spatial attributes
                eqns_data%mpar_data,                     & ! intent(in):    model parameters
                eqns_data%forc_data,                     & ! intent(in):    model forcing data
                eqns_data%bvar_data,                     & ! intent(in):    average model variables for the entire basin
                eqns_data%prog_data,                     & ! intent(in):    model prognostic variables for a local HRU
                ! input-output: data structures
                eqns_data%indx_data,                     & ! intent(inout): index data
                eqns_data%diag_data,                     & ! intent(inout): model diagnostic variables for a local HRU
                eqns_data%flux_data,                     & ! intent(inout): model fluxes for a local HRU (initial flux structure)
                eqns_data%deriv_data,                    & ! intent(inout): derivatives in model fluxes w.r.t. relevant state variables
                ! input: previous values of variables needed in data window outside of internal IDA
                eqns_data%scalarCanopyTempPrev,          & ! intent(in):    previous value for temperature of the vegetation canopy (K)
                eqns_data%mLayerTempPrev,                & ! intent(in):    previous vector of layer temperature (K)
                eqns_data%mLayerMatricHeadPrev,          & ! intent(in):    previous value for total water matric potential (m)
                ! output: new values of variables needed in data window outside of internal IDA
                eqns_data%scalarCanopyTempTrial,         & ! intent(out):   trial value for temperature of the vegetation canopy (K)
                eqns_data%scalarCanopyWatTrial,          & ! intent(out):   trial value for mass of total water on the vegetation canopy (kg m-2)
                eqns_data%mLayerTempTrial,               & ! intent(out):   trial vector of layer temperature (K)
                eqns_data%mLayerMatricHeadTrial,         & ! intent(out):   trial value for total water matric potential (m)
                eqns_data%mLayerVolFracWatTrial,         & ! intent(out):   trial vector of volumetric total water content (-)
                ! output: new prime values of variables needed in data window outside of internal IDA
                eqns_data%scalarCanairTempPrime,         & ! intent(out):   prime value for temperature of the canopy air space (K s-1)
                eqns_data%scalarCanopyTempPrime,         & ! intent(out):   prime value for temperature of the vegetation canopy (K s-1)
                eqns_data%scalarCanopyWatPrime,          & ! intent(out):   prime value for total water content of the vegetation canopy (kg m-2 s-1)
                eqns_data%scalarCanopyIcePrime,          & ! intent(out):   prime value for mass of ice on the vegetation canopy (kg m-2 s-1)
                eqns_data%mLayerTempPrime,               & ! intent(out):   prime vector of temperature of each snow and soil layer (K s-1)
                eqns_data%mLayerMatricHeadPrime,         & ! intent(out):   prime vector of matric head of each snow and soil layer (m s-1)
                eqns_data%mLayerMatricHeadLiqPrime,      & ! intent(out):   prime vector of liquid water matric potential (m s-1)
                eqns_data%mLayerVolFracWatPrime,         & ! intent(out):   prime vector of volumetric total water content of each snow and soil layer (s-1)
                eqns_data%mLayerVolFracIcePrime,         & ! intent(out):   prime vector of volumetric fraction of ice (s-1)
                ! input-output: baseflow
                eqns_data%ixSaturation,                  & ! intent(inout): index of the lowest saturated layer
                eqns_data%dBaseflow_dMatric,             & ! intent(out):   derivative in baseflow w.r.t. matric head (s-1)
                 ! output: flux and residual vectors
                feasible,                                & ! intent(out):   flag to denote the feasibility of the solution always true inside SUNDIALS
                eqns_data%fluxVec,                       & ! intent(out):   flux vector
                eqns_data%resSink,                       & ! intent(out):   additional (sink) terms on the RHS of the state equation
                rVec,                                    & ! intent(out):   residual vector
                eqns_data%err,eqns_data%message)           ! intent(out):   error control
  if(eqns_data%err > 0)then; eqns_data%message=trim(eqns_data%message); ierr=-1; return; endif
  if(eqns_data%err < 0)then; eqns_data%message=trim(eqns_data%message); ierr=1; return; endif

  ! save residual and return success
  eqns_data%resVec = rVec
  ierr = 0
  return

end function eval8summa4ida


end module eval8summaWithPrime_module<|MERGE_RESOLUTION|>--- conflicted
+++ resolved
@@ -231,23 +231,6 @@
     scalarSoilCompress        => diag_data%var(iLookDIAG%scalarSoilCompress)%dat(1)        ,& ! intent(in):  [dp]     total change in storage associated with compression of the soil matrix (kg m-2 s-1)
     mLayerCompress            => diag_data%var(iLookDIAG%mLayerCompress)%dat               ,& ! intent(in):  [dp(:)]  change in volumetric water content due to compression of soil (s-1)
     ! derivatives
-<<<<<<< HEAD
-    dTheta_dTkCanopy        => deriv_data%var(iLookDERIV%dTheta_dTkCanopy)%dat(1)     ,& ! intent(in):  [dp]    derivative of volumetric liquid water content w.r.t. temperature
-    dVolTot_dPsi0           => deriv_data%var(iLookDERIV%dVolTot_dPsi0)%dat           ,& ! intent(in):  [dp(:)] derivative in total water content w.r.t. total water matric potential
-    dCompress_dPsi          => deriv_data%var(iLookDERIV%dCompress_dPsi)%dat          ,& ! intent(in):  [dp(:)] derivative in compressibility w.r.t. matric head (m-1)
-    mLayerdTheta_dTk        => deriv_data%var(iLookDERIV%mLayerdTheta_dTk)%dat        ,& ! intent(in):  [dp(:)] derivative of volumetric liquid water content w.r.t. temperature
-    dVolHtCapBulk_dPsi0     => deriv_data%var(iLookDERIV%dVolHtCapBulk_dPsi0)%dat     ,& ! intent(out): [dp(:)] derivative in bulk heat capacity w.r.t. matric potential
-    dVolHtCapBulk_dTheta    => deriv_data%var(iLookDERIV%dVolHtCapBulk_dTheta)%dat    ,& ! intent(out): [dp(:)] derivative in bulk heat capacity w.r.t. volumetric water content
-    dVolHtCapBulk_dCanWat   => deriv_data%var(iLookDERIV%dVolHtCapBulk_dCanWat)%dat(1),& ! intent(out): [dp]    derivative in bulk heat capacity w.r.t. volumetric water content
-    dVolHtCapBulk_dTk       => deriv_data%var(iLookDERIV%dVolHtCapBulk_dTk)%dat       ,& ! intent(out): [dp(:)] derivative in bulk heat capacity w.r.t. temperature
-    dVolHtCapBulk_dTkCanopy => deriv_data%var(iLookDERIV%dVolHtCapBulk_dTkCanopy)%dat(1),&!intent(out): [dp]    derivative in bulk heat capacity w.r.t. temperature
-    dThermalC_dWatAbove     => deriv_data%var(iLookDERIV%dThermalC_dWatAbove)%dat     ,& ! intent(out): [dp(:)] derivative in the thermal conductivity w.r.t. water state in the layer above
-    dThermalC_dWatBelow     => deriv_data%var(iLookDERIV%dThermalC_dWatBelow)%dat     ,& ! intent(out): [dp(:)] derivative in the thermal conductivity w.r.t. water state in the layer above
-    dThermalC_dTempAbove    => deriv_data%var(iLookDERIV%dThermalC_dTempAbove)%dat    ,& ! intent(out): [dp(:)] derivative in the thermal conductivity w.r.t. energy state in the layer above
-    dThermalC_dTempBelow    => deriv_data%var(iLookDERIV%dThermalC_dTempBelow)%dat    ,& ! intent(out): [dp(:)] derivative in the thermal conductivity w.r.t. energy state in the layer above
-    dCm_dTk                 => deriv_data%var(iLookDERIV%dCm_dTk)%dat                 ,& ! intent(out):  [dp(:)] derivative in heat capacity w.r.t. temperature (J kg-1 K-2)
-    dCm_dTkCanopy           => deriv_data%var(iLookDERIV%dCm_dTkCanopy)%dat(1)        ,& ! intent(out):  [dp   ] derivative in heat capacity w.r.t. canopy temperature (J kg-1 K-2)
-=======
     dTheta_dTkCanopy          => deriv_data%var(iLookDERIV%dTheta_dTkCanopy)%dat(1)        ,& ! intent(in):  [dp]     derivative of volumetric liquid water content w.r.t. temperature
     dVolTot_dPsi0             => deriv_data%var(iLookDERIV%dVolTot_dPsi0)%dat              ,& ! intent(in):  [dp(:)]  derivative in total water content w.r.t. total water matric potential
     dCompress_dPsi            => deriv_data%var(iLookDERIV%dCompress_dPsi)%dat             ,& ! intent(in):  [dp(:)]  derivative in compressibility w.r.t. matric head (m-1)
@@ -263,24 +246,15 @@
     dThermalC_dTempBelow      => deriv_data%var(iLookDERIV%dThermalC_dTempBelow)%dat       ,& ! intent(out): [dp(:)]  derivative in the thermal conductivity w.r.t. energy state in the layer above
     dCm_dTk                   => deriv_data%var(iLookDERIV%dCm_dTk)%dat                    ,& ! intent(out): [dp(:)]  derivative in heat capacity w.r.t. temperature (J kg-1 K-2)
     dCm_dTkCanopy             => deriv_data%var(iLookDERIV%dCm_dTkCanopy)%dat(1)           ,& ! intent(out): [dp   ]  derivative in heat capacity w.r.t. canopy temperature (J kg-1 K-2)
->>>>>>> 5bd98306
     ! mapping
     ixMapFull2Subset          => indx_data%var(iLookINDEX%ixMapFull2Subset)%dat            ,& ! intent(in):  [i4b(:)] mapping of full state vector to the state subset
     ixControlVolume           => indx_data%var(iLookINDEX%ixControlVolume)%dat             ,& ! intent(in):  [i4b(:)] index of control volume for different domains (veg, snow, soil)
     ! heat capacity
-<<<<<<< HEAD
-    heatCapVegTrial         => diag_data%var(iLookDIAG%scalarBulkVolHeatCapVeg)%dat(1),& ! intent(out): [dp]    volumetric heat capacity of vegetation canopy
-    mLayerHeatCapTrial      => diag_data%var(iLookDIAG%mLayerVolHtCapBulk)%dat        ,& ! intent(out): [dp(:)] heat capacity for snow and soil
-    ! Cm
-    canopyCmTrial           => diag_data%var(iLookDIAG%scalarCanopyCm)%dat(1)         ,& ! intent(out): [dp]    Cm of the canopy
-    mLayerCmTrial           => diag_data%var(iLookDIAG%mLayerCm)%dat                   & ! intent(out): [dp(:)] Cm of snow and soil
-=======
     heatCapVegTrial           => diag_data%var(iLookDIAG%scalarBulkVolHeatCapVeg)%dat(1)   ,& ! intent(out): [dp]     volumetric heat capacity of vegetation canopy
     mLayerHeatCapTrial        => diag_data%var(iLookDIAG%mLayerVolHtCapBulk)%dat           ,& ! intent(out): [dp(:)]  heat capacity for snow and soil
     ! Cm
     canopyCmTrial             => diag_data%var(iLookDIAG%scalarCanopyCm)%dat(1)            ,& ! intent(out): [dp]     Cm of the canopy
     mLayerCmTrial             => diag_data%var(iLookDIAG%mLayerCm)%dat                      & ! intent(out): [dp(:)]  Cm of snow and soil
->>>>>>> 5bd98306
     ) ! association to variables in the data structures
     ! --------------------------------------------------------------------------------------------------------------------------------
     ! initialize error control
@@ -535,24 +509,6 @@
     if(needCm)then
       ! compute C_m
       call computCm(&
-<<<<<<< HEAD
-                      ! input: control variables
-                      computeVegFlux,           & ! intent(in):  flag to denote if computing the vegetation flux
-                      ! input: state variables
-                      scalarCanopyTempTrial,    & ! intent(in):  trial value of canopy temperature (K)
-                      mLayerTempTrial,          & ! intent(in):  trial value of layer temperature (K)
-                      mLayerMatricHeadTrial,    & ! intent(in):  trial value for total water matric potential (-)
-                      ! input data structures
-                      mpar_data,                & ! intent(in):  model parameters
-                      indx_data,                & ! intent(in):  model layer indices
-                      ! output
-                      ! output
-                      canopyCmTrial,            & ! intent(out): Cm for vegetation (J kg K-1)
-                      mLayerCmTrial,            & ! intent(out): Cm for soil and snow (J kg K-1)
-                      dCm_dTk,                  & ! intent(out): derivative in Cm w.r.t. temperature (J kg K-2)
-                      dCm_dTkCanopy,            & ! intent(out): derivative in Cm w.r.t. temperature (J kg K-2)
-                      err,cmessage)               ! intent(out): error control
-=======
                  ! input: control variables
                  computeVegFlux,        & ! intent(in):  flag to denote if computing the vegetation flux
                  ! input: state variables
@@ -568,7 +524,6 @@
                  dCm_dTk,               & ! intent(out): derivative in Cm w.r.t. temperature (J kg K-2)
                  dCm_dTkCanopy,         & ! intent(out): derivative in Cm w.r.t. temperature (J kg K-2)
                  err,cmessage)            ! intent(out): error control
->>>>>>> 5bd98306
     else
       canopyCmTrial = 0._qp
       mLayerCmTrial = 0._qp
@@ -667,20 +622,12 @@
                       mLayerTempPrime,           & ! intent(in):  prime vector of the temperature of each snow and soil layer (K s-1)
                       scalarAquiferStoragePrime, & ! intent(in):  prime value for storage of water in the aquifer (m s-1)
                       ! input: diagnostic variables defining the liquid water and ice content (function of state variables)
-<<<<<<< HEAD
-                      scalarCanopyIcePrime,      & ! intent(in):  Prime value for the ice on the vegetation canopy (kg m-2 s-1)
-                      scalarCanopyLiqPrime,      & ! intent(in):  Prime value for the liq on the vegetation canopy (kg m-2 s-1)
-                      mLayerVolFracIcePrime,     & ! intent(in):  Prime value for the volumetric ice in each snow and soil layer (s-1)
-                      mLayerVolFracWatPrime,     & ! intent(in):  Prime value for the volumetric water in each snow and soil layer (s-1)
-                      mLayerVolFracLiqPrime,     & ! intent(in):  Prime value for the volumetric liq in each snow and soil layer (s-1)
-=======
                       scalarCanopyIcePrime,      & ! intent(in):  prime value for the ice on the vegetation canopy (kg m-2 s-1)
                       scalarCanopyLiqPrime,      & ! intent(in):  prime value for the liq on the vegetation canopy (kg m-2 s-1)
                       mLayerVolFracIcePrime,     & ! intent(in):  prime vector of the volumetric ice in each snow and soil layer (s-1)
                       mLayerVolFracWatPrime,     & ! intent(in):  prime vector of the volumetric water in each snow and soil layer (s-1)
                       mLayerVolFracLiqPrime,     & ! intent(in):  prime vector of the volumetric liq in each snow and soil layer (s-1)
                       ! input: enthalpy terms
->>>>>>> 5bd98306
                       canopyCmTrial,             & ! intent(in):  Cm of vegetation canopy (-)
                       mLayerCmTrial,             & ! intent(in):  Cm of each snow and soil layer (-)
                       ! input: data structures
