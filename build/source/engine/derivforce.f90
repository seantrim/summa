--- conflicted
+++ resolved
@@ -39,20 +39,12 @@
  USE multiconst,only:Tfreeze                                 ! freezing point of pure water (K)
  USE multiconst,only:secprhour                               ! number of seconds in an hour
  USE multiconst,only:minprhour                               ! number of minutes in an hour
-<<<<<<< HEAD
- USE data_struc,only:data_step                               ! length of the data step (s)
- USE data_struc,only:time_data,forc_data                     ! forcing data structures
- USE data_struc,only:attr_data,mpar_data,mvar_data           ! model data structures
- USE data_struc,only:model_decisions                         ! model decision structure
- USE var_lookup,only:iLookTIME,iLookATTR                     ! named variables for structure elements
- USE var_lookup,only:iLookPARAM,iLookFORCE,iLookMVAR         ! named variables for structure elements
- USE var_lookup,only:iLookDECISIONS                          ! named variables for elements of the decision structure
-=======
  USE globalData,only:data_step                               ! length of the data step (s)
+ USE globalData,only:model_decisions                         ! model decision structure
  USE data_types,only:var_dlength                             ! data structure: x%var(:)%dat (dp)
  USE var_lookup,only:iLookTIME,iLookATTR                     ! named variables for structure elements
  USE var_lookup,only:iLookPARAM,iLookFORCE,iLookDIAG,iLookFLUX  ! named variables for structure elements
->>>>>>> f18529e1
+ USE var_lookup,only:iLookDECISIONS                          ! named variables for elements of the decision structure
  USE sunGeomtry_module,only:clrsky_rad                       ! compute cosine of the solar zenith angle
  USE conv_funcs_module,only:vapPress                         ! compute vapor pressure of air (Pa)
  USE conv_funcs_module,only:SPHM2RELHM,RELHM2SPHM,WETBULBTMP ! conversion functions
@@ -70,113 +62,6 @@
  integer(i4b),intent(out)        :: err                      ! error code
  character(*),intent(out)        :: message                  ! error message
  ! variables for cosine of the solar zenith angle
-<<<<<<< HEAD
- integer(i4b),pointer          :: im                         ! month
- integer(i4b),pointer          :: id                         ! day
- integer(i4b),pointer          :: ih                         ! hour
- integer(i4b),pointer          :: imin                       ! minute
- real(dp)                      :: ahour                      ! hour at start of time step
- real(dp)                      :: dataStep                   ! data step (hours)
- real(dp),parameter            :: slope=0._dp                ! terrain slope (assume flat)
- real(dp),parameter            :: azimuth=0._dp              ! terrain azimuth (assume zero)
- real(dp),pointer              :: latitude                   ! latitude (degrees north)
- real(dp)                      :: hri                        ! average radiation index over time step DT
- real(dp),pointer              :: cosZenith                  ! average cosine of the zenith angle over time step DT
- ! local pointers to model parameters
- real(dp),pointer              :: Frad_vis                   ! fraction radiation absorbed in visible part of spectrum (-)
- real(dp),pointer              :: directScale                ! scaling factor for fractional driect radiaion parameterization (-)
- real(dp),pointer              :: Frad_direct                ! maximum fraction direct radiation (-)
- real(dp),pointer              :: minwind                    ! minimum windspeed (m s-1)
- real(dp),pointer              :: fc_param                   ! freezing curve parameter for snow (K-1)
- real(dp),pointer              :: tempCritRain               ! critical temperature where precipitation is rain (K)
- real(dp),pointer              :: tempRangeTimestep          ! temperature range over the time step (K)
- real(dp),pointer              :: frozenPrecipMultip         ! frozen precipitation multiplier (-)
- real(dp),pointer              :: newSnowDenMin              ! minimum new snow density (kg m-3)
- real(dp),pointer              :: newSnowDenMult             ! multiplier for new snow density (kg m-3)
- real(dp),pointer              :: newSnowDenScal             ! scaling factor for new snow density (K)
- real(dp),pointer              :: constSnowDen               ! Constant new snow density (kg m-3)
- real(dp),pointer              :: newSnowDenAdd              ! Pahaut 1976, additive factor for new snow density (kg m-3)
- real(dp),pointer              :: newSnowDenMultTemp         ! Pahaut 1976, multiplier for new snow density applied to air temperature (kg m-3 K-1)
- real(dp),pointer              :: newSnowDenMultWind         ! Pahaut 1976, multiplier for new snow density applied to wind speed (kg m-7/2 s-1/2)
- real(dp),pointer              :: newSnowDenMultAnd          ! Anderson 1976, multiplier for new snow density for Anderson function (K-1)
- real(dp),pointer              :: newSnowDenBase             ! Anderson 1976, base value that is rasied to the (3/2) power (K)
- ! local pointers to model forcing data
- real(dp),pointer              :: SWRadAtm                   ! downward shortwave radiation (W m-2)
- real(dp),pointer              :: airtemp                    ! air temperature at 2 meter height (K)
- real(dp),pointer              :: windspd                    ! wind speed at 10 meter height (m s-1)
- real(dp),pointer              :: airpres                    ! air pressure at 2 meter height (Pa)
- real(dp),pointer              :: spechum                    ! specific humidity at 2 meter height (g g-1)
- real(dp),pointer              :: pptrate                    ! precipitation rate (kg m-2 s-1)
- ! local pointers to derived model forcing data
- real(dp),pointer              :: scalarO2air                ! atmospheric o2 concentration (Pa)
- real(dp),pointer              :: scalarCO2air               ! atmospheric co2 concentration (Pa)
- ! local pointers to model variables
- real(dp),pointer              :: scalarFractionDirect       ! fraction of direct radiation (0-1)
- real(dp),pointer              :: spectralIncomingDirect(:)  ! downwelling direct shortwave radiation in each wave band (W m-2)
- real(dp),pointer              :: spectralIncomingDiffuse(:) ! downwelling diffuse shortwave radiation in each wave band (W m-2)
- real(dp),pointer              :: VPair                      ! vapor pressure of the air above the vegetation canopy (Pa)
- real(dp),pointer              :: twetbulb                   ! wet bulb temperature (K)
- real(dp),pointer              :: rainfall                   ! computed rainfall rate (kg m-2 s-1)
- real(dp),pointer              :: snowfall                   ! computed snowfall rate (kg m-2 s-1)
- real(dp),pointer              :: snowfallTemp               ! computed temperature of fresh snow (K)
- real(dp),pointer              :: newSnowDensity             ! computed density of fresh snow (kg m-3)
- ! local variables
- real(dp),parameter            :: valueMissing=-9999._dp     ! missing value
- real(dp),parameter            :: co2Factor=355.e-6_dp       ! empirical factor to obtain partial pressure of co2
- real(dp),parameter            :: o2Factor=0.209_dp          ! empirical factor to obtain partial pressure of o2
- real(dp)                      :: relhum                     ! relative humidity (-)
- real(dp)                      :: fracrain                   ! fraction of precipitation that falls as rain
- real(dp)                      :: maxFrozenSnowTemp          ! maximum temperature of snow when the snow is predominantely frozen (K)
- real(dp),parameter            :: unfrozenLiq=0.01_dp        ! unfrozen liquid water used to compute maxFrozenSnowTemp (-)
- real(dp),parameter            :: eps=epsilon(fracrain)      ! a number that is almost negligible
- real(dp)                      :: Tmin,Tmax                  ! minimum and maximum wet bulb temperature in the time step (K)
- real(dp),parameter            :: pomNewSnowDenMax=150._dp   ! Upper limit for new snow density limit in Hedstrom and Pomeroy 1998. 150 was used because at was the highest observed density at air temperatures used in this study. See Figure 4 of Hedstrom and Pomeroy (1998).
- real(dp),parameter            :: andersonWarmDenLimit=2._dp ! Upper air temperature limit in Anderson (1976) new snow density (C)
- real(dp),parameter            :: andersonColdDenLimit=15._dp! Lower air temperature limit in Anderson (1976) new snow density (C)
- real(dp),parameter            :: andersonDenScal=1.5_dp     ! Scalar parameter in Anderson (1976) new snow density function (-) 
- real(dp),parameter            :: pahautDenWindScal=0.5_dp   ! Scalar parameter for wind impacts on density using Pahaut (1976) function (-)
- ! initialize error control
- err=0; message="f-derivforce/"
- ! assign pointers to model parameters
- Frad_vis           => mpar_data%var(iLookPARAM%Frad_vis)           ! fraction radiation absorbed in visible part of spectrum (-)
- directScale        => mpar_data%var(iLookPARAM%directScale)        ! scaling factor for fractional driect radiaion parameterization (-)
- Frad_direct        => mpar_data%var(iLookPARAM%Frad_direct)        ! maximum fraction direct radiation (-)
- minwind            => mpar_data%var(iLookPARAM%minwind)            ! minimum windspeed (m s-1)
- fc_param           => mpar_data%var(iLookPARAM%snowfrz_scale)      ! freezing curve parameter for snow (K-1)
- tempCritRain       => mpar_data%var(iLookPARAM%tempCritRain)       ! critical temperature where precipitation is rain (K)
- tempRangeTimestep  => mpar_data%var(iLookPARAM%tempRangeTimestep)  ! temperature range over the time step (K)
- frozenPrecipMultip => mpar_data%var(iLookPARAM%frozenPrecipMultip) ! frozen precipitation multiplier (-)
- newSnowDenMin      => mpar_data%var(iLookPARAM%newSnowDenMin)      ! minimum new snow density (kg m-3)
- newSnowDenMult     => mpar_data%var(iLookPARAM%newSnowDenMult)     ! multiplier for new snow density (kg m-3)
- newSnowDenScal     => mpar_data%var(iLookPARAM%newSnowDenScal)     ! scaling factor for new snow density (K)
- constSnowDen       => mpar_data%var(iLookPARAM%constSnowDen)       ! Constant new snow density (kg m-3)
- newSnowDenAdd      => mpar_data%var(iLookPARAM%newSnowDenAdd)      ! Pahaut 1976, additive factor for new snow density (kg m-3)
- newSnowDenMultTemp => mpar_data%var(iLookPARAM%newSnowDenMultTemp) ! Pahaut 1976, multiplier for new snow density applied to air temperature (kg m-3 K-1)
- newSnowDenMultWind => mpar_data%var(iLookPARAM%newSnowDenMultWind) ! Pahaut 1976, multiplier for new snow density applied to wind speed (kg m-7/2 s-1/2)
- newSnowDenMultAnd  => mpar_data%var(iLookPARAM%newSnowDenMultAnd)  ! Anderson 1976, multiplier for new snow density for Anderson function (K-1)
- newSnowDenBase     => mpar_data%var(iLookPARAM%newSnowDenBase)     ! Anderson 1976, base value that is rasied to the (3/2) power (K)
- ! assign pointers to radiation geometry variables
- im        => time_data%var(iLookTIME%im)                           ! month
- id        => time_data%var(iLookTIME%id)                           ! day
- ih        => time_data%var(iLookTIME%ih)                           ! hour
- imin      => time_data%var(iLookTIME%imin)                         ! minute
- latitude  => attr_data%var(iLookATTR%latitude)                     ! latitude (degrees north
- cosZenith => mvar_data%var(iLookMVAR%scalarCosZenith)%dat(1)       ! average cosine of the zenith angle over time step DT
- ! assign pointers to model forcing data
- SWRadAtm => forc_data%var(iLookFORCE%SWRadAtm)                     ! downward shortwave radiation (W m-2)
- airtemp  => forc_data%var(iLookFORCE%airtemp)                      ! air temperature at 2 meter height (K)
- windspd  => forc_data%var(iLookFORCE%windspd)                      ! wind speed at 10 meter height (m s-1)
- airpres  => forc_data%var(iLookFORCE%airpres)                      ! air pressure at 2 meter height (Pa)
- spechum  => forc_data%var(iLookFORCE%spechum)                      ! specific humidity at 2 meter height (g g-1)
- pptrate  => forc_data%var(iLookFORCE%pptrate)                      ! precipitation rate (kg m-2 s-1)
- ! assign pointers to derived model forcing data
- scalarO2air  => mvar_data%var(iLookMVAR%scalarO2air)%dat(1)        ! atmospheric o2 concentration (Pa)
- scalarCO2air => mvar_data%var(iLookMVAR%scalarCO2air)%dat(1)       ! atmospheric co2 concentration (Pa)
- ! assign pointers to radiation variables
- scalarFractionDirect    => mvar_data%var(iLookMVAR%scalarFractionDirect)%dat(1)    ! fraction of direct radiation (0-1)
- spectralIncomingDirect  => mvar_data%var(iLookMVAR%spectralIncomingDirect)%dat     ! downwelling direct shortwave radiation for each waveband (W m-2)
- spectralIncomingDiffuse => mvar_data%var(iLookMVAR%spectralIncomingDiffuse)%dat    ! downwelling diffuse shortwave radiation for each waveband (W m-2)
-=======
  real(dp)                        :: ahour                    ! hour at start of time step
  real(dp)                        :: dataStep                 ! data step (hours)
  real(dp),parameter              :: slope=0._dp              ! terrain slope (assume flat)
@@ -192,7 +77,12 @@
  real(dp),parameter              :: unfrozenLiq=0.01_dp      ! unfrozen liquid water used to compute maxFrozenSnowTemp (-)
  real(dp),parameter              :: eps=epsilon(fracrain)    ! a number that is almost negligible
  real(dp)                        :: Tmin,Tmax                ! minimum and maximum wet bulb temperature in the time step (K)
- ! ************************************************************************************************
+ real(dp),parameter              :: pomNewSnowDenMax=150._dp   ! Upper limit for new snow density limit in Hedstrom and Pomeroy 1998. 150 was used because at was the highest observed density at air temperatures used in this study. See Figure 4 of Hedstrom and Pomeroy (1998).
+ real(dp),parameter              :: andersonWarmDenLimit=2._dp ! Upper air temperature limit in Anderson (1976) new snow density (C)
+ real(dp),parameter              :: andersonColdDenLimit=15._dp! Lower air temperature limit in Anderson (1976) new snow density (C)
+ real(dp),parameter              :: andersonDenScal=1.5_dp     ! Scalar parameter in Anderson (1976) new snow density function (-)
+ real(dp),parameter              :: pahautDenWindScal=0.5_dp   ! Scalar parameter for wind impacts on density using Pahaut (1976) function (-)
+! ************************************************************************************************
  ! associate local variables with the information in the data structures
  associate(&
  ! model parameters
@@ -207,6 +97,12 @@
  newSnowDenMin           => mpar_data(iLookPARAM%newSnowDenMin)                   , & ! minimum new snow density (kg m-3)
  newSnowDenMult          => mpar_data(iLookPARAM%newSnowDenMult)                  , & ! multiplier for new snow density (kg m-3)
  newSnowDenScal          => mpar_data(iLookPARAM%newSnowDenScal)                  , & ! scaling factor for new snow density (K)
+ constSnowDen            => mpar_data(iLookPARAM%constSnowDen)                    , & ! Constant new snow density (kg m-3)
+ newSnowDenAdd           => mpar_data(iLookPARAM%newSnowDenAdd)                   , & ! Pahaut 1976, additive factor for new snow density (kg m-3)
+ newSnowDenMultTemp      => mpar_data(iLookPARAM%newSnowDenMultTemp)              , & ! Pahaut 1976, multiplier for new snow density applied to air temperature (kg m-3 K-1)
+ newSnowDenMultWind      => mpar_data(iLookPARAM%newSnowDenMultWind)              , & ! Pahaut 1976, multiplier for new snow density applied to wind speed (kg m-7/2 s-1/2)
+ newSnowDenMultAnd       => mpar_data(iLookPARAM%newSnowDenMultAnd)               , & ! Anderson 1976, multiplier for new snow density for Anderson function (K-1)
+ newSnowDenBase          => mpar_data(iLookPARAM%newSnowDenBase)                  , & ! Anderson 1976, base value that is rasied to the (3/2) power (K)
  ! radiation geometry variables
  im                      => time_data(iLookTIME%im)                               , & ! month
  id                      => time_data(iLookTIME%id)                               , & ! day
@@ -241,7 +137,6 @@
  err=0; message="derivforce/"
 
  ! check spectral dimension
->>>>>>> f18529e1
  if(size(spectralIncomingDirect) /= 2 .or. size(spectralIncomingDiffuse) /= 2)then
   err=20; message=trim(message)//'expect two spectral classes for radiation'; return
  endif
@@ -259,7 +154,7 @@
                  slope,azimuth,latitude, &  ! intent(in): location variables
                  hri,cosZenith)             ! intent(out): cosine of the solar zenith angle
  !write(*,'(a,1x,4(i2,1x),3(f9.3,1x))') 'im,id,ih,imin,ahour,dataStep,cosZenith = ', &
- 
+
  ! ensure solar radiation is non-negative
  if(SWRadAtm < 0._dp) SWRadAtm = 0._dp
  ! compute the fraction of direct radiation using the parameterization of Nijssen and Lettenmaier (1999)
@@ -331,16 +226,16 @@
 
  ! compute density of new snow
  if(snowfall > tiny(fracrain))then
-  ! Determine which method to use 
+  ! Determine which method to use
   select case(model_decisions(iLookDECISIONS%snowDenNew)%iDecision)
    ! Hedstrom and Pomeroy 1998
-   case(hedAndPom) 
+   case(hedAndPom)
     newSnowDensity = min(pomNewSnowDenMax,newSnowDenMin + newSnowDenMult*exp((airtemp-Tfreeze)/newSnowDenScal))  ! new snow density (kg m-3)
    ! Pahaut 1976 (Boone et al. 2002)
    case(pahaut_76)
     newSnowDensity = max(newSnowDenMin,newSnowDenAdd + (newSnowDenMultTemp * (airtemp-Tfreeze))+(newSnowDenMultWind*((windspd)**pahautDenWindScal))); ! new snow density (kg m-3)
-   ! Anderson 1976 
-   case(anderson) 
+   ! Anderson 1976
+   case(anderson)
     if(airtemp>(Tfreeze+andersonWarmDenLimit))then
      newSnowDensity = newSnowDenMin + newSnowDenMultAnd*(newSnowDenBase)**(andersonDenScal) ! new snow density (kg m-3)
     elseif(airtemp<=(Tfreeze-andersonColdDenLimit))then
@@ -349,7 +244,7 @@
      newSnowDensity = newSnowDenMin + newSnowDenMultAnd*(airtemp-Tfreeze+newSnowDenBase)**(andersonDenScal) ! new snow density (kg m-3)
     endif
    ! Constant new snow density
-   case(constDens) 
+   case(constDens)
     newSnowDensity = constSnowDen; ! new snow density (kg m-3)
    case default; message=trim(message)//'unable to identify option for new snow density'; err=20; return
   end select ! identifying option for new snow density
