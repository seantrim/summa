--- conflicted
+++ resolved
@@ -59,14 +59,6 @@
 USE globalData,only:realMissing                    ! missing real number
 
 implicit none
-<<<<<<< HEAD
-public::T2H_lookup_snow
-public::T2L_lookup_soil
-public::enthalpy2T_snow
-public::T2enthalpy_snow
-public::T2enthTemp
-public::enthTemp2enthalpy
-=======
 public::T2H_lookup_snWat
 public::T2L_lookup_soil
 public::enthalpy2T_snwWat
@@ -80,7 +72,6 @@
 public::enthalpy2T_veg
 public::enthalpy2T_snow
 public::enthalpy2T_soil
->>>>>>> a9e519e4
 private::hyp_2F1_real
 private::brent, brent0, diff_H_veg, diff_H_snow, diff_H_soil
 
@@ -92,17 +83,10 @@
 
 
 ! ************************************************************************************************************************
-<<<<<<< HEAD
-! public subroutine T2H_lookup_snow: define a look-up table to mixture enthalpy based on temperature
-!                                    appropriate when no dry mass, as in snow
-! ************************************************************************************************************************
-subroutine T2H_lookup_snow(mpar_data,                     &  ! intent(in):    parameter data structure
-=======
 ! public subroutine T2H_lookup_snWat: define a look-up table to liquid + ice enthalpy based on temperature
 !                                     appropriate when no dry mass, as in snow
 ! ************************************************************************************************************************
 subroutine T2H_lookup_snWat(mpar_data,                     &  ! intent(in):    parameter data structure
->>>>>>> a9e519e4
                            err,message)
   ! -------------------------------------------------------------------------------------------------------------------------
   ! downwind routines 
@@ -126,11 +110,7 @@
   integer(i4b)                  :: ilook                ! loop through lookup table
   ! -------------------------------------------------------------------------------------------------------------------------
   ! initialize error control
-<<<<<<< HEAD
-  err=0; message="T2H_lookup_snow/"
-=======
   err=0; message="T2H_lookup_snWat/"
->>>>>>> a9e519e4
 
   ! associate
   associate( snowfrz_scale => mpar_data%var(iLookPARAM%snowfrz_scale)%dat(1) )
@@ -141,11 +121,7 @@
     ! ***** compute specific enthalpy (NOTE: J m-3 --> J kg-1) *****
 
     do ilook=1,nlook
-<<<<<<< HEAD
-      Hy(ilook) = T2enthalpy_snow(Tk(ilook),waterWght,snowfrz_scale)/waterWght  ! (J m-3 --> J kg-1)
-=======
       Hy(ilook) = T2enthalpy_snwWat(Tk(ilook),waterWght,snowfrz_scale)/waterWght  ! (J m-3 --> J kg-1)
->>>>>>> a9e519e4
     end do
 
     ! define the final enthalpy vector
@@ -163,11 +139,7 @@
 
   end associate
 
-<<<<<<< HEAD
- end subroutine T2H_lookup_snow
-=======
  end subroutine T2H_lookup_snWat
->>>>>>> a9e519e4
 
 ! ************************************************************************************************************************
 ! public subroutine T2L_lookup_soil: define a look-up table to compute integral of soil Clapeyron equation liquid water
@@ -316,17 +288,10 @@
 
 
 ! ************************************************************************************************************************
-<<<<<<< HEAD
-! public subroutine enthalpy2T_snow: compute temperature based on specific temperature component of enthalpy 
-!                                    appropriate when no dry mass, as in snow
-! ************************************************************************************************************************
-subroutine enthalpy2T_snow(Hy,BulkDenWater,fc_param,Tk,err,message)
-=======
 ! public subroutine enthalpy2T_snwWat: compute temperature based on specific temperature component of liquid + ice enthalpy 
 !                                      appropriate when no dry mass, as in snow. Uses look-up table for enthalpy
 ! ************************************************************************************************************************
 subroutine enthalpy2T_snwWat(Hy,BulkDenWater,fc_param,Tk,err,message)
->>>>>>> a9e519e4
   ! -------------------------------------------------------------------------------------------------------------------------
   implicit none
   ! -------------------------------------------------------------------------------------------------------------------------
@@ -352,11 +317,7 @@
   real(rkind)                 :: dT            ! temperature increment
   ! -------------------------------------------------------------------------------------------------------------------------
   ! initialize error control
-<<<<<<< HEAD
-  err=0; message="enthalpy2T_snow/"
-=======
   err=0; message="enthalpy2T_snwWat/"
->>>>>>> a9e519e4
   ! convert input of total enthalpy (J m-3) to total specific enthalpy (J kg-1)
   H_spec = Hy/BulkDenWater ! (NOTE: no soil)
  
@@ -366,13 +327,8 @@
     Tg0 = (H_spec - H_lookup(1))/Cp_ice + T_lookup(1)
     Tg1 = Tg0+dx
     ! compute enthalpy
-<<<<<<< HEAD
-    Ht0 = T2enthalpy_snow(Tg0,1._rkind,fc_param)
-    Ht1 = T2enthalpy_snow(Tg1,1._rkind,fc_param)
-=======
     Ht0 = T2enthalpy_snwWat(Tg0,1._rkind,fc_param)
     Ht1 = T2enthalpy_snwWat(Tg1,1._rkind,fc_param)
->>>>>>> a9e519e4
     ! compute function evaluations
     f0  = Ht0 - H_spec
     f1  = Ht1 - H_spec
@@ -411,15 +367,9 @@
     ! comute new value of Tg
     Tg1 = Tg0+dT
     ! get new function evaluation
-<<<<<<< HEAD
-    Ht1 = T2enthalpy_snow(Tg1,1._rkind,fc_param)
-    f1  = Ht1 - H_spec
-    ! compute derivative if dT
-=======
     Ht1 = T2enthalpy_snwWat(Tg1,1._rkind,fc_param)
     f1  = Ht1 - H_spec
     ! compute derivative of dT
->>>>>>> a9e519e4
     dh  = (f1 - f0)/dT
     ! compute change in T
     dT  = -f1/dh
@@ -434,24 +384,6 @@
     ! and check for convergence
     if(iter==niter)then; err=20; message=trim(message)//"failedToConverge"; return; end if
   end do  ! (iteration loop)
-<<<<<<< HEAD
-end subroutine enthalpy2T_snow
-
-
-! ************************************************************************************************************************
-! public function T2enthalpy_snow: compute liquid and ice mixture enthalpy based on temperature and mass (J m-3) for a
-!                                  layer only where the layer has no dry mass, as in snow
-!                                  NOTE: enthalpy is a relative value, defined as zero at Tfreeze where all water is liquid
-! ************************************************************************************************************************
-function T2enthalpy_snow(Tk,BulkDenWater,fc_param)
-  ! -------------------------------------------------------------------------------------------------------------------------
-  implicit none
-  ! declare dummy variables
-  real(rkind),intent(in)  :: Tk              ! layer temperature (K)
-  real(rkind),intent(in)  :: BulkDenWater    ! bulk density of water (kg m-3)
-  real(rkind),intent(in)  :: fc_param        ! freezing curve parameter (K-1)
-  real(rkind)             :: T2enthalpy_snow ! return value of the function, total specific enthalpy (J m-3)
-=======
 end subroutine enthalpy2T_snwWat
 
 
@@ -468,7 +400,6 @@
   real(rkind),intent(in)  :: BulkDenWater      ! bulk density of water (kg m-3)
   real(rkind),intent(in)  :: fc_param          ! freezing curve parameter (K-1)
   real(rkind)             :: T2enthalpy_snwWat ! return value of the function, total specific enthalpy (J m-3)
->>>>>>> a9e519e4
   ! declare local variables
   real(rkind)             :: frac_liq          ! fraction of liquid water
   real(rkind)             :: enthTempWater     ! temperature component of specific enthalpy for total water (liquid and ice) (J kg-1)
@@ -487,13 +418,8 @@
   enthMass = -LH_fus*(1._rkind - frac_liq)
 
   ! finally, compute the total enthalpy (J m-3)
-<<<<<<< HEAD
-  T2enthalpy_snow = BulkDenWater*(enthTempWater + enthMass) !+ BulkDenSoil*enthTempSoil
-end function T2enthalpy_snow
-=======
   T2enthalpy_snwWat = BulkDenWater*(enthTempWater + enthMass) !+ BulkDenSoil*enthTempSoil
 end function T2enthalpy_snwWat
->>>>>>> a9e519e4
 
 
 ! ************************************************************************************************************************
@@ -629,107 +555,6 @@
 
 end subroutine T2enthTemp_snow
 
-<<<<<<< HEAD
-          case(iname_soil)
-            ! make association to variables for soil
-            soilVars: associate(&
-              soil_dens_intr => mpar_data%var(iLookPARAM%soil_dens_intr)%dat(ixControlIndex),      & ! intrinsic soil density             (kg m-3)
-              theta_sat      => mpar_data%var(iLookPARAM%theta_sat)%dat(ixControlIndex),           & ! soil porosity                      (-)
-              theta_res      => mpar_data%var(iLookPARAM%theta_res)%dat(ixControlIndex),           & ! volumetric residual water content  (-)
-              vGn_alpha      => mpar_data%var(iLookPARAM%vGn_alpha)%dat(ixControlIndex),           & ! van Genuchten "alpha" parameter    (m-1)
-              vGn_n          => mpar_data%var(iLookPARAM%vGn_n)%dat(ixControlIndex)                & ! van Genuchten "n" parameter        (-)
-              ) ! end associate statement
-              
-              ! diagnostic variables
-              vGn_m    = 1._rkind - 1._rkind/vGn_n
-              Tcrit    = crit_soilT( mLayerMatricHeadTrial(ixControlIndex) )
-              volFracWat = volFracLiq(mLayerMatricHeadTrial(ixControlIndex),vGn_alpha,theta_res,theta_sat,vGn_n,vGn_m)
-              diffT = mLayerTempTrial(iLayer) - Tfreeze
-              diff0 = Tcrit - Tfreeze
-              ! *** compute enthalpy of water for unfrozen conditions
-              if(mlayerTempTrial(iLayer)>=Tcrit)then
-                enthWater = iden_water * Cp_water * volFracWat * diffT ! valid for temperatures below freezing also
-
-              ! *** compute enthalpy of water for frozen conditions
-              else
-                ! *** compute integral of mLayerPsiLiq from Tfreeze to layer temperature
-                ! get the unfrozen water content
-                integral_unf = ( Tcrit - Tfreeze ) * volFracWat
-
-                ! get the frozen  water content
-                ! initialize for case Tcrit=Tfreeze, i.e. mLayerMatricHeadTrial(ixControlIndex)>0
-                integral_frz_low = 0._rkind 
-
-                if(use_lookup)then ! cubic spline interpolation for integral of mLayerPsiLiq from Tfreeze to layer temperature
-                  ! make associate to the the lookup table
-                  lookVars: associate(&
-                    Tk => lookup_data%z(ixControlIndex)%var(iLookLOOKUP%temperature)%lookup,  & ! temperature (K)
-                    Ly => lookup_data%z(ixControlIndex)%var(iLookLOOKUP%psiLiq_int)%lookup,   & ! integral of mLayerPsiLiq from Tfreeze to Tk (K)
-                    L2 => lookup_data%z(ixControlIndex)%var(iLookLOOKUP%deriv2)%lookup        & ! second derivative of the interpolating function
-                    ) ! end associate statement
-
-                    ! get the lower limit of the integral
-                    if(diff0<0._rkind)then
-                      call splint(Tk,Ly,L2,Tcrit,integral_frz_low,dL,err,cmessage)
-                      if(err/=0) then; message=trim(message)//trim(cmessage); return; end if
-                    end if
-                    ! get the upper limit of the integral
-                    call splint(Tk,Ly,L2,mlayerTempTrial(iLayer),integral_frz_upp,dL,err,cmessage)
-                    if(err/=0) then; message=trim(message)//trim(cmessage); return; end if
-
-                  end associate lookVars
-
-                else ! hypergeometric function for integral of mLayerPsiLiq from Tfreeze to layer temperature
-                  ! get the lower limit of the integral
-                  if(diff0<0._rkind)then
-                    arg = (vGn_alpha * mLayerMatricHeadTrial(ixControlIndex))**vGn_n
-                    gauss_hg_T = hyp_2F1_real(vGn_m,1._rkind/vGn_n,1._rkind + 1._rkind/vGn_n,-arg)
-                    integral_frz_low = diff0 * ( (theta_sat - theta_res)*gauss_hg_T + theta_res )
-                  end if
-                  ! get the upper limit of the integral
-                  xConst        = LH_fus/(gravity*Tfreeze)        ! m K-1 (NOTE: J = kg m2 s-2)
-                  mLayerPsiLiq  = xConst*diffT   ! liquid water matric potential from the Clapeyron eqution, DIFFERENT from the liquid water matric potential used in the flux calculations
-                  arg = (vGn_alpha * mLayerPsiLiq)**vGn_n
-                  gauss_hg_T = hyp_2F1_real(vGn_m,1._rkind/vGn_n,1._rkind + 1._rkind/vGn_n,-arg)
-                  integral_frz_upp = diffT * ( (theta_sat - theta_res)*gauss_hg_T + theta_res )
-                endif
-
-                enthLiq = iden_water * Cp_water * (integral_unf + integral_frz_upp - integral_frz_low)
-                enthIce = iden_ice * Cp_ice * ( volFracWat * diffT - (integral_unf + integral_frz_upp - integral_frz_low) )
-                enthWater = enthIce + enthLiq
-
-                if(doTest)then
-          
-                  ! write values
-                  print*, 'doTest    = ', doTest
-                  print*, 'T,Tcrit   = ', mlayerTempTrial(iLayer),Tcrit    ! temperature (K)
-                  print*, 'integral unf,frz_upp,frz_low = ', integral_unf, integral_frz_upp, integral_frz_low    ! integral (K)
-                  print*, 'theta_sat = ', theta_sat ! soil porosity                      (-)
-                  print*, 'theta_res = ', theta_res ! volumetric residual water content  (-)
-                  print*, 'vGn_alpha = ', vGn_alpha ! van Genuchten "alpha" parameter    (m-1)
-                  print*, 'vGn_n     = ', vGn_n     ! van Genuchten "n" parameter        (-)
-                  print*, trim(message)//'PAUSE: Set doTest=.false. to complete simulations'
-                  read(*,*)
-          
-                endif  ! if testing
-
-              endif ! (if frozen conditions)
-
-              enthSoil = soil_dens_intr*Cp_soil*(1._rkind - theta_sat)*diffT
-              enthAir = iden_air*Cp_air*(1._rkind - theta_sat - volFracWat)*diffT
-
-              mLayerEnthTemp(iLayer) = enthWater + enthSoil + enthAir
-
-            end associate soilVars
-
-          ! -----
-          ! - checks...
-          ! -----------
-          case(iname_aquifer); cycle ! aquifer: do nothing
-          case default; err=20; message=trim(message)//'expect case to be iname_cas, iname_veg, iname_snow, iname_soil, iname_aquifer'; return
-        end select
-=======
->>>>>>> a9e519e4
 
 ! ************************************************************************************************************************
 ! public subroutine T2enthTemp_soil: compute temperature component of enthalpy from temperature and total water content, soil layer
@@ -876,15 +701,9 @@
 end subroutine T2enthTemp_soil
 
 ! ************************************************************************************************************************
-<<<<<<< HEAD
-! public subroutine enthTemp2enthalpy: add energy associated with thaw/freeze to temperature component of enthalpy to get total enthalpy, H
-! ************************************************************************************************************************
-subroutine enthTemp2enthalpy(&
-=======
 ! public subroutine enthTemp_or_enthalpy: add energy associated with thaw/freeze to temperature component of enthalpy to get total enthalpy, H, or vice versa
 ! ************************************************************************************************************************
 subroutine enthTemp_or_enthalpy(&
->>>>>>> a9e519e4
                       ! input: data structures
                       do_enthTemp2enthalpy,    & ! intent(in):    flag if enthalpy is to be computed from temperature component of enthalpy, or vice versa if false
                       diag_data,               & ! intent(in):    model diagnostic variables for a local HRU
@@ -939,11 +758,7 @@
     ! -----------------------------------------------------------------------------------------------------------------------
 
     ! initialize error control
-<<<<<<< HEAD
-    err=0; message="enthTemp2enthalpy/"
-=======
     err=0; message="enthTemp_or_enthalpy/"
->>>>>>> a9e519e4
 
     ! loop through model state variables
     do iState=1,size(ixMapSubset2Full)
@@ -1249,9 +1064,6 @@
 
 end subroutine enthalpy2T_snow
 
-<<<<<<< HEAD
-end subroutine enthTemp2enthalpy
-=======
 ! ************************************************************************************************************************
 ! public subroutine enthalpy2T_soil: compute temperature from enthalpy and total water content, soil layer
 ! ************************************************************************************************************************
@@ -1462,7 +1274,6 @@
   endif
 
 end subroutine enthalpy2T_soil
->>>>>>> a9e519e4
 
 !----------------------------------------------------------------------
 ! private function: compute hypergeometric function with real arguments into real result
