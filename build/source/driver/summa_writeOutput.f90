! SUMMA - Structure for Unifying Multiple Modeling Alternatives
! Copyright (C) 2014-2015 NCAR/RAL
!
! This file is part of SUMMA
!
! For more information see: http://www.ral.ucar.edu/projects/summa
!
! This program is free software: you can redistribute it and/or modify
! it under the terms of the GNU General Public License as published by
! the Free Software Foundation, either version 3 of the License, or
! (at your option) any later version.
!
! This program is distributed in the hope that it will be useful,
! but WITHOUT ANY WARRANTY; without even the implied warranty of
! MERCHANTABILITY or FITNESS FOR A PARTICULAR PURPOSE.  See the
! GNU General Public License for more details.
!
! You should have received a copy of the GNU General Public License
! along with this program.  If not, see <http://www.gnu.org/licenses/>.

module summa_writeOutput
! used to define/write output files

! named variables to define new output files
USE globalData, only: noNewFiles              ! no new output files
USE globalData, only: newFileEveryOct1        ! create a new file on Oct 1 every year (start of the USA water year)

! metadata
USE globalData,only:time_meta                 ! metadata on the model time
USE globalData,only:forc_meta                 ! metadata on the model forcing data
USE globalData,only:diag_meta                 ! metadata on the model diagnostic variables
USE globalData,only:prog_meta                 ! metadata on the model prognostic variables
USE globalData,only:flux_meta                 ! metadata on the model fluxes
USE globalData,only:indx_meta                 ! metadata on the model index variables
USE globalData,only:bvar_meta                 ! metadata on basin-average variables

! child metadata for stats
USE globalData,only:statForc_meta             ! child metadata for stats
USE globalData,only:statProg_meta             ! child metadata for stats
USE globalData,only:statDiag_meta             ! child metadata for stats
USE globalData,only:statFlux_meta             ! child metadata for stats
USE globalData,only:statIndx_meta             ! child metadata for stats
USE globalData,only:statBvar_meta             ! child metadata for stats

! index of the child data structure
USE globalData,only:forcChild_map             ! index of the child data structure: stats forc
USE globalData,only:progChild_map             ! index of the child data structure: stats prog
USE globalData,only:diagChild_map             ! index of the child data structure: stats diag
USE globalData,only:fluxChild_map             ! index of the child data structure: stats flux
USE globalData,only:indxChild_map             ! index of the child data structure: stats indx
USE globalData,only:bvarChild_map             ! index of the child data structure: stats bvar

! named variables
USE var_lookup,only:maxvarFreq                ! maximum number of output files
USE var_lookup,only:iLookTIME                 ! named variables for time data structure
USE var_lookup,only:iLookDIAG                 ! named variables for local column model diagnostic variables
USE var_lookup,only:iLookPROG                 ! named variables for local column model prognostic variables
USE var_lookup,only:iLookINDEX                ! named variables for local column index variables
USE var_lookup,only:iLookFreq                 ! named variables for the frequency structure

! safety: set private unless specified otherwise
implicit none
private
public::summa_writeOutputFiles
contains

 ! used to define/write output files
 subroutine summa_writeOutputFiles(modelTimeStep, summa1_struc, err, message)
 ! ---------------------------------------------------------------------------------------
 ! * desired modules
 ! ---------------------------------------------------------------------------------------
 ! data types
 USE nrtype                                                  ! variable types, etc.
 USE summa_type,only:summa1_type_dec                         ! master summa data type
 ! subroutines and functions
 USE time_utils_module,only:elapsedSec                       ! calculate the elapsed time
 USE summa_alarms,only:summa_setWriteAlarms                  ! set alarms to control model output
 USE summa_defineOutput,only:summa_defineOutputFiles         ! define summa output files
 USE modelwrite_module,only:writeRestart                     ! module to write model Restart
 USE modelwrite_module,only:writeData,writeBasin             ! module to write model output
 USE modelwrite_module,only:writeTime                        ! module to write model time
 USE output_stats,only:calcStats                             ! module for compiling output statistics
 ! global data: general
 USE globalData,only:forcingStep                             ! index of current time step in current forcing file
 USE globalData,only:gru_struc                               ! gru-hru mapping structures
 USE globalData,only:structInfo                              ! information on the data structures
 ! global data: time structures
 USE globalData,only:oldTime                                 ! time from the previous time step
 USE globalData,only:finshTime                               ! end time of simulation
 ! global data: decisions for model alarms
 USE globalData,only:ixProgress                              ! define frequency to write progress
 USE globalData,only:ixRestart                               ! define frequency to write restart files
 USE globalData,only:newOutputFile                           ! define option for new output files
 ! controls on statistics output
 USE globalData,only:statCounter                             ! time counter for stats
 USE globalData,only:resetStats                              ! flags to reset statistics
 USE globalData,only:finalizeStats                           ! flags to finalize statistics
 USE globalData,only:outputTimeStep                          ! timestep in output files
 ! output constraints
 USE globalData,only:maxLayers                               ! maximum number of layers
 USE globalData,only:maxSnowLayers                           ! maximum number of snow layers
 ! timing variables
 USE globalData,only:startWrite,endWrite                     ! date/time for the start and end of the model writing
 USE globalData,only:elapsedWrite                            ! elapsed time to write data
 ! file information
 USE summaFileManager,only:OUTPUT_PATH,OUTPUT_PREFIX         ! define output file
 USE globalData,only:output_fileSuffix                       ! suffix for the output file
<<<<<<< HEAD
 USE globalData,only:fileout                                 ! name of the output file
 USE globalData,only:nHRUrun
 USE globalData,only:nGRUrun
=======
>>>>>>> 79da4507
 ! ---------------------------------------------------------------------------------------
 ! * variables
 ! ---------------------------------------------------------------------------------------
 implicit none
 ! dummy variables
 integer(i4b),intent(in)               :: modelTimeStep      ! time step index
 type(summa1_type_dec),intent(inout)   :: summa1_struc       ! master summa data structure
 integer(i4b),intent(out)              :: err                ! error code
 character(*),intent(out)              :: message            ! error message
 ! local variables
 character(LEN=256)                    :: cmessage           ! error message of downwind routine
 character(len=256)                    :: timeString                 ! portion of restart file name that contains the write-out time
 character(len=256)                    :: restartFile                ! restart file name
 logical(lgt)                          :: printRestart=.false.       ! flag to print a re-start file
 logical(lgt)                          :: printProgress=.false.      ! flag to print simulation progress
 logical(lgt)                          :: defNewOutputFile=.false.   ! flag to define new output files
 integer(i4b)                          :: iGRU,iHRU          ! indices of GRUs and HRUs
 integer(i4b)                          :: iStruct            ! index of model structure
 integer(i4b)                          :: iFreq              ! index of the output frequency
 ! ---------------------------------------------------------------------------------------
 ! associate to elements in the data structure
 summaVars: associate(&

  ! statistics structures
  forcStat             => summa1_struc%forcStat    , & ! x%gru(:)%hru(:)%var(:)%dat -- model forcing data
  progStat             => summa1_struc%progStat    , & ! x%gru(:)%hru(:)%var(:)%dat -- model prognostic (state) variables
  diagStat             => summa1_struc%diagStat    , & ! x%gru(:)%hru(:)%var(:)%dat -- model diagnostic variables
  fluxStat             => summa1_struc%fluxStat    , & ! x%gru(:)%hru(:)%var(:)%dat -- model fluxes
  indxStat             => summa1_struc%indxStat    , & ! x%gru(:)%hru(:)%var(:)%dat -- model indices
  bvarStat             => summa1_struc%bvarStat    , & ! x%gru(:)%var(:)%dat        -- basin-average variabl

  ! primary data structures
  timeStruct           => summa1_struc%timeStruct  , & ! x%var(:)                   -- model time data
  forcStruct           => summa1_struc%forcStruct  , & ! x%gru(:)%hru(:)%var(:)     -- model forcing data
  indxStruct           => summa1_struc%indxStruct  , & ! x%gru(:)%hru(:)%var(:)%dat -- model indices
  progStruct           => summa1_struc%progStruct  , & ! x%gru(:)%hru(:)%var(:)%dat -- model prognostic (state) variables
  diagStruct           => summa1_struc%diagStruct  , & ! x%gru(:)%hru(:)%var(:)%dat -- model diagnostic variables
  fluxStruct           => summa1_struc%fluxStruct  , & ! x%gru(:)%hru(:)%var(:)%dat -- model fluxes
  bvarStruct           => summa1_struc%bvarStruct  , & ! x%gru(:)%var(:)%dat        -- basin-average variables

  ! miscellaneous variables
  nGRU                 => summa1_struc%nGRU        , & ! number of grouped response units
  nHRU                 => summa1_struc%nHRU          & ! number of global hydrologic response units

 ) ! assignment to variables in the data structures
 ! ---------------------------------------------------------------------------------------
 ! initialize error control
 err=0; message='summa_manageOutputFiles/'

 ! identify the start of the writing
 call date_and_time(values=startWrite)

 ! *****************************************************************************
 ! *** initialize statistics
 ! *****************************************************************************

 ! initialize the statistics flags
 if(modelTimeStep==1)then

  ! initialize time step index
  statCounter(1:maxVarFreq) = 1
  outputTimeStep(1:maxVarFreq) = 1

  ! initialize flags to reset/finalize statistics
  resetStats(:)    = .true.   ! start by resetting statistics
  finalizeStats(:) = .false.  ! do not finalize stats on the first time step

  ! set stats flag for the timestep-level output
  finalizeStats(iLookFreq%timestep)=.true.

  ! initialize number of hru and gru in global data
  nGRUrun = nGRU
  nHRUrun = nHRU
 endif  ! if the first time step

 ! *****************************************************************************
 ! *** set alarms for writing data
 ! *****************************************************************************

 ! set alarms to control model output
 call summa_setWriteAlarms(oldTime%var, timeStruct%var, finshTime%var, &   ! time vectors
                           newOutputFile, defNewOutputFile,            &   ! flag to define new output file
                           ixRestart,     printRestart,                &   ! flag to print the restart file
                           ixProgress,    printProgress,               &   ! flag to print simulation progress
                           resetStats,    finalizeStats,               &   ! flags to reset and finalize stats
                           statCounter,                                &   ! statistics counter
                           err, cmessage)                                  ! error control
 if(err/=0)then; message=trim(message)//trim(cmessage); return; endif

 ! print progress
 if(printProgress) write(*,'(i4,1x,5(i2,1x))') timeStruct%var(1:5)

 ! *****************************************************************************
 ! *** define summa output files
 ! *****************************************************************************

 ! check the need to create a new output file
 if(defNewOutputFile .or. modelTimeStep==1)then

  ! define summa output files
  call summa_defineOutputFiles(modelTimeStep, summa1_struc, err, cmessage)
  if(err/=0)then; message=trim(message)//trim(cmessage); return; endif

  ! re-initalize the indices for model writing
  outputTimeStep(:)=1

 end if  ! if defining a new file

 ! ****************************************************************************
 ! *** calculate output statistics
 ! ****************************************************************************

 ! loop through GRUs and HRUs
 do iGRU=1,nGRU
  do iHRU=1,gru_struc(iGRU)%hruCount

   ! calculate output Statistics
   do iStruct=1,size(structInfo)
    select case(trim(structInfo(iStruct)%structName))
     case('forc'); call calcStats(forcStat%gru(iGRU)%hru(iHRU)%var,forcStruct%gru(iGRU)%hru(iHRU)%var,statForc_meta,resetStats,finalizeStats,statCounter,err,cmessage)
     case('prog'); call calcStats(progStat%gru(iGRU)%hru(iHRU)%var,progStruct%gru(iGRU)%hru(iHRU)%var,statProg_meta,resetStats,finalizeStats,statCounter,err,cmessage)
     case('diag'); call calcStats(diagStat%gru(iGRU)%hru(iHRU)%var,diagStruct%gru(iGRU)%hru(iHRU)%var,statDiag_meta,resetStats,finalizeStats,statCounter,err,cmessage)
     case('flux'); call calcStats(fluxStat%gru(iGRU)%hru(iHRU)%var,fluxStruct%gru(iGRU)%hru(iHRU)%var,statFlux_meta,resetStats,finalizeStats,statCounter,err,cmessage)
     case('indx'); call calcStats(indxStat%gru(iGRU)%hru(iHRU)%var,indxStruct%gru(iGRU)%hru(iHRU)%var,statIndx_meta,resetStats,finalizeStats,statCounter,err,cmessage)
    end select
    if(err/=0)then; message=trim(message)//trim(cmessage)//'['//trim(structInfo(iStruct)%structName)//']'; return; endif
   end do  ! (looping through structures)

  end do  ! (looping through HRUs)

  ! calc basin stats
  call calcStats(bvarStat%gru(iGRU)%var(:),bvarStruct%gru(iGRU)%var(:),statBvar_meta,resetStats,finalizeStats,statCounter,err,cmessage)
  if(err/=0)then; message=trim(message)//trim(cmessage)//'[bvar stats]'; return; endif

  ! write basin-average variables
  call writeBasin(iGRU,finalizeStats,outputTimeStep,bvar_meta,bvarStat%gru(iGRU)%var,bvarStruct%gru(iGRU)%var,bvarChild_map,err,cmessage)
  if(err/=0)then; message=trim(message)//trim(cmessage)//'[bvar]'; return; endif

 end do  ! (looping through GRUs)

 ! ****************************************************************************
 ! *** write data
 ! ****************************************************************************

 ! get the number of HRUs in the run domain
 nHRUrun = sum(gru_struc%hruCount)

 ! write time information
 call writeTime(finalizeStats,outputTimeStep,time_meta,timeStruct%var,err,message)

 ! write the model output to the NetCDF file
 ! Passes the full metadata structure rather than the stats metadata structure because
 !  we have the option to write out data of types other than statistics.
 !  Thus, we must also pass the stats parent->child maps from childStruct.
 do iStruct=1,size(structInfo)
  select case(trim(structInfo(iStruct)%structName))
   case('forc'); call writeData(finalizeStats,outputTimeStep,nHRUrun,maxLayers,forc_meta,forcStat,forcStruct,forcChild_map,indxStruct,err,cmessage)
   case('prog'); call writeData(finalizeStats,outputTimeStep,nHRUrun,maxLayers,prog_meta,progStat,progStruct,progChild_map,indxStruct,err,cmessage)
   case('diag'); call writeData(finalizeStats,outputTimeStep,nHRUrun,maxLayers,diag_meta,diagStat,diagStruct,diagChild_map,indxStruct,err,cmessage)
   case('flux'); call writeData(finalizeStats,outputTimeStep,nHRUrun,maxLayers,flux_meta,fluxStat,fluxStruct,fluxChild_map,indxStruct,err,cmessage)
   case('indx'); call writeData(finalizeStats,outputTimeStep,nHRUrun,maxLayers,indx_meta,indxStat,indxStruct,indxChild_map,indxStruct,err,cmessage)
  end select
  if(err/=0)then; message=trim(message)//trim(cmessage)//'['//trim(structInfo(iStruct)%structName)//']'; return; endif
 end do  ! (looping through structures)

 ! *****************************************************************************
 ! *** write restart file
 ! *****************************************************************************

 ! print a restart file if requested
 if(printRestart)then
  write(timeString,'(a,i4,3(a,i2.2))') '_',timeStruct%var(iLookTIME%iyyy),'-',timeStruct%var(iLookTIME%im),'-',timeStruct%var(iLookTIME%id),'-',timeStruct%var(iLookTIME%ih)
  restartFile=trim(OUTPUT_PATH)//trim(OUTPUT_PREFIX)//'_'//trim('summaRestart')//trim(timeString)//trim(output_fileSuffix)//'.nc'
  call writeRestart(restartFile,nGRU,nHRU,prog_meta,progStruct,maxLayers,maxSnowLayers,indx_meta,indxStruct,err,cmessage)
  if(err/=0)then; message=trim(message)//trim(cmessage); return; endif
 end if

 ! *****************************************************************************
 ! *** update counters
 ! *****************************************************************************

 ! increment output file timestep
 do iFreq = 1,maxvarFreq
  statCounter(iFreq) = statCounter(iFreq)+1
  if(finalizeStats(iFreq)) outputTimeStep(iFreq) = outputTimeStep(iFreq) + 1
 end do

 ! increment forcingStep
 forcingStep=forcingStep+1

 ! if finalized stats, then reset stats on the next time step
 resetStats(:) = finalizeStats(:)

 ! save time vector
 oldTime%var(:) = timeStruct%var(:)

 ! *****************************************************************************
 ! *** finalize
 ! *****************************************************************************

 ! identify the end of the writing
 call date_and_time(values=endWrite)

 ! aggregate the elapsed time for model writing
 elapsedWrite = elapsedWrite + elapsedSec(startWrite, endWrite)

 ! end associate statements
 end associate summaVars

 end subroutine summa_writeOutputFiles
end module summa_writeOutput

<|MERGE_RESOLUTION|>--- conflicted
+++ resolved
@@ -105,12 +105,9 @@
  ! file information
  USE summaFileManager,only:OUTPUT_PATH,OUTPUT_PREFIX         ! define output file
  USE globalData,only:output_fileSuffix                       ! suffix for the output file
-<<<<<<< HEAD
  USE globalData,only:fileout                                 ! name of the output file
  USE globalData,only:nHRUrun
  USE globalData,only:nGRUrun
-=======
->>>>>>> 79da4507
  ! ---------------------------------------------------------------------------------------
  ! * variables
  ! ---------------------------------------------------------------------------------------
