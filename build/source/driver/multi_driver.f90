--- conflicted
+++ resolved
@@ -34,7 +34,6 @@
 USE ascii_util_module,only:get_vlines                       ! read a vector of non-comment lines from an ASCII file
 USE ascii_util_module,only:split_line                       ! extract the list of variable names from the character string
 use time_utils_module,only:elapsedSec                       ! calculate the elapsed time
-USE allocspace_module,only:allocate_gru_struc               ! read/allocate space for gru-hru mask structures
 USE allocspace_module,only:allocGlobal                      ! module to allocate space for global data structures
 USE allocspace_module,only:allocLocal                       ! module to allocate space for local data structures
 USE childStruc_module,only:childStruc                       ! module to create a child data structure
@@ -45,7 +44,6 @@
 USE ffile_info_module,only:ffile_info                       ! module to read information on forcing datafile
 USE read_attrb_module,only:read_dimension                   ! module to read dimensions of GRU and HRU
 USE read_attrb_module,only:read_attrb                       ! module to read local attributes
-USE read_attrb_module,only:read_gru2hru_mapping             ! module to read local attributes
 USE read_pinit_module,only:read_pinit                       ! module to read initial model parameter values
 USE paramCheck_module,only:paramCheck                       ! module to check consistency of model parameters
 USE check_icond_module,only:check_icond                     ! module to check initial conditions
@@ -72,6 +70,7 @@
 ! provide access to file paths
 USE summaFileManager,only:SETNGS_PATH                       ! define path to settings files (e.g., Noah vegetation tables)
 USE summaFileManager,only:MODEL_INITCOND                    ! name of model initial conditions file
+USE summaFileManager,only:LOCAL_ATTRIBUTES                  ! name of model initial attributes file
 USE summaFileManager,only:OUTPUT_PATH,OUTPUT_PREFIX         ! define output file
 USE summaFileManager,only:LOCALPARAM_INFO,BASINPARAM_INFO   ! files defining the default values and constraints for model parameters
 ! provide access to the derived types to define the data structures
@@ -182,7 +181,7 @@
 integer(i4b)                     :: iVar                       ! index of a model variable 
 integer(i4b)                     :: iStruct                    ! loop through data structures
 integer(i4b)                     :: iGRU
-integer(i4b)                     :: localHRU,jHRU,kHRU         ! index of the hydrologic response unit
+integer(i4b)                     :: iHRU,jHRU,kHRU         ! index of the hydrologic response unit
 integer(i4b)                     :: nGRU                       ! number of grouped response units
 integer(i4b)                     :: nHRU                       ! number of global hydrologic response units
 integer(i4b)                     :: hruCount                   ! number of local hydrologic response units
@@ -204,7 +203,7 @@
 integer(i4b),parameter           :: ixRestart_im=1001          ! named variable to print a re-start file once per month
 integer(i4b),parameter           :: ixRestart_id=1002          ! named variable to print a re-start file once per day
 integer(i4b),parameter           :: ixRestart_never=1003       ! named variable to print a re-start file never
-integer(i4b)                     :: ixRestart=ixRestart_iy     ! define frequency to write restart files
+integer(i4b)                     :: ixRestart=ixRestart_id     ! define frequency to write restart files
 ! define output file
 integer(i4b)                     :: ctime1(8)                  ! initial time
 character(len=256)               :: output_fileSuffix=''       ! suffix for the output file
@@ -246,55 +245,27 @@
 logical(lgt)                     :: statFlux_mask(maxvarFlux)  ! mask defining flux stats
 logical(lgt)                     :: statIndx_mask(maxvarIndx)  ! mask defining indx stats
 logical(lgt)                     :: statBvar_mask(maxvarBvar)  ! mask defining bvar stats
-integer(i4b),allocatable         :: forcChild_map(:)  ! index of the child data structure: stats forc
-integer(i4b),allocatable         :: progChild_map(:)  ! index of the child data structure: stats prog
-integer(i4b),allocatable         :: diagChild_map(:)  ! index of the child data structure: stats diag
-integer(i4b),allocatable         :: fluxChild_map(:)  ! index of the child data structure: stats flux
-integer(i4b),allocatable         :: indxChild_map(:)  ! index of the child data structure: stats indx
-integer(i4b),allocatable         :: bvarChild_map(:)  ! index of the child data structure: stats bvar
-<<<<<<< HEAD
-type(extended_info),allocatable  :: statForc_meta(:)  ! child metadata for stats 
-type(extended_info),allocatable  :: statProg_meta(:)  ! child metadata for stats 
-type(extended_info),allocatable  :: statDiag_meta(:)  ! child metadata for stats 
-type(extended_info),allocatable  :: statFlux_meta(:)  ! child metadata for stats 
-type(extended_info),allocatable  :: statIndx_meta(:)  ! child metadata for stats 
-type(extended_info),allocatable  :: statBvar_meta(:)  ! child metadata for stats 
-! stuff for restart file
-character(len=256)               :: timeString        ! protion of restart file name that contains the write-out time
-character(len=256)               :: restartFile       ! restart file name
-
-! *****************************************************************************
-! (1) inital priming -- get command line arguments, identify files, etc.
-! *****************************************************************************
-print*, 'start'
-
-! get the initial time
-call date_and_time(cdate1,ctime1)
-print*,ctime1
-
-! get command-line arguments for the output file suffix
-call getarg(1,output_fileSuffix)
-if (len_trim(output_fileSuffix) == 0) then
- print*,'1st command-line argument missing, expect text string defining the output file suffix'; stop
-end if
-
-! get command-line argument for the muster file
-call getarg(2,summaFileManagerFile) ! path/name of file defining directories and files
-if (len_trim(summaFileManagerFile) == 0) then
- print*,'2nd command-line argument missing, expect path/name of muster file'; stop
-end if
-=======
+integer(i4b),allocatable         :: forcChild_map(:)           ! index of the child data structure: stats forc
+integer(i4b),allocatable         :: progChild_map(:)           ! index of the child data structure: stats prog
+integer(i4b),allocatable         :: diagChild_map(:)           ! index of the child data structure: stats diag
+integer(i4b),allocatable         :: fluxChild_map(:)           ! index of the child data structure: stats flux
+integer(i4b),allocatable         :: indxChild_map(:)           ! index of the child data structure: stats indx
+integer(i4b),allocatable         :: bvarChild_map(:)           ! index of the child data structure: stats bvar
 type(extended_info),allocatable  :: statForc_meta(:)           ! child metadata for stats 
 type(extended_info),allocatable  :: statProg_meta(:)           ! child metadata for stats 
 type(extended_info),allocatable  :: statDiag_meta(:)           ! child metadata for stats 
 type(extended_info),allocatable  :: statFlux_meta(:)           ! child metadata for stats 
 type(extended_info),allocatable  :: statIndx_meta(:)           ! child metadata for stats 
 type(extended_info),allocatable  :: statBvar_meta(:)           ! child metadata for stats 
+! stuff for restart file
+character(len=256)               :: timeString                 ! protion of restart file name that contains the write-out time
+character(len=256)               :: restartFile                ! restart file name
+character(len=256)               :: attrFile                   ! attributes file name
 ! parallelize the model run
 integer(i4b)                     :: startGRU                   ! index of the starting GRU for parallelization run
 integer(i4b)                     :: checkHRU                   ! index of the HRU for a single HRU run
-integer(i4b)                     :: maxGRU                     ! maximum number of GRUs in the input file
-integer(i4b)                     :: maxHRU                     ! maximum number of HRUs in the input file
+integer(i4b)                     :: fileGRU                    ! number of GRUs in the input file
+integer(i4b)                     :: fileHRU                    ! number of HRUs in the input file
 integer(i4b)                     :: iRunMode                   ! define the current running mode
 integer(i4b),parameter           :: iRunModeFull=1             ! named variable defining running mode as full run (all GRUs)
 integer(i4b),parameter           :: iRunModeGRU=2              ! named variable defining running mode as GRU-parallelization run (GRU subset)
@@ -311,7 +282,6 @@
 ! get the initial time
 call date_and_time(values=ctime1)
 print "(A,I2.2,':',I2.2,':',I2.2)", 'start at ',ctime1(5:7)
->>>>>>> 6a524edb
 
 ! set directories and files -- summaFileManager used as command-line argument
 call summa_SetDirsUndPhiles(summaFileManagerFile,err,message); call handle_err(err,message)
@@ -345,77 +315,22 @@
 ! *****************************************************************************
 ! (3a) read the number of GRUs and HRUs, and allocate the gru-hru mapping structures
 ! *****************************************************************************
-<<<<<<< HEAD
-=======
-
 ! obtain the HRU and GRU dimensions in the LocalAttribute file 
-call read_dimension(maxGRU,maxHRU,err,message); call handle_err(err,message)
-
->>>>>>> 6a524edb
-! read and allocate for gru-hru mapping structures and get global variables, e.g, nGRU, nHRU,
-! needed in the consequent allocations
-! nGRU-is the total number of GRUs of the simulation domain
-! nHRU-is the total number of HRUs of the simulation domain
-! hruCount-is a local variable for the total number of HRUs in a GRU
+attrFile = trim(SETNGS_PATH)//trim(LOCAL_ATTRIBUTES)
 select case (iRunMode)
- case(iRunModeFull); call allocate_gru_struc(nGRU,nHRU,maxGRU,maxHRU,err,message)
- case(iRunModeGRU);  call allocate_gru_struc(nGRU,nHRU,maxGRU,maxHRU,err,message,startGRU=startGRU)
- case(iRunModeHRU);  call allocate_gru_struc(nGRU,nHRU,maxGRU,maxHRU,err,message,checkHRU=checkHRU)
+ case(iRunModeFull); call read_dimension(trim(attrFile),fileGRU,fileHRU,nGRU,nHRU,err,message)
+ case(iRunModeGRU ); call read_dimension(trim(attrFile),fileGRU,fileHRU,nGRU,nHRU,err,message,startGRU=startGRU)
+ case(iRunModeHRU ); call read_dimension(trim(attrFile),fileGRU,fileHRU,nGRU,nHRU,err,message,checkHRU=checkHRU)
 end select
 call handle_err(err,message)
 
 ! *****************************************************************************
 ! (3b) read model attributes 
 ! *****************************************************************************
-! read local attributes for each HRU
-call read_gru2hru_mapping(nGRU,nHRU,err,message); call handle_err(err,message)
-
-<<<<<<< HEAD
 ! read number of snow and soil layers
 restartFile = trim(SETNGS_PATH)//trim(MODEL_INITCOND)
 call read_icond_layers(trim(restartFile),nGRU,nHRU,indx_meta,err,message)
 call handle_err(err,message)
-=======
-! *** TEMPORARY CODE ***
-! code will be replaced once merge with the NetCDF branch
-
-! NOTE: currently the same initial conditions for all HRUs and GRUs; will change when shift to NetCDF
-
-! loop through GRUs
-do iGRU=1,nGRU
-
- ! check the GRU-HRU mapping structure is allocated 
- if(.not.allocated(gru_struc(iGRU)%hruInfo)) call handle_err(err,'gru_struc(iGRU)%hruInfo is not allocated')
-
- ! loop through HRUs
- do localHRU=1,gru_struc(iGRU)%hruCount  ! loop through HRUs within a given GRU
-
-  ! get a vector of non-commented lines
-  call file_open(trim(SETNGS_PATH)//trim(MODEL_INITCOND),fileUnit,err,message); call handle_err(err,message)
-  call get_vlines(fileUnit,dataLines,err,message); call handle_err(err,message)
-  close(fileUnit)
-  
-  ! get the number of snow and soil layers for each HRU
-  gru_struc(iGRU)%hruInfo(localHRU)%nSnow = 0 ! initialize the number of snow layers
-  gru_struc(iGRU)%hruInfo(localHRU)%nSoil = 0 ! initialize the number of soil layers
-  do iVar=1,size(dataLines)
-   ! split the line into an array of words
-   call split_line(dataLines(iVar),chardata,err,message); call handle_err(err,message)
-   ! check if the line contains initial conditions data (contains the word "snow" or "soil")
-   do iword=1,size(chardata)
-    if(chardata(iword)=='snow') gru_struc(iGRU)%hruInfo(localHRU)%nSnow = gru_struc(iGRU)%hruInfo(localHRU)%nSnow+1
-    if(chardata(iword)=='soil') gru_struc(iGRU)%hruInfo(localHRU)%nSoil = gru_struc(iGRU)%hruInfo(localHRU)%nSoil+1
-    if(chardata(iword)=='snow' .or. chardata(iword)=='soil') exit ! exit once read the layer type
-   end do
-   deallocate(chardata)
-  end do
-  deallocate(dataLines)
-
- end do  ! looping through HRUs
-end do  ! looping through HRUs
-
-! **** END OF TEMPORARY CODE ***
->>>>>>> 6a524edb
 
 ! *****************************************************************************
 ! (3c) allocate space for other data structures
@@ -446,7 +361,8 @@
 ! (3c) allocate space for other data structures
 ! allocate space for default model parameters
 ! NOTE: This is done here, rather than in the loop above, because dpar is not one of the "standard" data structures
-call allocGlobal(mpar_meta,  dparStruct,  err, message)   ! default model parameters
+! *****************************************************************************
+call allocGlobal(mpar_meta,dparStruct,err,message)   ! default model parameters
 call handle_err(err,trim(message)//' [problem allocating dparStruct]')
 
 ! allocate space for the time step and computeVegFlux flags (recycled for each GRU for subsequent calls to coupled_em)
@@ -463,15 +379,14 @@
 ! *****************************************************************************
 ! (3c) allocate space for other data structures
 ! read local attributes for each HRU
+! *****************************************************************************
 if (iRunMode==iRunModeHRU) then
- call read_attrb(nGRU,maxHRU,attrStruct,typeStruct,err,message,checkHRU=checkHRU)
+ call read_attrb(trim(attrFile),nGRU,fileHRU,attrStruct,typeStruct,err,message,checkHRU=checkHRU)
 else
- call read_attrb(nGRU,maxHRU,attrStruct,typeStruct,err,message)
+ call read_attrb(trim(attrFile),nGRU,fileHRU,attrStruct,typeStruct,err,message)
 end if 
 call handle_err(err,message)
 
-! *****************************************************************************
-! (3c) allocate space for other data structures
 ! *****************************************************************************
 ! (4a) read description of model forcing datafile used in each HRU
 ! *****************************************************************************
@@ -568,16 +483,16 @@
 
 ! set default model parameters
 do iGRU=1,nGRU
- do localHRU=1,gru_struc(iGRU)%hruCount
+ do iHRU=1,gru_struc(iGRU)%hruCount
   ! set parmameters to their default value
-  dparStruct%gru(iGRU)%hru(localHRU)%var(:) = localParFallback(:)%default_val         ! x%hru(:)%var(:)
+  dparStruct%gru(iGRU)%hru(iHRU)%var(:) = localParFallback(:)%default_val         ! x%hru(:)%var(:)
   ! overwrite default model parameters with information from the Noah-MP tables
-  call pOverwrite(typeStruct%gru(iGRU)%hru(localHRU)%var(iLookTYPE%vegTypeIndex),  &  ! vegetation category
-                  typeStruct%gru(iGRU)%hru(localHRU)%var(iLookTYPE%soilTypeIndex), &  ! soil category
-                  dparStruct%gru(iGRU)%hru(localHRU)%var,                          &  ! default model parameters
+  call pOverwrite(typeStruct%gru(iGRU)%hru(iHRU)%var(iLookTYPE%vegTypeIndex),  &  ! vegetation category
+                  typeStruct%gru(iGRU)%hru(iHRU)%var(iLookTYPE%soilTypeIndex), &  ! soil category
+                  dparStruct%gru(iGRU)%hru(iHRU)%var,                          &  ! default model parameters
                   err,message); call handle_err(err,message)            ! error control
   ! copy over to the parameter structure
-  mparStruct%gru(iGRU)%hru(localHRU)%var(:) = dparStruct%gru(iGRU)%hru(localHRU)%var(:)
+  mparStruct%gru(iGRU)%hru(iHRU)%var(:) = dparStruct%gru(iGRU)%hru(iHRU)%var(:)
  end do  ! looping through HRUs
  ! set default for basin-average parameters
  bparStruct%gru(iGRU)%var(:) = basinParFallback(:)%default_val
@@ -601,12 +516,12 @@
  call handle_err(err,message)
 
  ! loop through local HRUs
- do localHRU=1,gru_struc(iGRU)%hruCount
+ do iHRU=1,gru_struc(iGRU)%hruCount
 
   kHRU=0
   ! check the network topology (only expect there to be one downslope HRU)
   do jHRU=1,gru_struc(iGRU)%hruCount
-   if(typeStruct%gru(iGRU)%hru(localHRU)%var(iLookTYPE%downHRUindex) == typeStruct%gru(iGRU)%hru(jHRU)%var(iLookTYPE%hruIndex))then
+   if(typeStruct%gru(iGRU)%hru(iHRU)%var(iLookTYPE%downHRUindex) == typeStruct%gru(iGRU)%hru(jHRU)%var(iLookTYPE%hruIndex))then
     if(kHRU==0)then  ! check there is a unique match
      kHRU=jHRU
     else
@@ -616,10 +531,9 @@
   end do
   
   ! check that the parameters are consistent
-  call paramCheck(mparStruct%gru(iGRU)%hru(localHRU)%var,err,message); call handle_err(err,message)
+  call paramCheck(mparStruct%gru(iGRU)%hru(iHRU)%var,err,message); call handle_err(err,message)
   
   ! calculate a look-up table for the temperature-enthalpy conversion 
-<<<<<<< HEAD
   call E2T_lookup(mparStruct%gru(iGRU)%hru(iHRU)%var,err,message); call handle_err(err,message)
 
  end do ! HRU
@@ -647,97 +561,67 @@
  ! loop through local HRUs
  do iHRU=1,gru_struc(iGRU)%hruCount
 
-=======
-  call E2T_lookup(mparStruct%gru(iGRU)%hru(localHRU)%var,err,message); call handle_err(err,message)
- 
-  ! read description of model initial conditions -- also initializes model structure components
-  ! NOTE: at this stage the same initial conditions are used for all HRUs -- need to modify
-  call read_icond(gru_struc(iGRU)%hruInfo(localHRU)%nSnow, & ! number of snow layers
-                  gru_struc(iGRU)%hruInfo(localHRU)%nSoil, & ! number of soil layers
-                  mparStruct%gru(iGRU)%hru(localHRU)%var,  & ! vector of model parameters
-                  indxStruct%gru(iGRU)%hru(localHRU),      & ! data structure of model indices
-                  progStruct%gru(iGRU)%hru(localHRU),      & ! model prognostic (state) variables
-                  err,message)                           ! error control
-  call handle_err(err,message)
-  
->>>>>>> 6a524edb
   ! re-calculate height of each layer
   call calcHeight(&
                   ! input/output: data structures
-                  indxStruct%gru(iGRU)%hru(localHRU),   & ! intent(in): layer type
-                  progStruct%gru(iGRU)%hru(localHRU),   & ! intent(inout): model prognostic (state) variables for a local HRU
+                  indxStruct%gru(iGRU)%hru(iHRU),   & ! intent(in): layer type
+                  progStruct%gru(iGRU)%hru(iHRU),   & ! intent(inout): model prognostic (state) variables for a local HRU
                   ! output: error control
                   err,message); call handle_err(err,message)
   
   ! calculate vertical distribution of root density
-  call rootDensty(mparStruct%gru(iGRU)%hru(localHRU)%var,& ! vector of model parameters
-                  indxStruct%gru(iGRU)%hru(localHRU),    & ! data structure of model indices
-                  progStruct%gru(iGRU)%hru(localHRU),    & ! data structure of model prognostic (state) variables
-                  diagStruct%gru(iGRU)%hru(localHRU),    & ! data structure of model diagnostic variables
+  call rootDensty(mparStruct%gru(iGRU)%hru(iHRU)%var,& ! vector of model parameters
+                  indxStruct%gru(iGRU)%hru(iHRU),    & ! data structure of model indices
+                  progStruct%gru(iGRU)%hru(iHRU),    & ! data structure of model prognostic (state) variables
+                  diagStruct%gru(iGRU)%hru(iHRU),    & ! data structure of model diagnostic variables
                   err,message)                         ! error control
   call handle_err(err,message) 
   
   ! calculate saturated hydraulic conductivity in each soil layer
-  call satHydCond(mparStruct%gru(iGRU)%hru(localHRU)%var,& ! vector of model parameters
-                  indxStruct%gru(iGRU)%hru(localHRU),    & ! data structure of model indices
-                  progStruct%gru(iGRU)%hru(localHRU),    & ! data structure of model prognostic (state) variables
-                  fluxStruct%gru(iGRU)%hru(localHRU),    & ! data structure of model fluxes 
+  call satHydCond(mparStruct%gru(iGRU)%hru(iHRU)%var,& ! vector of model parameters
+                  indxStruct%gru(iGRU)%hru(iHRU),    & ! data structure of model indices
+                  progStruct%gru(iGRU)%hru(iHRU),    & ! data structure of model prognostic (state) variables
+                  fluxStruct%gru(iGRU)%hru(iHRU),    & ! data structure of model fluxes 
                   err,message)                         ! error control
   call handle_err(err,message)
   
   ! calculate "short-cut" variables such as volumetric heat capacity
-  call v_shortcut(mparStruct%gru(iGRU)%hru(localHRU)%var,& ! vector of model parameters
-                  diagStruct%gru(iGRU)%hru(localHRU),    & ! data structure of model diagnostic variables
+  call v_shortcut(mparStruct%gru(iGRU)%hru(iHRU)%var,& ! vector of model parameters
+                  diagStruct%gru(iGRU)%hru(iHRU),    & ! data structure of model diagnostic variables
                   err,message)                         ! error control
   call handle_err(err,message)
   
   ! overwrite the vegetation height
-  HVT(typeStruct%gru(iGRU)%hru(localHRU)%var(iLookTYPE%vegTypeIndex)) = mparStruct%gru(iGRU)%hru(localHRU)%var(iLookPARAM%heightCanopyTop)
-  HVB(typeStruct%gru(iGRU)%hru(localHRU)%var(iLookTYPE%vegTypeIndex)) = mparStruct%gru(iGRU)%hru(localHRU)%var(iLookPARAM%heightCanopyBottom)
+  HVT(typeStruct%gru(iGRU)%hru(iHRU)%var(iLookTYPE%vegTypeIndex)) = mparStruct%gru(iGRU)%hru(iHRU)%var(iLookPARAM%heightCanopyTop)
+  HVB(typeStruct%gru(iGRU)%hru(iHRU)%var(iLookTYPE%vegTypeIndex)) = mparStruct%gru(iGRU)%hru(iHRU)%var(iLookPARAM%heightCanopyBottom)
   
   ! overwrite the tables for LAI and SAI
   if(model_decisions(iLookDECISIONS%LAI_method)%iDecision == specified)then
-<<<<<<< HEAD
    SAIM(typeStruct%gru(iGRU)%hru(iHRU)%var(iLookTYPE%vegTypeIndex),:) = mparStruct%gru(iGRU)%hru(iHRU)%var(iLookPARAM%winterSAI)
    LAIM(typeStruct%gru(iGRU)%hru(iHRU)%var(iLookTYPE%vegTypeIndex),:) = mparStruct%gru(iGRU)%hru(iHRU)%var(iLookPARAM%summerLAI)*greenVegFrac_monthly
-  end if
-=======
-   SAIM(typeStruct%gru(iGRU)%hru(localHRU)%var(iLookTYPE%vegTypeIndex),:) = mparStruct%gru(iGRU)%hru(localHRU)%var(iLookPARAM%winterSAI)
-   LAIM(typeStruct%gru(iGRU)%hru(localHRU)%var(iLookTYPE%vegTypeIndex),:) = mparStruct%gru(iGRU)%hru(localHRU)%var(iLookPARAM%summerLAI)*greenVegFrac_monthly
   endif
->>>>>>> 6a524edb
   
   ! initialize canopy drip
   ! NOTE: canopy drip from the previous time step is used to compute throughfall for the current time step
-  fluxStruct%gru(iGRU)%hru(localHRU)%var(iLookFLUX%scalarCanopyLiqDrainage)%dat(1) = 0._dp  ! not used  
+  fluxStruct%gru(iGRU)%hru(iHRU)%var(iLookFLUX%scalarCanopyLiqDrainage)%dat(1) = 0._dp  ! not used  
  end do  ! (looping through HRUs)
 
  ! compute total area of the upstream HRUS that flow into each HRU
-<<<<<<< HEAD
  do iHRU=1,gru_struc(iGRU)%hruCount
   upArea(iGRU)%hru(iHRU) = 0._dp
-  do jHRU=1,nHRU
-   ! check if jHRU flows into iHRU
+  do jHRU=1,gru_struc(iGRU)%hruCount
+   ! check if jHRU flows into iHRU; assume no exchange between GRUs
    if(typeStruct%gru(iGRU)%hru(jHRU)%var(iLookTYPE%downHRUindex)==typeStruct%gru(iGRU)%hru(iHRU)%var(iLookTYPE%hruIndex))then
     upArea(iGRU)%hru(iHRU) = upArea(iGRU)%hru(iHRU) + attrStruct%gru(iGRU)%hru(jHRU)%var(iLookATTR%HRUarea)
-   end if   ! (if jHRU is an upstream HRU)
-=======
- do localHRU=1,gru_struc(iGRU)%hruCount
-  upArea(iGRU)%hru(localHRU) = 0._dp
-  do jHRU=1,gru_struc(iGRU)%hruCount
-   ! check if jHRU flows into localHRU; assume no exchange between GRUs
-   if(typeStruct%gru(iGRU)%hru(jHRU)%var(iLookTYPE%downHRUindex)==typeStruct%gru(iGRU)%hru(localHRU)%var(iLookTYPE%hruIndex))then
-    upArea(iGRU)%hru(localHRU) = upArea(iGRU)%hru(localHRU) + attrStruct%gru(iGRU)%hru(jHRU)%var(iLookATTR%HRUarea)
    endif   ! (if jHRU is an upstream HRU)
->>>>>>> 6a524edb
   end do  ! jHRU
- end do  ! localHRU
+ end do  ! iHRU
 
  ! identify the total basin area for a GRU (m2)
  associate(totalArea => bvarStruct%gru(iGRU)%var(iLookBVAR%basin__totalArea)%dat(1) )
  totalArea = 0._dp
- do localHRU=1,gru_struc(iGRU)%hruCount
-  totalArea = totalArea + attrStruct%gru(iGRU)%hru(localHRU)%var(iLookATTR%HRUarea)
+ do iHRU=1,gru_struc(iGRU)%hruCount
+  totalArea = totalArea + attrStruct%gru(iGRU)%hru(iHRU)%var(iLookATTR%HRUarea)
  end do
  end associate
 
@@ -756,22 +640,16 @@
   ! (i.e., where multiple HRUs drain to a basin-average aquifer)
   case(singleBasin)
    bvarStruct%gru(iGRU)%var(iLookBVAR%basin__AquiferStorage)%dat(1) = 1._dp
-   do localHRU=1,gru_struc(iGRU)%hruCount
-    progStruct%gru(iGRU)%hru(localHRU)%var(iLookPROG%scalarAquiferStorage)%dat(1) = 0._dp  ! set to zero to be clear that there is no local aquifer storage in this configuration
+   do iHRU=1,gru_struc(iGRU)%hruCount
+    progStruct%gru(iGRU)%hru(iHRU)%var(iLookPROG%scalarAquiferStorage)%dat(1) = 0._dp  ! set to zero to be clear that there is no local aquifer storage in this configuration
    end do
   case default; call handle_err(20,'unable to identify decision for regional representation of groundwater')
  end select
 
 
  ! initialize time step length for each HRU
-<<<<<<< HEAD
  do iHRU=1,gru_struc(iGRU)%hruCount
-
   dt_init(iGRU)%hru(iHRU) = progStruct%gru(iGRU)%hru(iHRU)%var(iLookPROG%dt_init)%dat(1) ! seconds
-=======
- do localHRU=1,gru_struc(iGRU)%hruCount
-  dt_init(iGRU)%hru(localHRU) = progStruct%gru(iGRU)%hru(localHRU)%var(iLookPROG%dt_init)%dat(1) ! seconds
->>>>>>> 6a524edb
  end do
 
 end do  ! (looping through GRUs)
@@ -789,7 +667,7 @@
 select case (iRunMode)
  case(iRunModeGRU)
   ! left zero padding for startGRU and endGRU
-  write(fmtGruOutput,"(i0)") ceiling(log10(real(maxGRU)+0.1))               ! maximum width of startGRU and endGRU
+  write(fmtGruOutput,"(i0)") ceiling(log10(real(fileGRU)+0.1))               ! maximum width of startGRU and endGRU
   fmtGruOutput = "i"//trim(fmtGruOutput)//"."//trim(fmtGruOutput)           ! construct the format string for startGRU and endGRU
   fmtGruOutput = "('_G',"//trim(fmtGruOutput)//",'-',"//trim(fmtGruOutput)//")"
   write(output_fileSuffix((len_trim(output_fileSuffix)+1):len(output_fileSuffix)),fmtGruOutput) startGRU,startGRU+nGRU-1  
@@ -801,19 +679,11 @@
  
 ! write local model attributes and parameters to the model output file
 do iGRU=1,nGRU
-<<<<<<< HEAD
  do iHRU=1,gru_struc(iGRU)%hruCount
-  call writeParm(iHRU,attrStruct%gru(iGRU)%hru(iHRU)%var,attr_meta,err,message); call handle_err(err,message)
-  call writeParm(iHRU,typeStruct%gru(iGRU)%hru(iHRU)%var,type_meta,err,message); call handle_err(err,message)
-  call writeParm(iHRU,mparStruct%gru(iGRU)%hru(iHRU)%var,mpar_meta,err,message); call handle_err(err,message)
- end do ! HRU
-=======
- do localHRU=1,gru_struc(iGRU)%hruCount
-  call writeParm(gru_struc(iGRU)%hruInfo(localHRU)%hru_ix,attrStruct%gru(iGRU)%hru(localHRU)%var,attr_meta,err,message); call handle_err(err,message)
-  call writeParm(gru_struc(iGRU)%hruInfo(localHRU)%hru_ix,typeStruct%gru(iGRU)%hru(localHRU)%var,type_meta,err,message); call handle_err(err,message)
-  call writeParm(gru_struc(iGRU)%hruInfo(localHRU)%hru_ix,mparStruct%gru(iGRU)%hru(localHRU)%var,mpar_meta,err,message); call handle_err(err,message)
+  call writeParm(gru_struc(iGRU)%hruInfo(iHRU)%hru_ix,attrStruct%gru(iGRU)%hru(iHRU)%var,attr_meta,err,message); call handle_err(err,message)
+  call writeParm(gru_struc(iGRU)%hruInfo(iHRU)%hru_ix,typeStruct%gru(iGRU)%hru(iHRU)%var,type_meta,err,message); call handle_err(err,message)
+  call writeParm(gru_struc(iGRU)%hruInfo(iHRU)%hru_ix,mparStruct%gru(iGRU)%hru(iHRU)%var,mpar_meta,err,message); call handle_err(err,message)
  enddo ! HRU
->>>>>>> 6a524edb
  call writeParm(integerMissing,bparStruct%gru(iGRU)%var,bpar_meta,err,message); call handle_err(err,message)
 end do ! GRU
 
@@ -831,22 +701,22 @@
 
  ! read forcing data 
  do iGRU=1,nGRU
-  do localHRU=1,gru_struc(iGRU)%hruCount
+  do iHRU=1,gru_struc(iGRU)%hruCount
    
    ! read forcing data
    call read_force(&
                    ! input
                    modelTimeStep,                              & ! intent(in):    time step index
                    iGRU,                                       & ! intent(in):    index of gru
-                   localHRU,                                   & ! intent(in):    index of LOCAL hru
-                   gru_struc(iGRU)%hruInfo(localHRU)%hru_nc,   & ! intent(in):    index of hru in netcdf
+                   iHRU,                                   & ! intent(in):    index of LOCAL hru
+                   gru_struc(iGRU)%hruInfo(iHRU)%hru_nc,   & ! intent(in):    index of hru in netcdf
                    ! input-output
                    iFile,                                      & ! intent(inout): index of current forcing file in forcing file list
                    forcingStep,                                & ! intent(inout): index of read position in time dimension in current netcdf file
                    forcNcid,                                   & ! intent(inout): netcdf file identifier for the current forcing file
                    ! output
                    timeStruct%var,                             & ! intent(out):   time data structure (integer)
-                   forcStruct%gru(iGRU)%hru(localHRU)%var,     & ! intent(out):   forcing data structure (double precision)
+                   forcStruct%gru(iGRU)%hru(iHRU)%var,     & ! intent(out):   forcing data structure (double precision)
                    err, message)                               ! intent(out):   error control
    call handle_err(err,message)
   end do 
@@ -867,17 +737,17 @@
  ! compute the exposed LAI and SAI and whether veg is buried by snow
  if(modelTimeStep==1)then  
   do iGRU=1,nGRU
-   do localHRU=1,gru_struc(iGRU)%hruCount
+   do iHRU=1,gru_struc(iGRU)%hruCount
 
     ! get vegetation phenology
     call vegPhenlgy(&
                     ! input/output: data structures
                     model_decisions,                & ! intent(in):    model decisions
-                    typeStruct%gru(iGRU)%hru(localHRU), & ! intent(in):    type of vegetation and soil
-                    attrStruct%gru(iGRU)%hru(localHRU), & ! intent(in):    spatial attributes
-                    mparStruct%gru(iGRU)%hru(localHRU), & ! intent(in):    model parameters
-                    progStruct%gru(iGRU)%hru(localHRU), & ! intent(in):    model prognostic variables for a local HRU
-                    diagStruct%gru(iGRU)%hru(localHRU), & ! intent(inout): model diagnostic variables for a local HRU
+                    typeStruct%gru(iGRU)%hru(iHRU), & ! intent(in):    type of vegetation and soil
+                    attrStruct%gru(iGRU)%hru(iHRU), & ! intent(in):    spatial attributes
+                    mparStruct%gru(iGRU)%hru(iHRU), & ! intent(in):    model parameters
+                    progStruct%gru(iGRU)%hru(iHRU), & ! intent(in):    model prognostic variables for a local HRU
+                    diagStruct%gru(iGRU)%hru(iHRU), & ! intent(inout): model diagnostic variables for a local HRU
                     ! output
                     computeVegFluxFlag,             & ! intent(out): flag to indicate if we are computing fluxes over vegetation (.false. means veg is buried with snow)
                     notUsed_canopyDepth,            & ! intent(out): NOT USED: canopy depth (m)
@@ -886,11 +756,11 @@
     call handle_err(err,message)
 
     ! save the flag for computing the vegetation fluxes
-    if(computeVegFluxFlag)      computeVegFlux(iGRU)%hru(localHRU) = yes
-    if(.not.computeVegFluxFlag) computeVegFlux(iGRU)%hru(localHRU) = no
+    if(computeVegFluxFlag)      computeVegFlux(iGRU)%hru(iHRU) = yes
+    if(.not.computeVegFluxFlag) computeVegFlux(iGRU)%hru(iHRU) = no
 
     ! define the green vegetation fraction of the grid box (used to compute LAI)
-    diagStruct%gru(iGRU)%hru(localHRU)%var(iLookDIAG%scalarGreenVegFraction)%dat(1) = greenVegFrac_monthly(timeStruct%var(iLookTIME%im))
+    diagStruct%gru(iGRU)%hru(iHRU)%var(iLookDIAG%scalarGreenVegFraction)%dat(1) = greenVegFrac_monthly(timeStruct%var(iLookTIME%im))
 
    end do  ! looping through HRUs
   end do  ! looping through GRUs
@@ -923,14 +793,13 @@
 
   ! write parameters for each HRU, and re-set indices
   do iGRU=1,nGRU
-   do localHRU=1,gru_struc(iGRU)%hruCount
-    call writeParm(localHRU,attrStruct%gru(iGRU)%hru(localHRU)%var,attr_meta,err,message); call handle_err(err,message)
-    call writeParm(localHRU,typeStruct%gru(iGRU)%hru(localHRU)%var,type_meta,err,message); call handle_err(err,message)
-    call writeParm(localHRU,mparStruct%gru(iGRU)%hru(localHRU)%var,mpar_meta,err,message); call handle_err(err,message)
+   do iHRU=1,gru_struc(iGRU)%hruCount
+    call writeParm(iHRU,attrStruct%gru(iGRU)%hru(iHRU)%var,attr_meta,err,message); call handle_err(err,message)
+    call writeParm(iHRU,typeStruct%gru(iGRU)%hru(iHRU)%var,type_meta,err,message); call handle_err(err,message)
+    call writeParm(iHRU,mparStruct%gru(iGRU)%hru(iHRU)%var,mpar_meta,err,message); call handle_err(err,message)
     ! re-initalize the indices for midSnow, midSoil, midToto, and ifcToto
     waterYearTimeStep=1
     outputTimeStep=1
-<<<<<<< HEAD
     indxStruct%gru(iGRU)%hru(iHRU)%var(iLookINDEX%midSnowStartIndex)%dat(1) = 1
     indxStruct%gru(iGRU)%hru(iHRU)%var(iLookINDEX%midSoilStartIndex)%dat(1) = 1
     indxStruct%gru(iGRU)%hru(iHRU)%var(iLookINDEX%midTotoStartIndex)%dat(1) = 1
@@ -938,15 +807,6 @@
     indxStruct%gru(iGRU)%hru(iHRU)%var(iLookINDEX%ifcSoilStartIndex)%dat(1) = 1
     indxStruct%gru(iGRU)%hru(iHRU)%var(iLookINDEX%ifcTotoStartIndex)%dat(1) = 1
    end do  ! (looping through HRUs)
-=======
-    indxStruct%gru(iGRU)%hru(localHRU)%var(iLookINDEX%midSnowStartIndex)%dat(1) = 1
-    indxStruct%gru(iGRU)%hru(localHRU)%var(iLookINDEX%midSoilStartIndex)%dat(1) = 1
-    indxStruct%gru(iGRU)%hru(localHRU)%var(iLookINDEX%midTotoStartIndex)%dat(1) = 1
-    indxStruct%gru(iGRU)%hru(localHRU)%var(iLookINDEX%ifcSnowStartIndex)%dat(1) = 1
-    indxStruct%gru(iGRU)%hru(localHRU)%var(iLookINDEX%ifcSoilStartIndex)%dat(1) = 1
-    indxStruct%gru(iGRU)%hru(localHRU)%var(iLookINDEX%ifcTotoStartIndex)%dat(1) = 1
-   enddo  ! (looping through HRUs)
->>>>>>> 6a524edb
    call writeParm(integerMissing,bparStruct%gru(iGRU)%var,bpar_meta,err,message); call handle_err(err,message)
   end do  ! (looping through GRUs)
 
@@ -969,67 +829,60 @@
   bvarStruct%gru(iGRU)%var(iLookBVAR%basin__AquiferTranspire)%dat(1) = 0._dp ! transpiration loss from the aquifer (m s-1)
   
   ! initialize total inflow for each layer in a soil column
-  do localHRU=1,gru_struc(iGRU)%hruCount
-   fluxStruct%gru(iGRU)%hru(localHRU)%var(iLookFLUX%mLayerColumnInflow)%dat(:) = 0._dp
+  do iHRU=1,gru_struc(iGRU)%hruCount
+   fluxStruct%gru(iGRU)%hru(iHRU)%var(iLookFLUX%mLayerColumnInflow)%dat(:) = 0._dp
   end do
 
   ! loop through HRUs
-  do localHRU=1,gru_struc(iGRU)%hruCount
+  do iHRU=1,gru_struc(iGRU)%hruCount
 
    ! identify the area covered by the current HRU
-   fracHRU =  attrStruct%gru(iGRU)%hru(localHRU)%var(iLookATTR%HRUarea) / bvarStruct%gru(iGRU)%var(iLookBVAR%basin__totalArea)%dat(1)
+   fracHRU =  attrStruct%gru(iGRU)%hru(iHRU)%var(iLookATTR%HRUarea) / bvarStruct%gru(iGRU)%var(iLookBVAR%basin__totalArea)%dat(1)
   
    ! assign model layers
    ! NOTE: layer structure is different for each HRU
-   gru_struc(iGRU)%hruInfo(localHRU)%nSnow = indxStruct%gru(iGRU)%hru(localHRU)%var(iLookINDEX%nSnow)%dat(1)
-   gru_struc(iGRU)%hruInfo(localHRU)%nSoil = indxStruct%gru(iGRU)%hru(localHRU)%var(iLookINDEX%nSoil)%dat(1)
-   nLayers                                 = indxStruct%gru(iGRU)%hru(localHRU)%var(iLookINDEX%nLayers)%dat(1)
+   gru_struc(iGRU)%hruInfo(iHRU)%nSnow = indxStruct%gru(iGRU)%hru(iHRU)%var(iLookINDEX%nSnow)%dat(1)
+   gru_struc(iGRU)%hruInfo(iHRU)%nSoil = indxStruct%gru(iGRU)%hru(iHRU)%var(iLookINDEX%nSoil)%dat(1)
+   nLayers                                 = indxStruct%gru(iGRU)%hru(iHRU)%var(iLookINDEX%nLayers)%dat(1)
   
    ! get height at bottom of each soil layer, negative downwards (used in Noah MP)
-   allocate(zSoilReverseSign(gru_struc(iGRU)%hruInfo(localHRU)%nSoil),stat=err); call handle_err(err,'problem allocating space for zSoilReverseSign')
-   zSoilReverseSign(:) = -progStruct%gru(iGRU)%hru(localHRU)%var(iLookPROG%iLayerHeight)%dat(gru_struc(iGRU)%hruInfo(localHRU)%nSnow+1:nLayers)
+   allocate(zSoilReverseSign(gru_struc(iGRU)%hruInfo(iHRU)%nSoil),stat=err); call handle_err(err,'problem allocating space for zSoilReverseSign')
+   zSoilReverseSign(:) = -progStruct%gru(iGRU)%hru(iHRU)%var(iLookPROG%iLayerHeight)%dat(gru_struc(iGRU)%hruInfo(iHRU)%nSnow+1:nLayers)
   
    ! get NOAH-MP parameters
-   call REDPRM(typeStruct%gru(iGRU)%hru(localHRU)%var(iLookTYPE%vegTypeIndex),      & ! vegetation type index
-               typeStruct%gru(iGRU)%hru(localHRU)%var(iLookTYPE%soilTypeIndex),     & ! soil type
-               typeStruct%gru(iGRU)%hru(localHRU)%var(iLookTYPE%slopeTypeIndex),    & ! slope type index
+   call REDPRM(typeStruct%gru(iGRU)%hru(iHRU)%var(iLookTYPE%vegTypeIndex),      & ! vegetation type index
+               typeStruct%gru(iGRU)%hru(iHRU)%var(iLookTYPE%soilTypeIndex),     & ! soil type
+               typeStruct%gru(iGRU)%hru(iHRU)%var(iLookTYPE%slopeTypeIndex),    & ! slope type index
                zSoilReverseSign,                                                & ! * not used: height at bottom of each layer [NOTE: negative] (m)
-               gru_struc(iGRU)%hruInfo(localHRU)%nSoil,                             & ! number of soil layers
+               gru_struc(iGRU)%hruInfo(iHRU)%nSoil,                             & ! number of soil layers
                urbanVegCategory)                                                  ! vegetation category for urban areas
   
    ! deallocate height at bottom of each soil layer(used in Noah MP)
    deallocate(zSoilReverseSign,stat=err); call handle_err(err,'problem deallocating space for zSoilReverseSign')
    
    ! overwrite the minimum resistance
-   if(overwriteRSMIN) RSMIN = mparStruct%gru(iGRU)%hru(localHRU)%var(iLookPARAM%minStomatalResistance)
+   if(overwriteRSMIN) RSMIN = mparStruct%gru(iGRU)%hru(iHRU)%var(iLookPARAM%minStomatalResistance)
   
    ! overwrite the vegetation height
-   HVT(typeStruct%gru(iGRU)%hru(localHRU)%var(iLookTYPE%vegTypeIndex)) = mparStruct%gru(iGRU)%hru(localHRU)%var(iLookPARAM%heightCanopyTop)
-   HVB(typeStruct%gru(iGRU)%hru(localHRU)%var(iLookTYPE%vegTypeIndex)) = mparStruct%gru(iGRU)%hru(localHRU)%var(iLookPARAM%heightCanopyBottom)
+   HVT(typeStruct%gru(iGRU)%hru(iHRU)%var(iLookTYPE%vegTypeIndex)) = mparStruct%gru(iGRU)%hru(iHRU)%var(iLookPARAM%heightCanopyTop)
+   HVB(typeStruct%gru(iGRU)%hru(iHRU)%var(iLookTYPE%vegTypeIndex)) = mparStruct%gru(iGRU)%hru(iHRU)%var(iLookPARAM%heightCanopyBottom)
   
    ! overwrite the tables for LAI and SAI
    if(model_decisions(iLookDECISIONS%LAI_method)%iDecision == specified)then
-<<<<<<< HEAD
     SAIM(typeStruct%gru(iGRU)%hru(iHRU)%var(iLookTYPE%vegTypeIndex),:) = mparStruct%gru(iGRU)%hru(iHRU)%var(iLookPARAM%winterSAI)
     LAIM(typeStruct%gru(iGRU)%hru(iHRU)%var(iLookTYPE%vegTypeIndex),:) = mparStruct%gru(iGRU)%hru(iHRU)%var(iLookPARAM%summerLAI)*greenVegFrac_monthly
    end if
-  
-=======
-    SAIM(typeStruct%gru(iGRU)%hru(localHRU)%var(iLookTYPE%vegTypeIndex),:) = mparStruct%gru(iGRU)%hru(localHRU)%var(iLookPARAM%winterSAI)
-    LAIM(typeStruct%gru(iGRU)%hru(localHRU)%var(iLookTYPE%vegTypeIndex),:) = mparStruct%gru(iGRU)%hru(localHRU)%var(iLookPARAM%summerLAI)*greenVegFrac_monthly
-   endif
 
    ! cycle water pixel
-   if (typeStruct%gru(iGRU)%hru(localHRU)%var(iLookTYPE%vegTypeIndex) == isWater) cycle
+   if (typeStruct%gru(iGRU)%hru(iHRU)%var(iLookTYPE%vegTypeIndex) == isWater) cycle
    
->>>>>>> 6a524edb
    ! compute derived forcing variables
    call derivforce(timeStruct%var,                    & ! vector of time information
-                   forcStruct%gru(iGRU)%hru(localHRU)%var,& ! vector of model forcing data
-                   attrStruct%gru(iGRU)%hru(localHRU)%var,& ! vector of model attributes
-                   mparStruct%gru(iGRU)%hru(localHRU)%var,& ! vector of model parameters
-                   diagStruct%gru(iGRU)%hru(localHRU),    & ! data structure of model diagnostic variables
-                   fluxStruct%gru(iGRU)%hru(localHRU),    & ! data structure of model fluxes
+                   forcStruct%gru(iGRU)%hru(iHRU)%var,& ! vector of model forcing data
+                   attrStruct%gru(iGRU)%hru(iHRU)%var,& ! vector of model attributes
+                   mparStruct%gru(iGRU)%hru(iHRU)%var,& ! vector of model parameters
+                   diagStruct%gru(iGRU)%hru(iHRU),    & ! data structure of model diagnostic variables
+                   fluxStruct%gru(iGRU)%hru(iHRU),    & ! data structure of model fluxes
                    err,message)                         ! error control
    call handle_err(err,message)
   
@@ -1037,42 +890,27 @@
    ! (9) run the model
    ! ****************************************************************************
    ! set the flag to compute the vegetation flux
-   computeVegFluxFlag = (computeVegFlux(iGRU)%hru(localHRU) == yes)
+   computeVegFluxFlag = (computeVegFlux(iGRU)%hru(iHRU) == yes)
  
    ! run the model for a single parameter set and time step
    call coupled_em(&
                    ! model control
-<<<<<<< HEAD
-                   modelTimeStep,                  & ! intent(in):    time step index
-                   dt_init(iGRU)%hru(iHRU),        & ! intent(inout): initial time step
-                   computeVegFluxFlag,             & ! intent(inout): flag to indicate if we are computing fluxes over vegetation (.false. means veg is buried with snow)
-                   ! data structures (input)
-                   typeStruct%gru(iGRU)%hru(iHRU), & ! intent(in):    local classification of soil veg etc. for each HRU
-                   attrStruct%gru(iGRU)%hru(iHRU), & ! intent(in):    local attributes for each HRU
-                   forcStruct%gru(iGRU)%hru(iHRU), & ! intent(in):    model forcing data
-                   mparStruct%gru(iGRU)%hru(iHRU), & ! intent(in):    model parameters
-                   bvarStruct%gru(iGRU),           & ! intent(in):    basin-average model variables
-=======
                    modelTimeStep,                               & ! intent(in):    time step index
-                   gru_struc(iGRU)%hruInfo(localHRU)%hru_id,    & ! intent(in):    hruId
-                   printRestart,                                & ! intent(in):    flag to print a re-start file
-                   output_fileSuffix,                           & ! intent(in):    name of the experiment used in the restart file
-                   dt_init(iGRU)%hru(localHRU),                 & ! intent(inout): initial time step
+                   gru_struc(iGRU)%hruInfo(iHRU)%hru_id,    & ! intent(in):    hruId
+                   dt_init(iGRU)%hru(iHRU),                 & ! intent(inout): initial time step
                    computeVegFluxFlag,                          & ! intent(inout): flag to indicate if we are computing fluxes over vegetation (.false. means veg is buried with snow)
                    resumeFailSolver,                            & ! flag whether simulation continues if solver does not converge 
                    ! data structures (input)
-                   timeStruct,                                  & ! intent(in):    model time data
-                   typeStruct%gru(iGRU)%hru(localHRU),          & ! intent(in):    local classification of soil veg etc. for each HRU
-                   attrStruct%gru(iGRU)%hru(localHRU),          & ! intent(in):    local attributes for each HRU
-                   forcStruct%gru(iGRU)%hru(localHRU),          & ! intent(in):    model forcing data
-                   mparStruct%gru(iGRU)%hru(localHRU),          & ! intent(in):    model parameters
+                   typeStruct%gru(iGRU)%hru(iHRU),          & ! intent(in):    local classification of soil veg etc. for each HRU
+                   attrStruct%gru(iGRU)%hru(iHRU),          & ! intent(in):    local attributes for each HRU
+                   forcStruct%gru(iGRU)%hru(iHRU),          & ! intent(in):    model forcing data
+                   mparStruct%gru(iGRU)%hru(iHRU),          & ! intent(in):    model parameters
                    bvarStruct%gru(iGRU),                        & ! intent(in):    basin-average model variables
->>>>>>> 6a524edb
                    ! data structures (input-output)
-                   indxStruct%gru(iGRU)%hru(localHRU),          & ! intent(inout): model indices
-                   progStruct%gru(iGRU)%hru(localHRU),          & ! intent(inout): model prognostic variables for a local HRU
-                   diagStruct%gru(iGRU)%hru(localHRU),          & ! intent(inout): model diagnostic variables for a local HRU
-                   fluxStruct%gru(iGRU)%hru(localHRU),          & ! intent(inout): model fluxes for a local HRU
+                   indxStruct%gru(iGRU)%hru(iHRU),          & ! intent(inout): model indices
+                   progStruct%gru(iGRU)%hru(iHRU),          & ! intent(inout): model prognostic variables for a local HRU
+                   diagStruct%gru(iGRU)%hru(iHRU),          & ! intent(inout): model diagnostic variables for a local HRU
+                   fluxStruct%gru(iGRU)%hru(iHRU),          & ! intent(inout): model fluxes for a local HRU
                    ! error control
                    err,message)            ! intent(out): error control
    call handle_err(err,message)
@@ -1086,13 +924,13 @@
 !   call handle_err(err,message)
  
    ! save the flag for computing the vegetation fluxes
-   if(computeVegFluxFlag)      computeVegFlux(iGRU)%hru(localHRU) = yes
-   if(.not.computeVegFluxFlag) computeVegFlux(iGRU)%hru(localHRU) = no
+   if(computeVegFluxFlag)      computeVegFlux(iGRU)%hru(iHRU) = yes
+   if(.not.computeVegFluxFlag) computeVegFlux(iGRU)%hru(iHRU) = no
 
    kHRU = 0
    ! identify the downslope HRU
    dsHRU: do jHRU=1,gru_struc(iGRU)%hruCount
-    if(typeStruct%gru(iGRU)%hru(localHRU)%var(iLookTYPE%downHRUindex) == typeStruct%gru(iGRU)%hru(jHRU)%var(iLookTYPE%hruIndex))then
+    if(typeStruct%gru(iGRU)%hru(iHRU)%var(iLookTYPE%downHRUindex) == typeStruct%gru(iGRU)%hru(jHRU)%var(iLookTYPE%hruIndex))then
      if(kHRU==0)then  ! check there is a unique match
       kHRU=jHRU
       exit dsHRU
@@ -1102,61 +940,51 @@
   
    ! add inflow to the downslope HRU
    if(kHRU > 0)then  ! if there is a downslope HRU
-    fluxStruct%gru(iGRU)%hru(kHRU)%var(iLookFLUX%mLayerColumnInflow)%dat(:) = fluxStruct%gru(iGRU)%hru(kHRU)%var(iLookFLUX%mLayerColumnInflow)%dat(:)  + fluxStruct%gru(iGRU)%hru(localHRU)%var(iLookFLUX%mLayerColumnOutflow)%dat(:)
+    fluxStruct%gru(iGRU)%hru(kHRU)%var(iLookFLUX%mLayerColumnInflow)%dat(:) = fluxStruct%gru(iGRU)%hru(kHRU)%var(iLookFLUX%mLayerColumnInflow)%dat(:)  + fluxStruct%gru(iGRU)%hru(iHRU)%var(iLookFLUX%mLayerColumnOutflow)%dat(:)
   
    ! increment basin column outflow (m3 s-1)
    else
-<<<<<<< HEAD
     bvarStruct%gru(iGRU)%var(iLookBVAR%basin__ColumnOutflow)%dat(1)   = bvarStruct%gru(iGRU)%var(iLookBVAR%basin__ColumnOutflow)%dat(1) + sum(fluxStruct%gru(iGRU)%hru(iHRU)%var(iLookFLUX%mLayerColumnOutflow)%dat(:))
    end if
-=======
-    bvarStruct%gru(iGRU)%var(iLookBVAR%basin__ColumnOutflow)%dat(1)   = bvarStruct%gru(iGRU)%var(iLookBVAR%basin__ColumnOutflow)%dat(1) + sum(fluxStruct%gru(iGRU)%hru(localHRU)%var(iLookFLUX%mLayerColumnOutflow)%dat(:))
-   endif
->>>>>>> 6a524edb
   
    ! increment basin surface runoff (m s-1)
-   bvarStruct%gru(iGRU)%var(iLookBVAR%basin__SurfaceRunoff)%dat(1)    = bvarStruct%gru(iGRU)%var(iLookBVAR%basin__SurfaceRunoff)%dat(1)     + fluxStruct%gru(iGRU)%hru(localHRU)%var(iLookFLUX%scalarSurfaceRunoff)%dat(1)    * fracHRU
+   bvarStruct%gru(iGRU)%var(iLookBVAR%basin__SurfaceRunoff)%dat(1)    = bvarStruct%gru(iGRU)%var(iLookBVAR%basin__SurfaceRunoff)%dat(1)     + fluxStruct%gru(iGRU)%hru(iHRU)%var(iLookFLUX%scalarSurfaceRunoff)%dat(1)    * fracHRU
   
    ! increment basin-average baseflow input variables (m s-1)
-   bvarStruct%gru(iGRU)%var(iLookBVAR%basin__AquiferRecharge)%dat(1)  = bvarStruct%gru(iGRU)%var(iLookBVAR%basin__AquiferRecharge)%dat(1)   + fluxStruct%gru(iGRU)%hru(localHRU)%var(iLookFLUX%scalarSoilDrainage)%dat(1)     * fracHRU
-   bvarStruct%gru(iGRU)%var(iLookBVAR%basin__AquiferTranspire)%dat(1) = bvarStruct%gru(iGRU)%var(iLookBVAR%basin__AquiferTranspire)%dat(1)  + fluxStruct%gru(iGRU)%hru(localHRU)%var(iLookFLUX%scalarAquiferTranspire)%dat(1) * fracHRU
+   bvarStruct%gru(iGRU)%var(iLookBVAR%basin__AquiferRecharge)%dat(1)  = bvarStruct%gru(iGRU)%var(iLookBVAR%basin__AquiferRecharge)%dat(1)   + fluxStruct%gru(iGRU)%hru(iHRU)%var(iLookFLUX%scalarSoilDrainage)%dat(1)     * fracHRU
+   bvarStruct%gru(iGRU)%var(iLookBVAR%basin__AquiferTranspire)%dat(1) = bvarStruct%gru(iGRU)%var(iLookBVAR%basin__AquiferTranspire)%dat(1)  + fluxStruct%gru(iGRU)%hru(iHRU)%var(iLookFLUX%scalarAquiferTranspire)%dat(1) * fracHRU
   
    ! increment aquifer baseflow -- ONLY if baseflow is computed individually for each HRU
    ! NOTE: groundwater computed later for singleBasin
    if(model_decisions(iLookDECISIONS%spatial_gw)%iDecision == localColumn)then
-<<<<<<< HEAD
     bvarStruct%gru(iGRU)%var(iLookBVAR%basin__AquiferBaseflow)%dat(1)  = bvarStruct%gru(iGRU)%var(iLookBVAR%basin__AquiferBaseflow)%dat(1)  + fluxStruct%gru(iGRU)%hru(iHRU)%var(iLookFLUX%scalarAquiferBaseflow)%dat(1) * fracHRU
    end if
-=======
-    bvarStruct%gru(iGRU)%var(iLookBVAR%basin__AquiferBaseflow)%dat(1)  = bvarStruct%gru(iGRU)%var(iLookBVAR%basin__AquiferBaseflow)%dat(1)  + fluxStruct%gru(iGRU)%hru(localHRU)%var(iLookFLUX%scalarAquiferBaseflow)%dat(1) * fracHRU
-   endif
->>>>>>> 6a524edb
 
    ! calculate output Statistics
-   call calcStats(forcStat%gru(iGRU)%hru(localHRU)%var,forcStruct%gru(iGRU)%hru(localHRU)%var,statForc_meta,waterYearTimeStep,err,message);       call handle_err(err,message)
-   call calcStats(progStat%gru(iGRU)%hru(localHRU)%var,progStruct%gru(iGRU)%hru(localHRU)%var,statProg_meta,waterYearTimeStep,err,message);       call handle_err(err,message)
-   call calcStats(diagStat%gru(iGRU)%hru(localHRU)%var,diagStruct%gru(iGRU)%hru(localHRU)%var,statDiag_meta,waterYearTimeStep,err,message);       call handle_err(err,message)
-   call calcStats(fluxStat%gru(iGRU)%hru(localHRU)%var,fluxStruct%gru(iGRU)%hru(localHRU)%var,statFlux_meta,waterYearTimeStep,err,message);       call handle_err(err,message)
-   call calcStats(indxStat%gru(iGRU)%hru(localHRU)%var,indxStruct%gru(iGRU)%hru(localHRU)%var,statIndx_meta,waterYearTimeStep,err,message);       call handle_err(err,message)
+   call calcStats(forcStat%gru(iGRU)%hru(iHRU)%var,forcStruct%gru(iGRU)%hru(iHRU)%var,statForc_meta,waterYearTimeStep,err,message);       call handle_err(err,message)
+   call calcStats(progStat%gru(iGRU)%hru(iHRU)%var,progStruct%gru(iGRU)%hru(iHRU)%var,statProg_meta,waterYearTimeStep,err,message);       call handle_err(err,message)
+   call calcStats(diagStat%gru(iGRU)%hru(iHRU)%var,diagStruct%gru(iGRU)%hru(iHRU)%var,statDiag_meta,waterYearTimeStep,err,message);       call handle_err(err,message)
+   call calcStats(fluxStat%gru(iGRU)%hru(iHRU)%var,fluxStruct%gru(iGRU)%hru(iHRU)%var,statFlux_meta,waterYearTimeStep,err,message);       call handle_err(err,message)
+   call calcStats(indxStat%gru(iGRU)%hru(iHRU)%var,indxStruct%gru(iGRU)%hru(iHRU)%var,statIndx_meta,waterYearTimeStep,err,message);       call handle_err(err,message)
 
    ! write the model output to the NetCDF file
    ! Passes the full metadata structure rather than the stats metadata structure because 
    !  we have the option to write out data of types other than statistics. 
    !  Thus, we must also pass the stats parent->child maps from childStruct.
-   call writeData(waterYearTimeStep,outputTimeStep,forc_meta,forcStat%gru(iGRU)%hru(localHRU)%var,forcStruct%gru(iGRU)%hru(localHRU)%var,forcChild_map,indxStruct%gru(iGRU)%hru(localHRU)%var,localHRU,err,message); call handle_err(err,message)
-   call writeData(waterYearTimeStep,outputTimeStep,prog_meta,progStat%gru(iGRU)%hru(localHRU)%var,progStruct%gru(iGRU)%hru(localHRU)%var,progChild_map,indxStruct%gru(iGRU)%hru(localHRU)%var,localHRU,err,message); call handle_err(err,message)
-   call writeData(waterYearTimeStep,outputTimeStep,diag_meta,diagStat%gru(iGRU)%hru(localHRU)%var,diagStruct%gru(iGRU)%hru(localHRU)%var,diagChild_map,indxStruct%gru(iGRU)%hru(localHRU)%var,localHRU,err,message); call handle_err(err,message)
-   call writeData(waterYearTimeStep,outputTimeStep,flux_meta,fluxStat%gru(iGRU)%hru(localHRU)%var,fluxStruct%gru(iGRU)%hru(localHRU)%var,fluxChild_map,indxStruct%gru(iGRU)%hru(localHRU)%var,localHRU,err,message); call handle_err(err,message)
-   call writeData(waterYearTimeStep,outputTimeStep,indx_meta,indxStat%gru(iGRU)%hru(localHRU)%var,indxStruct%gru(iGRU)%hru(localHRU)%var,indxChild_map,indxStruct%gru(iGRU)%hru(localHRU)%var,localHRU,err,message); call handle_err(err,message)
+   call writeData(waterYearTimeStep,outputTimeStep,forc_meta,forcStat%gru(iGRU)%hru(iHRU)%var,forcStruct%gru(iGRU)%hru(iHRU)%var,forcChild_map,indxStruct%gru(iGRU)%hru(iHRU)%var,iHRU,err,message); call handle_err(err,message)
+   call writeData(waterYearTimeStep,outputTimeStep,prog_meta,progStat%gru(iGRU)%hru(iHRU)%var,progStruct%gru(iGRU)%hru(iHRU)%var,progChild_map,indxStruct%gru(iGRU)%hru(iHRU)%var,iHRU,err,message); call handle_err(err,message)
+   call writeData(waterYearTimeStep,outputTimeStep,diag_meta,diagStat%gru(iGRU)%hru(iHRU)%var,diagStruct%gru(iGRU)%hru(iHRU)%var,diagChild_map,indxStruct%gru(iGRU)%hru(iHRU)%var,iHRU,err,message); call handle_err(err,message)
+   call writeData(waterYearTimeStep,outputTimeStep,flux_meta,fluxStat%gru(iGRU)%hru(iHRU)%var,fluxStruct%gru(iGRU)%hru(iHRU)%var,fluxChild_map,indxStruct%gru(iGRU)%hru(iHRU)%var,iHRU,err,message); call handle_err(err,message)
+   call writeData(waterYearTimeStep,outputTimeStep,indx_meta,indxStat%gru(iGRU)%hru(iHRU)%var,indxStruct%gru(iGRU)%hru(iHRU)%var,indxChild_map,indxStruct%gru(iGRU)%hru(iHRU)%var,iHRU,err,message); call handle_err(err,message)
   
    ! increment the model indices
-   nLayers = gru_struc(iGRU)%hruInfo(localHRU)%nSnow + gru_struc(iGRU)%hruInfo(localHRU)%nSoil
-   indxStruct%gru(iGRU)%hru(localHRU)%var(iLookINDEX%midSnowStartIndex)%dat(1) = indxStruct%gru(iGRU)%hru(localHRU)%var(iLookINDEX%midSnowStartIndex)%dat(1) + gru_struc(iGRU)%hruInfo(localHRU)%nSnow
-   indxStruct%gru(iGRU)%hru(localHRU)%var(iLookINDEX%midSoilStartIndex)%dat(1) = indxStruct%gru(iGRU)%hru(localHRU)%var(iLookINDEX%midSoilStartIndex)%dat(1) + gru_struc(iGRU)%hruInfo(localHRU)%nSoil
-   indxStruct%gru(iGRU)%hru(localHRU)%var(iLookINDEX%midTotoStartIndex)%dat(1) = indxStruct%gru(iGRU)%hru(localHRU)%var(iLookINDEX%midTotoStartIndex)%dat(1) + nLayers
-   indxStruct%gru(iGRU)%hru(localHRU)%var(iLookINDEX%ifcSnowStartIndex)%dat(1) = indxStruct%gru(iGRU)%hru(localHRU)%var(iLookINDEX%ifcSnowStartIndex)%dat(1) + gru_struc(iGRU)%hruInfo(localHRU)%nSnow+1
-   indxStruct%gru(iGRU)%hru(localHRU)%var(iLookINDEX%ifcSoilStartIndex)%dat(1) = indxStruct%gru(iGRU)%hru(localHRU)%var(iLookINDEX%ifcSoilStartIndex)%dat(1) + gru_struc(iGRU)%hruInfo(localHRU)%nSoil+1
-   indxStruct%gru(iGRU)%hru(localHRU)%var(iLookINDEX%ifcTotoStartIndex)%dat(1) = indxStruct%gru(iGRU)%hru(localHRU)%var(iLookINDEX%ifcTotoStartIndex)%dat(1) + nLayers+1
+   nLayers = gru_struc(iGRU)%hruInfo(iHRU)%nSnow + gru_struc(iGRU)%hruInfo(iHRU)%nSoil
+   indxStruct%gru(iGRU)%hru(iHRU)%var(iLookINDEX%midSnowStartIndex)%dat(1) = indxStruct%gru(iGRU)%hru(iHRU)%var(iLookINDEX%midSnowStartIndex)%dat(1) + gru_struc(iGRU)%hruInfo(iHRU)%nSnow
+   indxStruct%gru(iGRU)%hru(iHRU)%var(iLookINDEX%midSoilStartIndex)%dat(1) = indxStruct%gru(iGRU)%hru(iHRU)%var(iLookINDEX%midSoilStartIndex)%dat(1) + gru_struc(iGRU)%hruInfo(iHRU)%nSoil
+   indxStruct%gru(iGRU)%hru(iHRU)%var(iLookINDEX%midTotoStartIndex)%dat(1) = indxStruct%gru(iGRU)%hru(iHRU)%var(iLookINDEX%midTotoStartIndex)%dat(1) + nLayers
+   indxStruct%gru(iGRU)%hru(iHRU)%var(iLookINDEX%ifcSnowStartIndex)%dat(1) = indxStruct%gru(iGRU)%hru(iHRU)%var(iLookINDEX%ifcSnowStartIndex)%dat(1) + gru_struc(iGRU)%hruInfo(iHRU)%nSnow+1
+   indxStruct%gru(iGRU)%hru(iHRU)%var(iLookINDEX%ifcSoilStartIndex)%dat(1) = indxStruct%gru(iGRU)%hru(iHRU)%var(iLookINDEX%ifcSoilStartIndex)%dat(1) + gru_struc(iGRU)%hruInfo(iHRU)%nSoil+1
+   indxStruct%gru(iGRU)%hru(iHRU)%var(iLookINDEX%ifcTotoStartIndex)%dat(1) = indxStruct%gru(iGRU)%hru(iHRU)%var(iLookINDEX%ifcTotoStartIndex)%dat(1) + nLayers+1
   
 
   end do  ! (looping through HRUs)
@@ -1243,7 +1071,7 @@
 call stop_program('finished simulation successfully.')
 
 contains
- 
+
  ! **************************************************************************************************
  ! private function to obtain the command line arguments
  ! **************************************************************************************************
@@ -1253,7 +1081,7 @@
  integer(i4b)                     :: nArgument                  ! number of command line arguments 
  character(len=256),allocatable   :: argString(:)               ! string to store command line arguments
  integer(i4b)                     :: nLocalArgument             ! number of command line arguments to read for a switch
- 
+
  nArgument = command_argument_count()   
  ! check numbers of command-line arguments and obtain all arguments 
  if (nArgument < 1) then 
@@ -1261,23 +1089,26 @@
  end if
 
  allocate(argString(nArgument))
- do iArgument = 1, nArgument
+ do iArgument = 1,nArgument
   call get_command_argument(iArgument,argString(iArgument))   
  end do  
- 
+
  ! initialize command line argument variables
- startGRU=integerMissing; nGRU=integerMissing; checkHRU=integerMissing; nHRU=integerMissing
+ startGRU = integerMissing; nGRU = integerMissing; checkHRU = integerMissing; nHRU = integerMissing
+ nGRU = integerMissing; nHRU = integerMissing
  iRunMode = iRunModeFull
+
  ! loop through all command arguments
  nLocalArgument = 0
- do iArgument= 1, nArgument
+ do iArgument = 1,nArgument
   if (nLocalArgument>0) then; nLocalArgument = nLocalArgument -1; cycle; end if ! skip the arguments have been read 
   select case (trim(argString(iArgument)))
+
    case ('-r', '--resume')
-    ! define file suffix
     nLocalArgument = 0
     resumeFailSolver = .true.
     print "(A)", "Simulation will continue even if the solver does NOT converge."
+
    case ('-s', '--suffix')
     ! define file suffix
     nLocalArgument = 1
@@ -1285,6 +1116,7 @@
     if (iArgument+nLocalArgument>nArgument) call handle_err(1,"missing argument file_suffix; type 'summa.exe --help' for correct usage")   
     output_fileSuffix=trim(argString(iArgument+1))
     print "(A)", "file_suffix is '"//trim(output_fileSuffix)//"'."
+
    case ('-c', '--checkhru')
     ! define a single HRU run
     if (iRunMode == iRunModeGRU) call handle_err(1,"single-HRU run and GRU-parallelization run cannot be both selected.")
@@ -1300,6 +1132,7 @@
     else
      print '(A)',' Single-HRU run activated. HRU '//trim(argString(iArgument+1))//' is selected for simulation.'
     end if
+
    case ('-g','--gru')
     ! define a GRU parallelization run; get the starting GRU and countGRU
     if (iRunMode == iRunModeHRU) call handle_err(1,"single-HRU run and GRU-parallelization run cannot be both selected.")
@@ -1314,23 +1147,28 @@
     else
      print '(A)', ' GRU-Parallelization run activated. '//trim(argString(iArgument+2))//' GRUs are selected for simulation.'
     end if
+
    case ('-h','--help')
     call printCommandHelp
+
    case default
     ! this is the master file argument, the file will be opened in subroutine summa_SetDirsUndPhiles
     if (len(trim(summaFileManagerFile))>0) then
      ! check if summaFileManagerFile has been defined
-     print "(A)", "master_file is set to '"//trim(argString(iArgument))//"'. Argument '"//trim(summaFileManagerFile)//"' is ignored."
+     print "(A)", "Name of Master control File: '"//trim(argString(iArgument))//"'. Argument '"//trim(summaFileManagerFile)//"' is ignored."
     else
-     print "(A)", "master_file is set to '"//trim(argString(iArgument))//"'."
+     print "(A)", "Name of Master control File: '"//trim(argString(iArgument))//"'."
     end if           
     summaFileManagerFile=trim(argString(iArgument))
   end select
  end do 
+
  ! check if master_file has been received.
  if (len(trim(summaFileManagerFile))==0) call handle_err(1,"master_file is not received; type 'summa.exe --help' for correct usage")
+
  ! set startGRU for full run
  if (iRunMode==iRunModeFull) startGRU=1
+
  end subroutine getCommandArguments
 
  ! **************************************************************************************************
@@ -1366,14 +1204,13 @@
  if (err>0) then
   write(*,'(//a/)') 'FATAL ERROR: '//trim(message)
  else
-<<<<<<< HEAD
-  write(*,'(a)') 'WARNING: '//trim(message); print*,'(can keep going, but stopping anyway)'
- end if
- ! dump variables
- print*, 'error, variable dump:'
- print*, 'modelTimeStep        = ', modelTimeStep
- if(iGRU<=nGRU)then
-  if(iHRU<=gru_struc(iGRU)%hruCount)then
+  write(*,'(//a/)') 'WARNING: '//trim(message); print*,'(can keep going, but stopping anyway)'
+ endif
+ if(iGRU>=1 .and. iGRU<=nGRU)then
+  if(iHRU>=1 .and. iHRU<=gru_struc(iGRU)%hruCount)then
+   ! dump variables
+   print*, 'error, variable dump:'
+   print*, 'modelTimeStep      = ', modelTimeStep
    print*, 'HRU index          = ', typeStruct%gru(iGRU)%hru(iHRU)%var(iLookTYPE%hruIndex)
    print*, 'pptrate            = ', forcStruct%gru(iGRU)%hru(iHRU)%var(iLookFORCE%pptrate)
    print*, 'airtemp            = ', forcStruct%gru(iGRU)%hru(iHRU)%var(iLookFORCE%airtemp)
@@ -1394,39 +1231,8 @@
    write(*,'(a,100(f11.5,1x))') 'mLayerVolFracLiq   = ', progStruct%gru(iGRU)%hru(iHRU)%var(iLookPROG%mLayerVolFracLiq)%dat
    print*, 'mLayerMatricHead   = ', progStruct%gru(iGRU)%hru(iHRU)%var(iLookPROG%mLayerMatricHead)%dat
    print*, 'column inflow      = ', fluxStruct%gru(iGRU)%hru(iHRU)%var(iLookFLUX%mLayerColumnInflow)%dat
-  end if  ! if HRU is valid
- end if  ! if GRU is valid
-=======
-  write(*,'(//a/)') 'WARNING: '//trim(message); print*,'(can keep going, but stopping anyway)'
- endif
- if(iGRU>=1 .and. iGRU<=nGRU)then
-  if(localHRU>=1 .and. localHRU<=gru_struc(iGRU)%hruCount)then
-   ! dump variables
-   print*, 'error, variable dump:'
-   print*, 'modelTimeStep      = ', modelTimeStep
-   print*, 'HRU index          = ', typeStruct%gru(iGRU)%hru(localHRU)%var(iLookTYPE%hruIndex)
-   print*, 'pptrate            = ', forcStruct%gru(iGRU)%hru(localHRU)%var(iLookFORCE%pptrate)
-   print*, 'airtemp            = ', forcStruct%gru(iGRU)%hru(localHRU)%var(iLookFORCE%airtemp)
-   print*, 'theta_res          = ', mparStruct%gru(iGRU)%hru(localHRU)%var(iLookPARAM%theta_res)            ! soil residual volumetric water content (-)
-   print*, 'theta_sat          = ', mparStruct%gru(iGRU)%hru(localHRU)%var(iLookPARAM%theta_sat)            ! soil porosity (-)
-   print*, 'plantWiltPsi       = ', mparStruct%gru(iGRU)%hru(localHRU)%var(iLookPARAM%plantWiltPsi)         ! matric head at wilting point (m)
-   print*, 'soilStressParam    = ', mparStruct%gru(iGRU)%hru(localHRU)%var(iLookPARAM%soilStressParam)      ! parameter in the exponential soil stress function (-)
-   print*, 'critSoilWilting    = ', mparStruct%gru(iGRU)%hru(localHRU)%var(iLookPARAM%critSoilWilting)      ! critical vol. liq. water content when plants are wilting (-)
-   print*, 'critSoilTranspire  = ', mparStruct%gru(iGRU)%hru(localHRU)%var(iLookPARAM%critSoilTranspire)    ! critical vol. liq. water content when transpiration is limited (-)
-   print*, 'scalarSWE          = ', progStruct%gru(iGRU)%hru(localHRU)%var(iLookPROG%scalarSWE)%dat(1)
-   print*, 'scalarSnowDepth    = ', progStruct%gru(iGRU)%hru(localHRU)%var(iLookPROG%scalarSnowDepth)%dat(1)
-   print*, 'scalarCanopyTemp   = ', progStruct%gru(iGRU)%hru(localHRU)%var(iLookPROG%scalarCanopyTemp)%dat(1)
-   print*, 'scalarRainPlusMelt = ', fluxStruct%gru(iGRU)%hru(localHRU)%var(iLookFLUX%scalarRainPlusMelt)%dat(1)
-   write(*,'(a,100(i4,1x))'   ) 'layerType          = ', indxStruct%gru(iGRU)%hru(localHRU)%var(iLookINDEX%layerType)%dat
-   write(*,'(a,100(f11.5,1x))') 'mLayerDepth        = ', progStruct%gru(iGRU)%hru(localHRU)%var(iLookPROG%mLayerDepth)%dat
-   write(*,'(a,100(f11.5,1x))') 'mLayerTemp         = ', progStruct%gru(iGRU)%hru(localHRU)%var(iLookPROG%mLayerTemp)%dat
-   write(*,'(a,100(f11.5,1x))') 'mLayerVolFracIce   = ', progStruct%gru(iGRU)%hru(localHRU)%var(iLookPROG%mLayerVolFracIce)%dat
-   write(*,'(a,100(f11.5,1x))') 'mLayerVolFracLiq   = ', progStruct%gru(iGRU)%hru(localHRU)%var(iLookPROG%mLayerVolFracLiq)%dat
-   print*, 'mLayerMatricHead   = ', progStruct%gru(iGRU)%hru(localHRU)%var(iLookPROG%mLayerMatricHead)%dat
-   print*, 'column inflow      = ', fluxStruct%gru(iGRU)%hru(localHRU)%var(iLookFLUX%mLayerColumnInflow)%dat
   endif  ! if HRU is valid
  endif  ! if GRU is valid
->>>>>>> 6a524edb
  print*,'error code = ', err
  if(allocated(timeStruct%var)) print*, timeStruct%var
  !write(*,'(a)') trim(message)
