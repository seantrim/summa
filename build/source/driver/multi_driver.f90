--- conflicted
+++ resolved
@@ -201,11 +201,7 @@
 integer(i4b),parameter           :: ixRestart_im=1001          ! named variable to print a re-start file once per month
 integer(i4b),parameter           :: ixRestart_id=1002          ! named variable to print a re-start file once per day
 integer(i4b),parameter           :: ixRestart_never=1003       ! named variable to print a re-start file never
-<<<<<<< HEAD
-integer(i4b)                     :: ixRestart=ixRestart_id     ! define frequency to write restart files
-=======
 integer(i4b)                     :: ixRestart=ixRestart_iy     ! define frequency to write restart files
->>>>>>> 5fd84d38
 ! define output file
 integer(i4b)                     :: ctime1(8)                  ! initial time
 character(len=256)               :: output_fileSuffix=''       ! suffix for the output file
@@ -297,12 +293,10 @@
 ! *****************************************************************************
 ! populate metadata for all model variables
 call popMetadat(err,message); call handle_err(err,message)
-<<<<<<< HEAD
+
 ! define mapping between fluxes and states
 call flxMapping(err,message); call handle_err(err,message)
-=======
-
->>>>>>> 5fd84d38
+
 ! check data structures
 call checkStruc(err,message); call handle_err(err,message)
 
@@ -1206,7 +1200,6 @@
  else
   write(*,'(//a/)') 'WARNING: '//trim(message); print*,'(can keep going, but stopping anyway)'
  endif
-<<<<<<< HEAD
  ! dump variables
  print*, 'error, variable dump:'
  print*, 'istep              = ', istep
@@ -1236,35 +1229,6 @@
    endif  ! if HRU is valid
   endif  ! if GRU is valid
  endif  ! if the time structure is allocated
-=======
- if(iGRU>=1 .and. iGRU<=nGRU)then
-  if(iHRU>=1 .and. iHRU<=gru_struc(iGRU)%hruCount)then
-   ! dump variables
-   print*, 'error, variable dump:'
-   print*, 'modelTimeStep      = ', modelTimeStep
-   print*, 'HRU index          = ', typeStruct%gru(iGRU)%hru(iHRU)%var(iLookTYPE%hruIndex)
-   print*, 'pptrate            = ', forcStruct%gru(iGRU)%hru(iHRU)%var(iLookFORCE%pptrate)
-   print*, 'airtemp            = ', forcStruct%gru(iGRU)%hru(iHRU)%var(iLookFORCE%airtemp)
-   print*, 'theta_res          = ', mparStruct%gru(iGRU)%hru(iHRU)%var(iLookPARAM%theta_res)            ! soil residual volumetric water content (-)
-   print*, 'theta_sat          = ', mparStruct%gru(iGRU)%hru(iHRU)%var(iLookPARAM%theta_sat)            ! soil porosity (-)
-   print*, 'plantWiltPsi       = ', mparStruct%gru(iGRU)%hru(iHRU)%var(iLookPARAM%plantWiltPsi)         ! matric head at wilting point (m)
-   print*, 'soilStressParam    = ', mparStruct%gru(iGRU)%hru(iHRU)%var(iLookPARAM%soilStressParam)      ! parameter in the exponential soil stress function (-)
-   print*, 'critSoilWilting    = ', mparStruct%gru(iGRU)%hru(iHRU)%var(iLookPARAM%critSoilWilting)      ! critical vol. liq. water content when plants are wilting (-)
-   print*, 'critSoilTranspire  = ', mparStruct%gru(iGRU)%hru(iHRU)%var(iLookPARAM%critSoilTranspire)    ! critical vol. liq. water content when transpiration is limited (-)
-   print*, 'scalarSWE          = ', progStruct%gru(iGRU)%hru(iHRU)%var(iLookPROG%scalarSWE)%dat(1)
-   print*, 'scalarSnowDepth    = ', progStruct%gru(iGRU)%hru(iHRU)%var(iLookPROG%scalarSnowDepth)%dat(1)
-   print*, 'scalarCanopyTemp   = ', progStruct%gru(iGRU)%hru(iHRU)%var(iLookPROG%scalarCanopyTemp)%dat(1)
-   print*, 'scalarRainPlusMelt = ', fluxStruct%gru(iGRU)%hru(iHRU)%var(iLookFLUX%scalarRainPlusMelt)%dat(1)
-   write(*,'(a,100(i4,1x))'   ) 'layerType          = ', indxStruct%gru(iGRU)%hru(iHRU)%var(iLookINDEX%layerType)%dat
-   write(*,'(a,100(f11.5,1x))') 'mLayerDepth        = ', progStruct%gru(iGRU)%hru(iHRU)%var(iLookPROG%mLayerDepth)%dat
-   write(*,'(a,100(f11.5,1x))') 'mLayerTemp         = ', progStruct%gru(iGRU)%hru(iHRU)%var(iLookPROG%mLayerTemp)%dat
-   write(*,'(a,100(f11.5,1x))') 'mLayerVolFracIce   = ', progStruct%gru(iGRU)%hru(iHRU)%var(iLookPROG%mLayerVolFracIce)%dat
-   write(*,'(a,100(f11.5,1x))') 'mLayerVolFracLiq   = ', progStruct%gru(iGRU)%hru(iHRU)%var(iLookPROG%mLayerVolFracLiq)%dat
-   print*, 'mLayerMatricHead   = ', progStruct%gru(iGRU)%hru(iHRU)%var(iLookPROG%mLayerMatricHead)%dat
-   print*, 'column inflow      = ', fluxStruct%gru(iGRU)%hru(iHRU)%var(iLookFLUX%mLayerColumnInflow)%dat
-  endif  ! if HRU is valid
- endif  ! if GRU is valid
->>>>>>> 5fd84d38
  print*,'error code = ', err
  if(allocated(timeStruct%var)) print*, timeStruct%var
  !write(*,'(a)') trim(message)
