--- conflicted
+++ resolved
@@ -760,13 +760,7 @@
  type(iLook_decision),public,parameter :: iLookDECISIONS=iLook_decision(  1,  2,  3,  4,  5,  6,  7,  8,  9, 10,&
                                                                          11, 12, 13, 14, 15, 16, 17, 18, 19, 20,&
                                                                          21, 22, 23, 24, 25, 26, 27, 28, 29, 30,&
-<<<<<<< HEAD
-                                                                         31, 32, 33, 34, 35, 36, 37, 38, 39, 40,&
-                                                                         41)
-
-=======
-                                                                         31, 32, 33, 34, 35, 36, 37)
->>>>>>> 18bff338
+                                                                         31, 32, 33, 34, 35, 36, 37, 38)
  ! named variables: model time
  type(iLook_time),    public,parameter :: iLookTIME     =iLook_time    (  1,  2,  3,  4,  5,  6,  7)
 
