--- conflicted
+++ resolved
@@ -60,13 +60,8 @@
  do iVar = 1,size(meta)                             ! model variables
 
   ! don't do anything if var is not requested
-<<<<<<< HEAD
-  if (meta(iVar)%outFreq<0) cycle 
-
-=======
   if (meta(iVar)%outFreq<0) cycle
   
->>>>>>> 6a524edb
   ! only treat stats of scalars - all others handled separately
   if (meta(iVar)%varType==iLookVarType%outstat) then
 
@@ -162,13 +157,8 @@
     case (iLookStat%mode)                          ! mode over period (does not work)
      tstat(iStat) = -9999.
    end select
-<<<<<<< HEAD
   end do ! iStat 
  end if
-=======
-  enddo ! iStat 
- endif
->>>>>>> 6a524edb
 
  ! ---------------------------------------------
  ! Calculate each statistic that is requested by user
@@ -193,11 +183,7 @@
    case (iLookStat%mode)                           ! (does not work)
     tstat(iStat) = -9999. 
   end select
-<<<<<<< HEAD
  end do ! iStat 
-=======
- enddo ! iStat 
->>>>>>> 6a524edb
 
  ! ---------------------------------------------
  ! finalize statistics at end of frequenncy period 
@@ -215,13 +201,8 @@
      tstat(maxVarStat+1) = tstat(maxVarStat+1)/outFreq(iFreq) ! E[X] term
      tstat(iStat) = tstat(iStat)/outFreq(iFreq) - tstat(maxVarStat+1)**2 ! full variance
    end select
-<<<<<<< HEAD
   end do ! iStat 
  end if
-=======
-  enddo ! iStat 
- endif
->>>>>>> 6a524edb
 
  ! pack back into struc
  select type (stat)
